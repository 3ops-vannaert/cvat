# Copyright (C) 2018-2022 Intel Corporation
# Copyright (C) 2022-2024 CVAT.ai Corporation
#
# SPDX-License-Identifier: MIT

import os
import os.path as osp
import functools
from PIL import Image
from types import SimpleNamespace
from typing import Optional, Any, Dict, List, cast, Callable
import traceback
import textwrap
from collections import namedtuple
from copy import copy
from datetime import datetime
from redis.exceptions import ConnectionError as RedisConnectionError
from tempfile import NamedTemporaryFile
from textwrap import dedent

import django_rq
from attr.converters import to_bool
from django.conf import settings
from django.contrib.auth.models import User
from django.db import IntegrityError, transaction
from django.db.models import Count
from django.db.models.query import Prefetch
from django.http import HttpResponse, HttpRequest, HttpResponseNotFound, HttpResponseBadRequest
from django.utils import timezone
from django.utils.decorators import method_decorator
from django.views.decorators.cache import never_cache

from drf_spectacular.types import OpenApiTypes
from drf_spectacular.utils import (
    OpenApiParameter, OpenApiResponse, PolymorphicProxySerializer,
    extend_schema_view, extend_schema
)

from pathlib import Path
from rest_framework import mixins, serializers, status, viewsets
from rest_framework.decorators import action
from rest_framework.exceptions import APIException, NotFound, ValidationError, PermissionDenied
from rest_framework.parsers import MultiPartParser
from rest_framework.permissions import SAFE_METHODS
from rest_framework.response import Response
from rest_framework.settings import api_settings

import cvat.apps.dataset_manager as dm
import cvat.apps.dataset_manager.views  # pylint: disable=unused-import
from cvat.apps.engine.cloud_provider import db_storage_to_storage_instance, import_resource_from_cloud_storage, export_resource_to_cloud_storage
from cvat.apps.events.handlers import handle_dataset_export, handle_dataset_import
from cvat.apps.dataset_manager.bindings import CvatImportError
from cvat.apps.dataset_manager.serializers import DatasetFormatsSerializer
from cvat.apps.engine.frame_provider import FrameProvider
from cvat.apps.engine.filters import NonModelSimpleFilter, NonModelOrderingFilter, NonModelJsonLogicFilter
from cvat.apps.engine.media_extractors import get_mime
from cvat.apps.engine.models import (
    ClientFile, Job, JobType, Label, SegmentType, Task, Project, Issue, Data,
    Comment, StorageMethodChoice, StorageChoice,
    CloudProviderChoice, Location, CloudStorage as CloudStorageModel,
    Asset, AnnotationGuide)
from cvat.apps.engine.serializers import (
    AboutSerializer, AnnotationFileSerializer, BasicUserSerializer,
    DataMetaReadSerializer, DataMetaWriteSerializer, DataSerializer,
    FileInfoSerializer, JobReadSerializer, JobWriteSerializer, LabelSerializer,
    LabeledDataSerializer,
    ProjectReadSerializer, ProjectWriteSerializer,
    RqStatusSerializer, TaskReadSerializer, TaskWriteSerializer,
    UserSerializer, PluginsSerializer, IssueReadSerializer,
    AnnotationGuideReadSerializer, AnnotationGuideWriteSerializer,
    AssetReadSerializer, AssetWriteSerializer,
    IssueWriteSerializer, CommentReadSerializer, CommentWriteSerializer, CloudStorageWriteSerializer,
    CloudStorageReadSerializer, DatasetFileSerializer,
    ProjectFileSerializer, TaskFileSerializer, RqIdSerializer, CloudStorageContentSerializer,
    RequestSerializer, StatusChoices, ActionChoices, SubresourceChoices,
)
from cvat.apps.engine.view_utils import get_cloud_storage_for_import_or_export

from utils.dataset_manifest import ImageManifestManager
from cvat.apps.engine.utils import (
    av_scan_paths, process_failed_job,
    parse_exception_message, get_rq_job_meta,
    import_resource_with_clean_up_after, sendfile, define_dependent_job, get_rq_lock_by_user,
    build_annotations_file_name
)
from cvat.apps.engine.rq_job_handler import RQIdManager, is_rq_job_owner, RQJobMetaField
from cvat.apps.engine import backup
from cvat.apps.engine.mixins import PartialUpdateModelMixin, UploadMixin, AnnotationMixin, SerializeMixin
from cvat.apps.engine.location import get_location_configuration, StorageType

from . import models, task
from .log import ServerLogManager
from cvat.apps.iam.filters import ORGANIZATION_OPEN_API_PARAMETERS
from cvat.apps.iam.permissions import PolicyEnforcer, IsAuthenticatedOrReadPublicResource
from cvat.apps.engine.cache import MediaCache
from cvat.apps.engine.permissions import (CloudStoragePermission,
    CommentPermission, IssuePermission, JobPermission, LabelPermission, ProjectPermission,
    TaskPermission, UserPermission)
from cvat.apps.engine.view_utils import tus_chunk_action


from rq.queue import Queue as RQQueue
from rq.job import Job as RQJob

slogger = ServerLogManager(__name__)

_UPLOAD_PARSER_CLASSES = api_settings.DEFAULT_PARSER_CLASSES + [MultiPartParser]

@extend_schema(tags=['server'])
class ServerViewSet(viewsets.ViewSet):
    serializer_class = None
    iam_organization_field = None

    # To get nice documentation about ServerViewSet actions it is necessary
    # to implement the method. By default, ViewSet doesn't provide it.
    def get_serializer(self, *args, **kwargs):
        pass

    @staticmethod
    @extend_schema(summary='Get basic CVAT information',
        responses={
            '200': AboutSerializer,
        })
    @action(detail=False, methods=['GET'], serializer_class=AboutSerializer,
        permission_classes=[] # This endpoint is available for everyone
    )
    def about(request):
        from cvat import __version__ as cvat_version
        about = {
            "name": "Computer Vision Annotation Tool",
            "version": cvat_version,
            "description": "CVAT is completely re-designed and re-implemented " +
                "version of Video Annotation Tool from Irvine, California " +
                "tool. It is free, online, interactive video and image annotation " +
                "tool for computer vision. It is being used by our team to " +
                "annotate million of objects with different properties. Many UI " +
                "and UX decisions are based on feedbacks from professional data " +
                "annotation team."
        }
        serializer = AboutSerializer(data=about)
        if serializer.is_valid(raise_exception=True):
            return Response(data=serializer.data)

    @staticmethod
    @extend_schema(
        summary='List files/directories in the mounted share',
        parameters=[
            OpenApiParameter('directory', description='Directory to browse',
                location=OpenApiParameter.QUERY, type=OpenApiTypes.STR),
            OpenApiParameter('search', description='Search for specific files',
                location=OpenApiParameter.QUERY, type=OpenApiTypes.STR)
        ],
        responses={
            '200' : FileInfoSerializer(many=True)
        })
    @action(detail=False, methods=['GET'], serializer_class=FileInfoSerializer)
    def share(request):
        directory_param = request.query_params.get('directory', '/')
        search_param = request.query_params.get('search', '')

        if directory_param.startswith("/"):
            directory_param = directory_param[1:]

        directory = (Path(settings.SHARE_ROOT) / directory_param).absolute()

        if str(directory).startswith(settings.SHARE_ROOT) and directory.is_dir():
            data = []
            generator = directory.iterdir() if not search_param else (f for f in directory.iterdir() if f.name.startswith(search_param))

            for entry in generator:
                entry_type, entry_mime_type = None, None
                if entry.is_file():
                    entry_type = "REG"
                    entry_mime_type = get_mime(entry)
                    if entry_mime_type == 'zip':
                        entry_mime_type = 'archive'
                elif entry.is_dir():
                    entry_type = entry_mime_type = "DIR"

                if entry_type:
                    data.append({
                        "name": entry.name,
                        "type": entry_type,
                        "mime_type": entry_mime_type,
                    })

            # return directories at the top of the list
            serializer = FileInfoSerializer(many=True, data=sorted(data, key=lambda x: (x['type'], x['name'])))
            if serializer.is_valid(raise_exception=True):
                return Response(serializer.data)
        else:
            return Response("{} is an invalid directory".format(directory_param),
                status=status.HTTP_400_BAD_REQUEST)

    @staticmethod
    @extend_schema(
        summary='Get supported annotation formats',
        responses={
            '200': DatasetFormatsSerializer,
        })
    @action(detail=False, methods=['GET'], url_path='annotation/formats')
    def annotation_formats(request):
        data = dm.views.get_all_formats()
        return Response(DatasetFormatsSerializer(data).data)

    @staticmethod
    @extend_schema(
        summary='Get enabled plugins',
        responses={
            '200': PluginsSerializer,
        })
    @action(detail=False, methods=['GET'], url_path='plugins', serializer_class=PluginsSerializer)
    def plugins(request):
        data = {
            'GIT_INTEGRATION': False, # kept for backwards compatibility
            'ANALYTICS': to_bool(os.environ.get("CVAT_ANALYTICS", False)),
            'MODELS': to_bool(os.environ.get("CVAT_SERVERLESS", False)),
            'PREDICT': False, # FIXME: it is unused anymore (for UI only)
        }
        return Response(PluginsSerializer(data).data)

@extend_schema(tags=['projects'])
@extend_schema_view(
    list=extend_schema(
        summary='List projects',
        responses={
            '200': ProjectReadSerializer(many=True),
        }),
    create=extend_schema(
        summary='Create a project',
        request=ProjectWriteSerializer,
        parameters=ORGANIZATION_OPEN_API_PARAMETERS,
        responses={
            '201': ProjectReadSerializer, # check ProjectWriteSerializer.to_representation
        }),
    retrieve=extend_schema(
        summary='Get project details',
        responses={
            '200': ProjectReadSerializer,
        }),
    destroy=extend_schema(
        summary='Delete a project',
        responses={
            '204': OpenApiResponse(description='The project has been deleted'),
        }),
    partial_update=extend_schema(
        summary='Update a project',
        request=ProjectWriteSerializer(partial=True),
        responses={
            '200': ProjectReadSerializer, # check ProjectWriteSerializer.to_representation
        })
)
class ProjectViewSet(viewsets.GenericViewSet, mixins.ListModelMixin,
    mixins.RetrieveModelMixin, mixins.CreateModelMixin, mixins.DestroyModelMixin,
    PartialUpdateModelMixin, UploadMixin, AnnotationMixin, SerializeMixin
):
    queryset = models.Project.objects.select_related(
        'assignee', 'owner', 'target_storage', 'source_storage', 'annotation_guide',
    ).prefetch_related('tasks').all()

    # NOTE: The search_fields attribute should be a list of names of text
    # type fields on the model,such as CharField or TextField
    search_fields = ('name', 'owner', 'assignee', 'status')
    filter_fields = list(search_fields) + ['id', 'updated_date']
    simple_filters = list(search_fields)
    ordering_fields = list(filter_fields)
    ordering = "-id"
    lookup_fields = {'owner': 'owner__username', 'assignee': 'assignee__username'}
    iam_organization_field = 'organization'
    IMPORT_RQ_ID_TEMPLATE = RQIdManager.build(
        'import', 'project', {}, subresource='dataset'
    )

    def get_serializer_class(self):
        if self.request.method in SAFE_METHODS:
            return ProjectReadSerializer
        else:
            return ProjectWriteSerializer

    def get_queryset(self):
        queryset = super().get_queryset()

        if self.action == 'list':
            perm = ProjectPermission.create_scope_list(self.request)
            queryset = perm.filter(queryset)
        return queryset

    @transaction.atomic
    def perform_create(self, serializer, **kwargs):
        serializer.save(
            owner=self.request.user,
            organization=self.request.iam_context['organization']
        )

        # Required for the extra summary information added in the queryset
        serializer.instance = self.get_queryset().get(pk=serializer.instance.pk)

    @extend_schema(methods=['GET'], summary='Export a project as a dataset / Check dataset import status',
        description=textwrap.dedent("""
            To check the status of the process of importing a project dataset from a file:

            After initiating the dataset upload, you will receive an rq_id parameter.
            Make sure to include this parameter as a query parameter in your subsequent
            GET /api/projects/id/dataset requests to track the status of the dataset import.
            Also you should specify action parameter: action=import_status.
        """),
        parameters=[
            OpenApiParameter('format', description='Desired output format name\n'
                'You can get the list of supported formats at:\n/server/annotation/formats',
                location=OpenApiParameter.QUERY, type=OpenApiTypes.STR, required=False),
            OpenApiParameter('filename', description='Desired output file name',
                location=OpenApiParameter.QUERY, type=OpenApiTypes.STR, required=False),
            OpenApiParameter('action', description='Used to start downloading process locally after annotation file has been created',
                location=OpenApiParameter.QUERY, type=OpenApiTypes.STR, required=False, enum=['download', 'import_status']),
            OpenApiParameter('location', description='Where need to save downloaded dataset',
                location=OpenApiParameter.QUERY, type=OpenApiTypes.STR, required=False,
                enum=Location.list()),
            OpenApiParameter('cloud_storage_id', description='Storage id',
                location=OpenApiParameter.QUERY, type=OpenApiTypes.INT, required=False),
            OpenApiParameter('use_default_location', description='Use the location that was configured in project to import dataset',
                location=OpenApiParameter.QUERY, type=OpenApiTypes.BOOL, required=False,
                default=True),
            OpenApiParameter('rq_id', description='rq id',
                location=OpenApiParameter.QUERY, type=OpenApiTypes.STR, required=False),
        ],
        responses={
            '200': OpenApiResponse(OpenApiTypes.BINARY, description='Download of file started'),
            '201': OpenApiResponse(description='Output file is ready for downloading'),
            '202': OpenApiResponse(description='Exporting has been started'),
            '405': OpenApiResponse(description='Format is not available'),
        })
    @extend_schema(methods=['POST'],
        summary='Import a dataset into a project',
        description=textwrap.dedent("""
            The request POST /api/projects/id/dataset will initiate file upload and will create
            the rq job on the server in which the process of dataset import from a file
            will be carried out. Please, use the GET /api/projects/id/dataset endpoint for checking status of the process.
        """),
        parameters=[
            OpenApiParameter('format', description='Desired dataset format name\n'
                'You can get the list of supported formats at:\n/server/annotation/formats',
                location=OpenApiParameter.QUERY, type=OpenApiTypes.STR, required=False),
            OpenApiParameter('location', description='Where to import the dataset from',
                location=OpenApiParameter.QUERY, type=OpenApiTypes.STR, required=False,
                enum=Location.list()),
            OpenApiParameter('cloud_storage_id', description='Storage id',
                location=OpenApiParameter.QUERY, type=OpenApiTypes.INT, required=False),
            OpenApiParameter('use_default_location', description='Use the location that was configured in the project to import annotations',
                location=OpenApiParameter.QUERY, type=OpenApiTypes.BOOL, required=False,
                default=True),
            OpenApiParameter('filename', description='Dataset file name',
                location=OpenApiParameter.QUERY, type=OpenApiTypes.STR, required=False),
        ],
        request=PolymorphicProxySerializer('DatasetWrite',
            # TODO: refactor to use required=False when possible
            serializers=[DatasetFileSerializer, OpenApiTypes.NONE],
            resource_type_field_name=None
        ),
        responses={
            '202': OpenApiResponse(RqIdSerializer, description='Importing has been started'),
            '400': OpenApiResponse(description='Failed to import dataset'),
            '405': OpenApiResponse(description='Format is not available'),
        })
    @action(detail=True, methods=['GET', 'POST', 'OPTIONS'], serializer_class=None,
        url_path=r'dataset/?$', parser_classes=_UPLOAD_PARSER_CLASSES)
    def dataset(self, request, pk):
        self._object = self.get_object() # force call of check_object_permissions()

        if request.method in {'POST', 'OPTIONS'}:
            return self.import_annotations(
                request=request,
                db_obj=self._object,
                import_func=_import_project_dataset,
                rq_func=dm.project.import_dataset_as_project,
                rq_id_template=self.IMPORT_RQ_ID_TEMPLATE
            )
        else:
            action = request.query_params.get("action", "").lower()
            if action in ("import_status",):
                common_response_headers = {
                    'Deprecation': True,
                }
                queue = django_rq.get_queue(settings.CVAT_QUEUES.IMPORT_DATA.value)
                rq_id = request.query_params.get('rq_id')
                if not rq_id:
                    return Response(
                        'The rq_id param should be specified in the query parameters',
                        status=status.HTTP_400_BAD_REQUEST,
                        headers=common_response_headers
                    )

                rq_job = queue.fetch_job(rq_id)

                if rq_job is None:
                    return Response(status=status.HTTP_404_NOT_FOUND, headers=common_response_headers)
                # check that the user has access to the current rq_job
                elif not is_rq_job_owner(rq_job, request.user.id):
                    return Response(status=status.HTTP_403_FORBIDDEN, headers=common_response_headers)

                if rq_job.is_finished:
                    rq_job.delete()
                    return Response(status=status.HTTP_201_CREATED, headers=common_response_headers)
                elif rq_job.is_failed:
                    exc_info = process_failed_job(rq_job)

                    return Response(
                        data=str(exc_info),
                        status=status.HTTP_500_INTERNAL_SERVER_ERROR,
                        headers=common_response_headers
                    )
                else:
                    return Response(
                        data=self._get_rq_response(
                            settings.CVAT_QUEUES.IMPORT_DATA.value,
                            rq_id,
                        ),
                        status=status.HTTP_202_ACCEPTED,
                        headers=common_response_headers
                    )
            else:
                return self.export_annotations(
                    request=request,
                    db_obj=self._object,
                    export_func=_export_annotations,
                    callback=dm.views.export_project_as_dataset
                )

    @tus_chunk_action(detail=True, suffix_base="dataset")
    def append_dataset_chunk(self, request, pk, file_id):
        self._object = self.get_object()
        return self.append_tus_chunk(request, file_id)

    def get_upload_dir(self):
        if 'dataset' in self.action:
            return self._object.get_tmp_dirname()
        elif 'backup' in self.action:
            return backup.get_backup_dirname()
        return ""

    def upload_finished(self, request):
        if self.action == 'dataset':
            format_name = request.query_params.get("format", "")
            filename = request.query_params.get("filename", "")
            conv_mask_to_poly = to_bool(request.query_params.get('conv_mask_to_poly', True))
            tmp_dir = self._object.get_tmp_dirname()
            uploaded_file = None
            if os.path.isfile(os.path.join(tmp_dir, filename)):
                uploaded_file = os.path.join(tmp_dir, filename)
            return _import_project_dataset(
                request=request,
                filename=uploaded_file,
                rq_id_template=self.IMPORT_RQ_ID_TEMPLATE,
                rq_func=dm.project.import_dataset_as_project,
                db_obj=self._object,
                format_name=format_name,
                conv_mask_to_poly=conv_mask_to_poly
            )
        elif self.action == 'import_backup':
            filename = request.query_params.get("filename", "")
            if filename:
                tmp_dir = backup.get_backup_dirname()
                backup_file = os.path.join(tmp_dir, filename)
                if os.path.isfile(backup_file):
                    return backup.import_project(
                        request,
                        settings.CVAT_QUEUES.IMPORT_DATA.value,
                        filename=backup_file,
                    )
                return Response(data='No such file were uploaded',
                        status=status.HTTP_400_BAD_REQUEST)
            return backup.import_project(request, settings.CVAT_QUEUES.IMPORT_DATA.value)
        return Response(data='Unknown upload was finished',
                        status=status.HTTP_400_BAD_REQUEST)

    @extend_schema(summary='Get project annotations',
        parameters=[
            OpenApiParameter('format', description='Desired output format name\n'
                'You can get the list of supported formats at:\n/server/annotation/formats',
                location=OpenApiParameter.QUERY, type=OpenApiTypes.STR, required=True),
            OpenApiParameter('filename', description='Desired output file name',
                location=OpenApiParameter.QUERY, type=OpenApiTypes.STR, required=False),
            OpenApiParameter('action', description='Used to start downloading process locally after annotation file has been created',
                location=OpenApiParameter.QUERY, type=OpenApiTypes.STR, required=False, enum=['download']),
            OpenApiParameter('location', description='Where need to save downloaded dataset',
                location=OpenApiParameter.QUERY, type=OpenApiTypes.STR, required=False,
                enum=Location.list()),
            OpenApiParameter('cloud_storage_id', description='Storage id',
                location=OpenApiParameter.QUERY, type=OpenApiTypes.INT, required=False),
            OpenApiParameter('use_default_location', description='Use the location that was configured in project to export annotation',
                location=OpenApiParameter.QUERY, type=OpenApiTypes.BOOL, required=False,
                default=True),
        ],
        responses={
            '200': OpenApiResponse(PolymorphicProxySerializer(
                component_name='AnnotationsRead',
                serializers=[LabeledDataSerializer, OpenApiTypes.BINARY],
                resource_type_field_name=None
            ), description='Download of file started'),
            '201': OpenApiResponse(description='Annotations file is ready to download'),
            '202': OpenApiResponse(description='Dump of annotations has been started'),
            '401': OpenApiResponse(description='Format is not specified'),
            '405': OpenApiResponse(description='Format is not available'),
        })
    @action(detail=True, methods=['GET'],
        serializer_class=LabeledDataSerializer)
    def annotations(self, request, pk):
        self._object = self.get_object() # force call of check_object_permissions()
        return self.export_annotations(
            request=request,
            db_obj=self._object,
            export_func=_export_annotations,
            callback=dm.views.export_project_annotations,
            get_data=dm.task.get_job_data,
        )

    @extend_schema(summary='Back up a project',
        parameters=[
            OpenApiParameter('action', location=OpenApiParameter.QUERY,
                description='Used to start downloading process after backup file had been created',
                type=OpenApiTypes.STR, required=False, enum=['download']),
            OpenApiParameter('filename', description='Backup file name',
                location=OpenApiParameter.QUERY, type=OpenApiTypes.STR, required=False),
            OpenApiParameter('location', description='Where need to save downloaded backup',
                location=OpenApiParameter.QUERY, type=OpenApiTypes.STR, required=False,
                enum=Location.list()),
            OpenApiParameter('cloud_storage_id', description='Storage id',
                location=OpenApiParameter.QUERY, type=OpenApiTypes.INT, required=False),
            OpenApiParameter('use_default_location', description='Use the location that was configured in project to export backup',
                location=OpenApiParameter.QUERY, type=OpenApiTypes.BOOL, required=False,
                default=True),
        ],
        responses={
            '200': OpenApiResponse(description='Download of file started'),
            '201': OpenApiResponse(description='Output backup file is ready for downloading'),
            '202': OpenApiResponse(description='Creating a backup file has been started'),
        })
    @action(methods=['GET'], detail=True, url_path='backup')
    def export_backup(self, request, pk=None):
        return self.serialize(request, backup.export)

    @extend_schema(methods=['POST'], summary='Recreate a project from a backup',
        description=textwrap.dedent("""
            The backup import process is as follows:

            The first request POST /api/projects/backup will initiate file upload and will create
            the rq job on the server in which the process of a project creating from an uploaded backup
            will be carried out.

            After initiating the backup upload, you will receive an rq_id parameter.
            Make sure to include this parameter as a query parameter in your subsequent requests
            to track the status of the project creation.
            Once the project has been successfully created, the server will return the id of the newly created project.
        """),
        parameters=[
            *ORGANIZATION_OPEN_API_PARAMETERS,
            OpenApiParameter('location', description='Where to import the backup file from',
                location=OpenApiParameter.QUERY, type=OpenApiTypes.STR, required=False,
                enum=Location.list(), default=Location.LOCAL),
            OpenApiParameter('cloud_storage_id', description='Storage id',
                location=OpenApiParameter.QUERY, type=OpenApiTypes.INT, required=False),
            OpenApiParameter('filename', description='Backup file name',
                location=OpenApiParameter.QUERY, type=OpenApiTypes.STR, required=False),
            OpenApiParameter('rq_id', description='rq id',
                location=OpenApiParameter.QUERY, type=OpenApiTypes.STR, required=False),
        ],
        request=PolymorphicProxySerializer('BackupWrite',
            # TODO: refactor to use required=False when possible
            serializers=[ProjectFileSerializer, OpenApiTypes.NONE],
            resource_type_field_name=None
        ),
        # TODO: for some reason the code generated by the openapi generator from schema with different serializers
        # contains only one serializer, need to fix that.
        # https://github.com/OpenAPITools/openapi-generator/issues/6126
        responses={
            # 201: OpenApiResponse(inline_serializer("ImportedProjectIdSerializer", fields={"id": serializers.IntegerField(required=True)})
            '201': OpenApiResponse(description='The project has been imported'),
            '202': OpenApiResponse(RqIdSerializer, description='Importing a backup file has been started'),
        })
    @action(detail=False, methods=['OPTIONS', 'POST'], url_path=r'backup/?$',
        serializer_class=None,
        parser_classes=_UPLOAD_PARSER_CLASSES)
    def import_backup(self, request, pk=None):
        return self.deserialize(request, backup.import_project)

    @tus_chunk_action(detail=False, suffix_base="backup")
    def append_backup_chunk(self, request, file_id):
        return self.append_tus_chunk(request, file_id)

    @extend_schema(summary='Get a preview image for a project',
        responses={
            '200': OpenApiResponse(description='Project image preview'),
            '404': OpenApiResponse(description='Project image preview not found'),

        })
    @action(detail=True, methods=['GET'], url_path='preview')
    def preview(self, request, pk):
        self._object = self.get_object() # call check_object_permissions as well

        first_task = self._object.tasks.order_by('-id').first()
        if not first_task:
            return HttpResponseNotFound('Project image preview not found')

        data_getter = DataChunkGetter(
            data_type='preview',
            data_quality='compressed',
            data_num=first_task.data.start_frame,
            task_dim=first_task.dimension
        )

        return data_getter(request, first_task.data.start_frame,
           first_task.data.stop_frame, first_task.data)

    @staticmethod
    def _get_rq_response(queue, job_id):
        queue = django_rq.get_queue(queue)
        job = queue.fetch_job(job_id)
        response = {}
        if job is None or job.is_finished:
            response = { "state": "Finished" }
        elif job.is_queued or job.is_deferred:
            response = { "state": "Queued" }
        elif job.is_failed:
            response = { "state": "Failed", "message": job.exc_info }
        else:
            response = { "state": "Started" }
            response['message'] = job.meta.get('status', '')
            response['progress'] = job.meta.get('progress', 0.)

        return response

class DataChunkGetter:
    def __init__(self, data_type, data_num, data_quality, task_dim):
        possible_data_type_values = ('chunk', 'frame', 'preview', 'context_image')
        possible_quality_values = ('compressed', 'original')

        if not data_type or data_type not in possible_data_type_values:
            raise ValidationError('Data type not specified or has wrong value')
        elif data_type == 'chunk' or data_type == 'frame' or data_type == 'preview':
            if data_num is None:
                raise ValidationError('Number is not specified')
            elif data_quality not in possible_quality_values:
                raise ValidationError('Wrong quality value')

        self.type = data_type
        self.number = int(data_num) if data_num is not None else None
        self.quality = FrameProvider.Quality.COMPRESSED \
            if data_quality == 'compressed' else FrameProvider.Quality.ORIGINAL

        self.dimension = task_dim

    def _check_frame_range(self, frame: int):
        frame_range = range(self._start, self._stop + 1, self._db_data.get_frame_step())
        if frame not in frame_range:
            raise ValidationError(
                f'The frame number should be in the [{self._start}, {self._stop}] range'
            )

    def __call__(self, request, start: int, stop: int, db_data: Optional[Data]):
        if not db_data:
            raise NotFound(detail='Cannot find requested data')

        self._start = start
        self._stop = stop
        self._db_data = db_data

        frame_provider = FrameProvider(db_data, self.dimension)

        try:
            if self.type == 'chunk':
                start_chunk = frame_provider.get_chunk_number(start)
                stop_chunk = frame_provider.get_chunk_number(stop)
                # pylint: disable=superfluous-parens
                if not (start_chunk <= self.number <= stop_chunk):
                    raise ValidationError('The chunk number should be in  the ' +
                        f'[{start_chunk}, {stop_chunk}] range')

                # TODO: av.FFmpegError processing
                if settings.USE_CACHE and db_data.storage_method == StorageMethodChoice.CACHE:
                    buff, mime_type = frame_provider.get_chunk(self.number, self.quality)
                    return HttpResponse(buff.getvalue(), content_type=mime_type)

                # Follow symbol links if the chunk is a link on a real image otherwise
                # mimetype detection inside sendfile will work incorrectly.
                path = os.path.realpath(frame_provider.get_chunk(self.number, self.quality))
                return sendfile(request, path)
            elif self.type == 'frame' or self.type == 'preview':
                self._check_frame_range(self.number)

                if self.type == 'preview':
                    cache = MediaCache(self.dimension)
                    buf, mime = cache.get_local_preview_with_mime(self.number, db_data)
                else:
                    buf, mime = frame_provider.get_frame(self.number, self.quality)

                return HttpResponse(buf.getvalue(), content_type=mime)

            elif self.type == 'context_image':
                self._check_frame_range(self.number)

                cache = MediaCache(self.dimension)
                buff, mime = cache.get_frame_context_images(db_data, self.number)
                if not buff:
                    return HttpResponseNotFound()
                return HttpResponse(buff, content_type=mime)
            else:
                return Response(data='unknown data type {}.'.format(self.type),
                    status=status.HTTP_400_BAD_REQUEST)
        except (ValidationError, PermissionDenied, NotFound) as ex:
            msg = str(ex) if not isinstance(ex, ValidationError) else \
                '\n'.join([str(d) for d in ex.detail])
            return Response(data=msg, status=ex.status_code)


class JobDataGetter(DataChunkGetter):
    def __init__(self, job: Job, data_type, data_num, data_quality):
        super().__init__(data_type, data_num, data_quality, task_dim=job.segment.task.dimension)
        self.job = job

    def _check_frame_range(self, frame: int):
        frame_range = self.job.segment.frame_set
        if frame not in frame_range:
            raise ValidationError("The frame number doesn't belong to the job")

    def __call__(self, request, start, stop, db_data):
        if self.type == 'chunk' and self.job.segment.type == SegmentType.SPECIFIC_FRAMES:
            frame_provider = FrameProvider(db_data, self.dimension)

            start_chunk = frame_provider.get_chunk_number(start)
            stop_chunk = frame_provider.get_chunk_number(stop)
            # pylint: disable=superfluous-parens
            if not (start_chunk <= self.number <= stop_chunk):
                raise ValidationError('The chunk number should be in the ' +
                    f'[{start_chunk}, {stop_chunk}] range')

            cache = MediaCache()

            if settings.USE_CACHE and db_data.storage_method == StorageMethodChoice.CACHE:
                buf, mime = cache.get_selective_job_chunk_data_with_mime(
                    chunk_number=self.number, quality=self.quality, job=self.job
                )
            else:
                buf, mime = cache.prepare_selective_job_chunk(
                    chunk_number=self.number, quality=self.quality, db_job=self.job
                )

            return HttpResponse(buf.getvalue(), content_type=mime)

        else:
            return super().__call__(request, start, stop, db_data)


@extend_schema(tags=['tasks'])
@extend_schema_view(
    list=extend_schema(
        summary='List tasks',
        responses={
            '200': TaskReadSerializer(many=True),
        }),
    create=extend_schema(
        summary='Create a task',
        description=textwrap.dedent("""\
            The new task will not have any attached images or videos.
            To attach them, use the /api/tasks/<id>/data endpoint.
        """),
        request=TaskWriteSerializer,
        parameters=ORGANIZATION_OPEN_API_PARAMETERS,
        responses={
            '201': TaskReadSerializer, # check TaskWriteSerializer.to_representation
        }),
    retrieve=extend_schema(
        summary='Get task details',
        responses={
            '200': TaskReadSerializer
        }),
    destroy=extend_schema(
        summary='Delete a task',
        description='All attached jobs, annotations and data will be deleted as well.',
        responses={
            '204': OpenApiResponse(description='The task has been deleted'),
        }),
    partial_update=extend_schema(
        summary='Update a task',
        request=TaskWriteSerializer(partial=True),
        responses={
            '200': TaskReadSerializer, # check TaskWriteSerializer.to_representation
        })
)

class TaskViewSet(viewsets.GenericViewSet, mixins.ListModelMixin,
    mixins.RetrieveModelMixin, mixins.CreateModelMixin, mixins.DestroyModelMixin,
    PartialUpdateModelMixin, UploadMixin, AnnotationMixin, SerializeMixin
):
    queryset = Task.objects.select_related(
        'data', 'assignee', 'owner',
        'target_storage', 'source_storage', 'annotation_guide',
    ).prefetch_related(
        'segment_set__job_set',
        'segment_set__job_set__assignee',
    ).with_job_summary().all()

    lookup_fields = {
        'project_name': 'project__name',
        'owner': 'owner__username',
        'assignee': 'assignee__username',
        'tracker_link': 'bug_tracker',
    }
    search_fields = (
        'project_name', 'name', 'owner', 'status', 'assignee',
        'subset', 'mode', 'dimension', 'tracker_link'
    )
    filter_fields = list(search_fields) + ['id', 'project_id', 'updated_date']
    filter_description = dedent("""

        There are few examples for complex filtering tasks:\n
            - Get all tasks from 1,2,3 projects - { "and" : [{ "in" : [{ "var" : "project_id" }, [1, 2, 3]]}]}\n
            - Get all completed tasks from 1 project - { "and": [{ "==": [{ "var" : "status" }, "completed"]}, { "==" : [{ "var" : "project_id"}, 1]}]}\n
    """)
    simple_filters = list(search_fields) + ['project_id']
    ordering_fields = list(filter_fields)
    ordering = "-id"
    iam_organization_field = 'organization'
    IMPORT_RQ_ID_TEMPLATE = RQIdManager.build(
        'import', 'task', {}, subresource='annotations'
    )

    def get_serializer_class(self):
        if self.request.method in SAFE_METHODS:
            return TaskReadSerializer
        else:
            return TaskWriteSerializer

    def get_queryset(self):
        queryset = super().get_queryset()

        if self.action == 'list':
            perm = TaskPermission.create_scope_list(self.request)
            queryset = perm.filter(queryset)

        return queryset

    @extend_schema(summary='Recreate a task from a backup',
        description=textwrap.dedent("""
            The backup import process is as follows:

            The first request POST /api/tasks/backup will initiate file upload and will create
            the rq job on the server in which the process of a task creating from an uploaded backup
            will be carried out.

            After initiating the backup upload, you will receive an rq_id parameter.
            Make sure to include this parameter as a query parameter in your subsequent requests
            to track the status of the task creation.
            Once the task has been successfully created, the server will return the id of the newly created task.
        """),
        parameters=[
            *ORGANIZATION_OPEN_API_PARAMETERS,
            OpenApiParameter('location', description='Where to import the backup file from',
                location=OpenApiParameter.QUERY, type=OpenApiTypes.STR, required=False,
                enum=Location.list(), default=Location.LOCAL),
            OpenApiParameter('cloud_storage_id', description='Storage id',
                location=OpenApiParameter.QUERY, type=OpenApiTypes.INT, required=False),
            OpenApiParameter('filename', description='Backup file name',
                location=OpenApiParameter.QUERY, type=OpenApiTypes.STR, required=False),
            OpenApiParameter('rq_id', description='rq id',
                location=OpenApiParameter.QUERY, type=OpenApiTypes.STR, required=False),
        ],
        request=TaskFileSerializer(required=False),
        # TODO: for some reason the code generated by the openapi generator from schema with different serializers
        # contains only one serializer, need to fix that.
        # https://github.com/OpenAPITools/openapi-generator/issues/6126
        responses={
            # 201: OpenApiResponse(inline_serializer("ImportedTaskIdSerializer", fields={"id": serializers.IntegerField(required=True)})
            '201': OpenApiResponse(description='The task has been imported'),
            '202': OpenApiResponse(RqIdSerializer, description='Importing a backup file has been started'),
        })

    @action(detail=False, methods=['OPTIONS', 'POST'], url_path=r'backup/?$',
        serializer_class=None,
        parser_classes=_UPLOAD_PARSER_CLASSES)
    def import_backup(self, request, pk=None):
        return self.deserialize(request, backup.import_task)

    @tus_chunk_action(detail=False, suffix_base="backup")
    def append_backup_chunk(self, request, file_id):
        return self.append_tus_chunk(request, file_id)

    @extend_schema(summary='Back up a task',
        parameters=[
            OpenApiParameter('action', location=OpenApiParameter.QUERY,
                description='Used to start downloading process after backup file had been created',
                type=OpenApiTypes.STR, required=False, enum=['download']),
            OpenApiParameter('filename', description='Backup file name',
                location=OpenApiParameter.QUERY, type=OpenApiTypes.STR, required=False),
            OpenApiParameter('location', description='Where need to save downloaded backup',
                location=OpenApiParameter.QUERY, type=OpenApiTypes.STR, required=False,
                enum=Location.list()),
            OpenApiParameter('cloud_storage_id', description='Storage id',
                location=OpenApiParameter.QUERY, type=OpenApiTypes.INT, required=False),
            OpenApiParameter('use_default_location', description='Use the location that was configured in the task to export backup',
                location=OpenApiParameter.QUERY, type=OpenApiTypes.BOOL, required=False,
                default=True),
        ],
        responses={
            '200': OpenApiResponse(description='Download of file started'),
            '201': OpenApiResponse(description='Output backup file is ready for downloading'),
            '202': OpenApiResponse(description='Creating a backup file has been started'),
            '400': OpenApiResponse(description='Backup of a task without data is not allowed'),
        })
    @action(methods=['GET'], detail=True, url_path='backup')
    def export_backup(self, request, pk=None):
        if self.get_object().data is None:
            return Response(
                data='Backup of a task without data is not allowed',
                status=status.HTTP_400_BAD_REQUEST
            )
        return self.serialize(request, backup.export)

    @transaction.atomic
    def perform_update(self, serializer):
        instance = serializer.instance

        super().perform_update(serializer)

        updated_instance = serializer.instance

        if instance.project:
            instance.project.touch()
        if updated_instance.project and updated_instance.project != instance.project:
            updated_instance.project.touch()

    @transaction.atomic
    def perform_create(self, serializer, **kwargs):
        serializer.save(
            owner=self.request.user,
            organization=self.request.iam_context['organization']
        )

        if db_project := serializer.instance.project:
            db_project.touch()
            assert serializer.instance.organization == db_project.organization

        # Required for the extra summary information added in the queryset
        serializer.instance = self.get_queryset().get(pk=serializer.instance.pk)

    def _is_data_uploading(self) -> bool:
        return 'data' in self.action

    # UploadMixin method
    def get_upload_dir(self):
        if 'annotations' in self.action:
            return self._object.get_tmp_dirname()
        elif self._is_data_uploading():
            return self._object.data.get_upload_dirname()
        elif 'backup' in self.action:
            return backup.get_backup_dirname()
        return ""

    def _prepare_upload_info_entry(self, filename: str) -> str:
        filename = osp.normpath(filename)
        upload_dir = self.get_upload_dir()
        return osp.join(upload_dir, filename)

    def _maybe_append_upload_info_entry(self, filename: str):
        task_data = cast(Data, self._object.data)

        filename = self._prepare_upload_info_entry(filename)
        task_data.client_files.get_or_create(file=filename)

    def _append_upload_info_entries(self, client_files: List[Dict[str, Any]]):
        # batch version of _maybe_append_upload_info_entry() without optional insertion
        task_data = cast(Data, self._object.data)
        task_data.client_files.bulk_create([
            ClientFile(file=self._prepare_upload_info_entry(cf['file'].name), data=task_data)
            for cf in client_files
        ])

    def _sort_uploaded_files(self, uploaded_files: List[str], ordering: List[str]) -> List[str]:
        """
        Applies file ordering for the "predefined" file sorting method of the task creation.

        Read more: https://github.com/cvat-ai/cvat/issues/5061
        """

        expected_files = ordering

        uploaded_file_names = set(uploaded_files)
        mismatching_files = list(uploaded_file_names.symmetric_difference(expected_files))
        if mismatching_files:
            DISPLAY_ENTRIES_COUNT = 5
            mismatching_display = [
                fn + (" (extra)" if fn in uploaded_file_names else " (missing)")
                for fn in mismatching_files[:DISPLAY_ENTRIES_COUNT]
            ]
            remaining_count = len(mismatching_files) - DISPLAY_ENTRIES_COUNT
            raise ValidationError(
                "Uploaded files do not match the '{}' field contents. "
                "Please check the uploaded data and the list of uploaded files. "
                "Mismatching files: {}{}"
                .format(
                    self._UPLOAD_FILE_ORDER_FIELD,
                    ", ".join(mismatching_display),
                    f" (and {remaining_count} more). " if 0 < remaining_count else ""
                )
            )

        return list(expected_files)

    # UploadMixin method
    def init_tus_upload(self, request):
        response = super().init_tus_upload(request)

        if self._is_data_uploading() and response.status_code == status.HTTP_201_CREATED:
            self._maybe_append_upload_info_entry(self._get_metadata(request)['filename'])

        return response

    # UploadMixin method
    @transaction.atomic
    def append_files(self, request):
        client_files = self._get_request_client_files(request)
        if self._is_data_uploading() and client_files:
            self._append_upload_info_entries(client_files)

        return super().append_files(request)

    # UploadMixin method
    def upload_finished(self, request):
        @transaction.atomic
        def _handle_upload_annotations(request):
            format_name = request.query_params.get("format", "")
            filename = request.query_params.get("filename", "")
            conv_mask_to_poly = to_bool(request.query_params.get('conv_mask_to_poly', True))
            tmp_dir = self._object.get_tmp_dirname()
            if os.path.isfile(os.path.join(tmp_dir, filename)):
                annotation_file = os.path.join(tmp_dir, filename)
                return _import_annotations(
                        request=request,
                        filename=annotation_file,
                        rq_id_template=self.IMPORT_RQ_ID_TEMPLATE,
                        rq_func=dm.task.import_task_annotations,
                        db_obj=self._object,
                        format_name=format_name,
                        conv_mask_to_poly=conv_mask_to_poly,
                    )
            return Response(data='No such file were uploaded',
                    status=status.HTTP_400_BAD_REQUEST)

        def _handle_upload_data(request):
            with transaction.atomic():
                task_data = self._object.data
                serializer = DataSerializer(task_data, data=request.data)
                serializer.is_valid(raise_exception=True)

                # Append new files to the previous ones
                if uploaded_files := serializer.validated_data.get('client_files', None):
                    self.append_files(request)
                    serializer.validated_data['client_files'] = [] # avoid file info duplication

                # Refresh the db value with the updated file list and other request parameters
                db_data = serializer.save()
                self._object.data = db_data
                self._object.save()

                # Create a temporary copy of the parameters we will try to create the task with
                data = copy(serializer.data)

                for optional_field in ['job_file_mapping', 'server_files_exclude']:
                    if optional_field in serializer.validated_data:
                        data[optional_field] = serializer.validated_data[optional_field]

                if (
                    data['sorting_method'] == models.SortingMethod.PREDEFINED
                    and (uploaded_files := data['client_files'])
                    and (
                        uploaded_file_order := serializer.validated_data[self._UPLOAD_FILE_ORDER_FIELD]
                    )
                ):
                    # In the case of predefined sorting and custom file ordering,
                    # the requested order must be applied
                    data['client_files'] = self._sort_uploaded_files(
                        uploaded_files, uploaded_file_order
                    )

                data['use_zip_chunks'] = serializer.validated_data['use_zip_chunks']
                data['use_cache'] = serializer.validated_data['use_cache']
                data['copy_data'] = serializer.validated_data['copy_data']

                if data['use_cache']:
                    self._object.data.storage_method = StorageMethodChoice.CACHE
                    self._object.data.save(update_fields=['storage_method'])
                if data['server_files'] and not data.get('copy_data'):
                    self._object.data.storage = StorageChoice.SHARE
                    self._object.data.save(update_fields=['storage'])
                if db_data.cloud_storage:
                    self._object.data.storage = StorageChoice.CLOUD_STORAGE
                    self._object.data.save(update_fields=['storage'])
                if 'stop_frame' not in serializer.validated_data:
                    # if the value of stop_frame is 0, then inside the function we cannot know
                    # the value specified by the user or it's default value from the database
                    data['stop_frame'] = None

            # Need to process task data when the transaction is committed
            task.create(self._object, data, request)

            return Response(serializer.data, status=status.HTTP_202_ACCEPTED)

        @transaction.atomic
        def _handle_upload_backup(request):
            filename = request.query_params.get("filename", "")
            if filename:
                tmp_dir = backup.get_backup_dirname()
                backup_file = os.path.join(tmp_dir, filename)
                if os.path.isfile(backup_file):
                    return backup.import_task(
                        request,
                        settings.CVAT_QUEUES.IMPORT_DATA.value,
                        filename=backup_file,
                    )
                return Response(data='No such file were uploaded',
                        status=status.HTTP_400_BAD_REQUEST)
            return backup.import_task(request, settings.CVAT_QUEUES.IMPORT_DATA.value)

        if self.action == 'annotations':
            return _handle_upload_annotations(request)
        elif self.action == 'data':
            return _handle_upload_data(request)
        elif self.action == 'import_backup':
            return _handle_upload_backup(request)

        return Response(data='Unknown upload was finished',
                        status=status.HTTP_400_BAD_REQUEST)

    _UPLOAD_FILE_ORDER_FIELD = 'upload_file_order'
    assert _UPLOAD_FILE_ORDER_FIELD in DataSerializer().fields

    @extend_schema(methods=['POST'],
        summary="Attach data to a task",
        description=textwrap.dedent("""\
            Allows to upload data (images, video, etc.) to a task.
            Supports the TUS open file uploading protocol (https://tus.io/).

            Supports the following protocols:

            1. A single Data request

            and

            2.1. An Upload-Start request
            2.2.a. Regular TUS protocol requests (Upload-Length + Chunks)
            2.2.b. Upload-Multiple requests
            2.3. An Upload-Finish request

            Requests:
            - Data - POST, no extra headers or 'Upload-Start' + 'Upload-Finish' headers.
              Contains data in the body.
            - Upload-Start - POST, has an 'Upload-Start' header. No body is expected.
            - Upload-Length - POST, has an 'Upload-Length' header (see the TUS specification)
            - Chunk - HEAD/PATCH (see the TUS specification). Sent to /data/<file id> endpoints.
            - Upload-Finish - POST, has an 'Upload-Finish' header. Can contain data in the body.
            - Upload-Multiple - POST, has an 'Upload-Multiple' header. Contains data in the body.

            The 'Upload-Finish' request allows to specify the uploaded files should be ordered.
            This may be needed if the files can be sent unordered. To state that the input files
            are sent ordered, pass an empty list of files in the '{upload_file_order_field}' field.
            If the files are sent unordered, the ordered file list is expected
            in the '{upload_file_order_field}' field. It must be a list of string file paths,
            relative to the dataset root.

            Example:
            files = [
                "cats/cat_1.jpg",
                "dogs/dog2.jpg",
                "image_3.png",
                ...
            ]

            Independently of the file declaration field used
            ('client_files', 'server_files', etc.), when the 'predefined'
            sorting method is selected, the uploaded files will be ordered according
            to the '.jsonl' manifest file, if it is found in the list of files.
            For archives (e.g. '.zip'), a manifest file ('*.jsonl') is required when using
            the 'predefined' file ordering. Such file must be provided next to the archive
            in the list of files. Read more about manifest files here:
            https://docs.cvat.ai/docs/manual/advanced/dataset_manifest/

            After all data is sent, the operation status can be retrieved via
            the /api/requests endpoint.

            Once data is attached to a task, it cannot be detached or replaced.
        """.format_map(
            {'upload_file_order_field': _UPLOAD_FILE_ORDER_FIELD}
        )),
        # TODO: add a tutorial on this endpoint in the REST API docs
        request=DataSerializer(required=False),
        parameters=[
            OpenApiParameter('Upload-Start', location=OpenApiParameter.HEADER, type=OpenApiTypes.BOOL,
                description='Initializes data upload. Optionally, can include upload metadata in the request body.'),
            OpenApiParameter('Upload-Multiple', location=OpenApiParameter.HEADER, type=OpenApiTypes.BOOL,
                description='Indicates that data with this request are single or multiple files that should be attached to a task'),
            OpenApiParameter('Upload-Finish', location=OpenApiParameter.HEADER, type=OpenApiTypes.BOOL,
                description='Finishes data upload. Can be combined with Upload-Start header to create task data with one request'),
        ],
        responses={
            '202': OpenApiResponse(description=''),
        })
    @extend_schema(methods=['GET'],
        summary='Get data of a task',
        parameters=[
            OpenApiParameter('type', location=OpenApiParameter.QUERY, required=False,
                type=OpenApiTypes.STR, enum=['chunk', 'frame', 'context_image'],
                description='Specifies the type of the requested data'),
            OpenApiParameter('quality', location=OpenApiParameter.QUERY, required=False,
                type=OpenApiTypes.STR, enum=['compressed', 'original'],
                description="Specifies the quality level of the requested data"),
            OpenApiParameter('number', location=OpenApiParameter.QUERY, required=False, type=OpenApiTypes.INT,
                description="A unique number value identifying chunk or frame"),
        ],
        responses={
            '200': OpenApiResponse(description='Data of a specific type'),
        })
    @action(detail=True, methods=['OPTIONS', 'POST', 'GET'], url_path=r'data/?$',
        parser_classes=_UPLOAD_PARSER_CLASSES)
    def data(self, request, pk):
        self._object = self.get_object() # call check_object_permissions as well
        if request.method == 'POST' or request.method == 'OPTIONS':
            with transaction.atomic():
                # Need to make sure that only one Data object can be attached to the task,
                # otherwise this can lead to many problems such as Data objects without a task,
                # multiple RQ data processing jobs at least.
                # It is not possible to use select_for_update with GROUP BY statement and
                # other aggregations that are defined by the viewset queryset,
                # we just need to lock 1 row with the target Task entity.
                locked_instance = Task.objects.select_for_update().get(pk=pk)
                task_data = locked_instance.data
                if not task_data:
                    task_data = Data.objects.create()
                    task_data.make_dirs()
                    locked_instance.data = task_data
                    self._object.data = task_data
                    locked_instance.save()
                elif task_data.size != 0:
                    return Response(data='Adding more data is not supported',
                        status=status.HTTP_400_BAD_REQUEST)
                return self.upload_data(request)
        else:
            data_type = request.query_params.get('type', None)
            data_num = request.query_params.get('number', None)
            data_quality = request.query_params.get('quality', 'compressed')

            data_getter = DataChunkGetter(data_type, data_num, data_quality,
                self._object.dimension)

            return data_getter(request, self._object.data.start_frame,
                self._object.data.stop_frame, self._object.data)

    @tus_chunk_action(detail=True, suffix_base="data")
    def append_data_chunk(self, request, pk, file_id):
        self._object = self.get_object()
        return self.append_tus_chunk(request, file_id)

    @extend_schema(methods=['GET'], summary='Get task annotations',
        parameters=[
            OpenApiParameter('format', location=OpenApiParameter.QUERY, type=OpenApiTypes.STR, required=False,
                description="Desired output format name\nYou can get the list of supported formats at:\n/server/annotation/formats"),
            OpenApiParameter('filename', description='Desired output file name',
                location=OpenApiParameter.QUERY, type=OpenApiTypes.STR, required=False),
            OpenApiParameter('action', location=OpenApiParameter.QUERY,
                description='Used to start downloading process locally after annotation file has been created',
                type=OpenApiTypes.STR, required=False, enum=['download']),
            OpenApiParameter('location', description='Where need to save downloaded dataset',
                location=OpenApiParameter.QUERY, type=OpenApiTypes.STR, required=False,
                enum=Location.list()),
            OpenApiParameter('cloud_storage_id', description='Storage id',
                location=OpenApiParameter.QUERY, type=OpenApiTypes.INT, required=False),
            OpenApiParameter('use_default_location', description='Use the location that was configured in the task to export annotation',
                location=OpenApiParameter.QUERY, type=OpenApiTypes.BOOL, required=False,
                default=True),
        ],
        responses={
            '200': OpenApiResponse(PolymorphicProxySerializer(
                component_name='AnnotationsRead',
                serializers=[LabeledDataSerializer, OpenApiTypes.BINARY],
                resource_type_field_name=None
            ), description='Download of file started'),
            '201': OpenApiResponse(description='Annotations file is ready to download'),
            '202': OpenApiResponse(description='Dump of annotations has been started'),
            '400': OpenApiResponse(description='Exporting without data is not allowed'),
            '405': OpenApiResponse(description='Format is not available'),
        })
    @extend_schema(methods=['PUT'], summary='Replace task annotations / Get annotation import status',
        description=textwrap.dedent("""
            To check the status of an import request:

            After initiating the annotation import, you will receive an rq_id parameter.
            Make sure to include this parameter as a query parameter in your subsequent
            PUT /api/tasks/id/annotations requests to track the status of the import.
        """),
        parameters=[
            OpenApiParameter('format', location=OpenApiParameter.QUERY, type=OpenApiTypes.STR, required=False,
                description='Input format name\nYou can get the list of supported formats at:\n/server/annotation/formats'),
            OpenApiParameter('rq_id', location=OpenApiParameter.QUERY, type=OpenApiTypes.STR, required=False,
                description='rq id'),
        ],
        request=PolymorphicProxySerializer('TaskAnnotationsUpdate',
            # TODO: refactor to use required=False when possible
            serializers=[LabeledDataSerializer, AnnotationFileSerializer, OpenApiTypes.NONE],
            resource_type_field_name=None
        ),
        responses={
            '201': OpenApiResponse(description='Import has finished'),
            '202': OpenApiResponse(description='Import is in progress'),
            '405': OpenApiResponse(description='Format is not available'),
        })
    @extend_schema(methods=['POST'],
        summary="Import annotations into a task",
        description=textwrap.dedent("""
            The request POST /api/tasks/id/annotations will initiate the import and will create
            the rq job on the server in which the import will be carried out.
            Please, use the PUT /api/tasks/id/annotations endpoint for checking status of the process.
        """),
        parameters=[
            OpenApiParameter('format', location=OpenApiParameter.QUERY, type=OpenApiTypes.STR, required=False,
                description='Input format name\nYou can get the list of supported formats at:\n/server/annotation/formats'),
            OpenApiParameter('location', description='where to import the annotation from',
                location=OpenApiParameter.QUERY, type=OpenApiTypes.STR, required=False,
                enum=Location.list()),
            OpenApiParameter('cloud_storage_id', description='Storage id',
                location=OpenApiParameter.QUERY, type=OpenApiTypes.INT, required=False),
            OpenApiParameter('use_default_location', description='Use the location that was configured in task to import annotations',
                location=OpenApiParameter.QUERY, type=OpenApiTypes.BOOL, required=False,
                default=True),
            OpenApiParameter('filename', description='Annotation file name',
                location=OpenApiParameter.QUERY, type=OpenApiTypes.STR, required=False),
        ],
        request=PolymorphicProxySerializer('TaskAnnotationsWrite',
            # TODO: refactor to use required=False when possible
            serializers=[AnnotationFileSerializer, OpenApiTypes.NONE],
            resource_type_field_name=None
        ),
        responses={
            '201': OpenApiResponse(description='Uploading has finished'),
            '202': OpenApiResponse(RqIdSerializer, description='Uploading has been started'),
            '405': OpenApiResponse(description='Format is not available'),
        })
    @extend_schema(methods=['PATCH'], summary='Update task annotations',
        parameters=[
            OpenApiParameter('action', location=OpenApiParameter.QUERY, required=True,
                type=OpenApiTypes.STR, enum=['create', 'update', 'delete']),
        ],
        request=LabeledDataSerializer,
        responses={
            '200': LabeledDataSerializer,
        })
    @extend_schema(methods=['DELETE'], summary='Delete task annotations',
        responses={
            '204': OpenApiResponse(description='The annotation has been deleted'),
        })
    @action(detail=True, methods=['GET', 'DELETE', 'PUT', 'PATCH', 'POST', 'OPTIONS'], url_path=r'annotations/?$',
        serializer_class=None, parser_classes=_UPLOAD_PARSER_CLASSES)
    def annotations(self, request, pk):
        # TODO: mark as deprecated using this endpoint for checking status of import process

        self._object = self.get_object() # force call of check_object_permissions()
        if request.method == 'GET':
            if self._object.data:
                return self.export_annotations(
                    request=request,
                    db_obj=self._object,
                    export_func=_export_annotations,
                    callback=dm.views.export_task_annotations,
                    get_data=dm.task.get_task_data,
                )
            else:
                return Response(data="Exporting annotations from a task without data is not allowed",
                    status=status.HTTP_400_BAD_REQUEST)
        elif request.method == 'POST' or request.method == 'OPTIONS':
            # NOTE: initialization process of annotations import
            format_name = request.query_params.get('format', '')
            return self.import_annotations(
                request=request,
                db_obj=self._object,
                import_func=_import_annotations,
                rq_func=dm.task.import_task_annotations,
                rq_id_template=self.IMPORT_RQ_ID_TEMPLATE
            )
        elif request.method == 'PUT':
            format_name = request.query_params.get('format', '')
            if format_name:
                # NOTE: continue process of import annotations
                use_settings = to_bool(request.query_params.get('use_default_location', True))
                conv_mask_to_poly = to_bool(request.query_params.get('conv_mask_to_poly', True))
                obj = self._object if use_settings else request.query_params
                location_conf = get_location_configuration(
                    obj=obj, use_settings=use_settings, field_name=StorageType.SOURCE
                )
                return _import_annotations(
                    request=request,
                    rq_id_template=self.IMPORT_RQ_ID_TEMPLATE,
                    rq_func=dm.task.import_task_annotations,
                    db_obj=self._object,
                    format_name=format_name,
                    location_conf=location_conf,
                    conv_mask_to_poly=conv_mask_to_poly
                )
            else:
                serializer = LabeledDataSerializer(data=request.data)
                if serializer.is_valid(raise_exception=True):
                    data = dm.task.put_task_data(pk, serializer.data)
                    return Response(data)
        elif request.method == 'DELETE':
            dm.task.delete_task_data(pk)
            return Response(status=status.HTTP_204_NO_CONTENT)
        elif request.method == 'PATCH':
            action = self.request.query_params.get("action", None)
            if action not in dm.task.PatchAction.values():
                raise serializers.ValidationError(
                    "Please specify a correct 'action' for the request")
            serializer = LabeledDataSerializer(data=request.data)
            if serializer.is_valid(raise_exception=True):
                try:
                    data = dm.task.patch_task_data(pk, serializer.data, action)
                except (AttributeError, IntegrityError) as e:
                    return Response(data=str(e), status=status.HTTP_400_BAD_REQUEST)
                return Response(data)

    @tus_chunk_action(detail=True, suffix_base="annotations")
    def append_annotations_chunk(self, request, pk, file_id):
        self._object = self.get_object()
        return self.append_tus_chunk(request, file_id)

    @extend_schema(
        summary='Get the creation status of a task',
        responses={
            '200': RqStatusSerializer,
        },
        deprecated=True,
        description="This method is deprecated and will be removed in version 2.14.0. "
                    "To check status of a task creation, use new common API"
                    "for managing background operations: GET /api/requests/?action=create&task_id=<task_id>",
    )
    @action(detail=True, methods=['GET'], serializer_class=RqStatusSerializer)
    def status(self, request, pk):
        self.get_object() # force call of check_object_permissions()
        response = self._get_rq_response(
            queue=settings.CVAT_QUEUES.IMPORT_DATA.value,
            job_id=RQIdManager.build('create', 'task', pk)
        )
        serializer = RqStatusSerializer(data=response)

        serializer.is_valid(raise_exception=True)
        return Response(serializer.data,  headers={'Deprecation': 'true'})

    @staticmethod
    def _get_rq_response(queue, job_id):
        queue = django_rq.get_queue(queue)
        job = queue.fetch_job(job_id)
        response = {}
        if job is None or job.is_finished:
            response = { "state": "Finished" }
        elif job.is_queued or job.is_deferred:
            response = { "state": "Queued" }
        elif job.is_failed:
            # FIXME: It seems that in some cases exc_info can be None.
            # It's not really clear how it is possible, but it can
            # lead to an error in serializing the response
            # https://github.com/cvat-ai/cvat/issues/5215
            response = { "state": "Failed", "message": parse_exception_message(job.exc_info or "Unknown error") }
        else:
            response = { "state": "Started" }
            if job.meta.get('status'):
                response['message'] = job.meta['status']
            response['progress'] = job.meta.get('task_progress', 0.)

        return response

    @extend_schema(methods=['GET'], summary='Get metainformation for media files in a task',
        responses={
            '200': DataMetaReadSerializer,
        })
    @extend_schema(methods=['PATCH'], summary='Update metainformation for media files in a task',
        request=DataMetaWriteSerializer,
        responses={
            '200': DataMetaReadSerializer,
        })
    @action(detail=True, methods=['GET', 'PATCH'], serializer_class=DataMetaReadSerializer,
        url_path='data/meta')
    def metadata(self, request, pk):
        self.get_object() #force to call check_object_permissions
        db_task = models.Task.objects.prefetch_related(
            Prefetch('data', queryset=models.Data.objects.select_related('video').prefetch_related(
                Prefetch('images', queryset=models.Image.objects.prefetch_related('related_files').order_by('frame'))
            ))
        ).get(pk=pk)

        if request.method == 'PATCH':
            serializer = DataMetaWriteSerializer(instance=db_task.data, data=request.data)
            if serializer.is_valid(raise_exception=True):
                db_task.data = serializer.save()

        if hasattr(db_task.data, 'video'):
            media = [db_task.data.video]
        else:
            media = list(db_task.data.images.all())

        frame_meta = [{
            'width': item.width,
            'height': item.height,
            'name': item.path,
            'related_files': item.related_files.count() if hasattr(item, 'related_files') else 0
        } for item in media]

        db_data = db_task.data
        db_data.frames = frame_meta

        serializer = DataMetaReadSerializer(db_data)
        return Response(serializer.data)

    @extend_schema(summary='Export task as a dataset in a specific format',
        parameters=[
            OpenApiParameter('format', location=OpenApiParameter.QUERY,
                description='Desired output format name\nYou can get the list of supported formats at:\n/server/annotation/formats',
                type=OpenApiTypes.STR, required=True),
            OpenApiParameter('filename', description='Desired output file name',
                location=OpenApiParameter.QUERY, type=OpenApiTypes.STR, required=False),
            OpenApiParameter('action', location=OpenApiParameter.QUERY,
                description='Used to start downloading process locally after annotation file has been created',
                type=OpenApiTypes.STR, required=False, enum=['download']),
            OpenApiParameter('use_default_location', description='Use the location that was configured in task to export annotations',
                location=OpenApiParameter.QUERY, type=OpenApiTypes.BOOL, required=False,
                default=True),
            OpenApiParameter('location', description='Where need to save downloaded dataset',
                location=OpenApiParameter.QUERY, type=OpenApiTypes.STR, required=False,
                enum=Location.list()),
            OpenApiParameter('cloud_storage_id', description='Storage id',
                location=OpenApiParameter.QUERY, type=OpenApiTypes.INT, required=False),
        ],
        responses={
            '200': OpenApiResponse(OpenApiTypes.BINARY, description='Download of file started'),
            '201': OpenApiResponse(description='Output file is ready for downloading'),
            '202': OpenApiResponse(description='Exporting has been started'),
            '400': OpenApiResponse(description='Exporting without data is not allowed'),
            '405': OpenApiResponse(description='Format is not available'),
        })
    @action(detail=True, methods=['GET'], serializer_class=None,
        url_path='dataset')
    def dataset_export(self, request, pk):
        self._object = self.get_object() # force call of check_object_permissions()

        if self._object.data:
            return self.export_annotations(
                request=request,
                db_obj=self._object,
                export_func=_export_annotations,
                callback=dm.views.export_task_as_dataset)
        else:
            return Response(data="Exporting a dataset from a task without data is not allowed",
                status=status.HTTP_400_BAD_REQUEST)

    @extend_schema(summary='Get a preview image for a task',
        responses={
            '200': OpenApiResponse(description='Task image preview'),
            '404': OpenApiResponse(description='Task image preview not found'),
        })
    @action(detail=True, methods=['GET'], url_path='preview')
    def preview(self, request, pk):
        self._object = self.get_object() # call check_object_permissions as well

        if not self._object.data:
            return HttpResponseNotFound('Task image preview not found')

        data_getter = DataChunkGetter(
            data_type='preview',
            data_quality='compressed',
            data_num=self._object.data.start_frame,
            task_dim=self._object.dimension
        )

        return data_getter(request, self._object.data.start_frame,
            self._object.data.stop_frame, self._object.data)


@extend_schema(tags=['jobs'])
@extend_schema_view(
    create=extend_schema(
        summary='Create a job',
        request=JobWriteSerializer,
        responses={
            '201': JobReadSerializer, # check JobWriteSerializer.to_representation
        }),
    retrieve=extend_schema(
        summary='Get job details',
        responses={
            '200': JobReadSerializer,
        }),
    list=extend_schema(
        summary='List jobs',
        responses={
            '200': JobReadSerializer(many=True),
        }),
    partial_update=extend_schema(
        summary='Update a job',
        request=JobWriteSerializer(partial=True),
        responses={
            '200': JobReadSerializer, # check JobWriteSerializer.to_representation
        }),
    destroy=extend_schema(
        summary='Delete a job',
        description=textwrap.dedent("""\
            Related annotations will be deleted as well.

            Please note, that not every job can be removed. Currently,
            it is only available for Ground Truth jobs.
            """),
        responses={
            '204': OpenApiResponse(description='The job has been deleted'),
        }),
)
class JobViewSet(viewsets.GenericViewSet, mixins.ListModelMixin, mixins.CreateModelMixin,
    mixins.RetrieveModelMixin, PartialUpdateModelMixin, mixins.DestroyModelMixin,
    UploadMixin, AnnotationMixin
):
    queryset = Job.objects.select_related('assignee', 'segment__task__data',
        'segment__task__project', 'segment__task__annotation_guide', 'segment__task__project__annotation_guide',
    ).annotate(
        Count('issues', distinct=True),
    ).all()

    iam_organization_field = 'segment__task__organization'
    search_fields = ('task_name', 'project_name', 'assignee', 'state', 'stage')
    filter_fields = list(search_fields) + [
        'id', 'task_id', 'project_id', 'updated_date', 'dimension', 'type'
    ]
    simple_filters = list(set(filter_fields) - {'id', 'updated_date'})
    ordering_fields = list(filter_fields)
    ordering = "-id"
    lookup_fields = {
        'dimension': 'segment__task__dimension',
        'task_id': 'segment__task_id',
        'project_id': 'segment__task__project_id',
        'task_name': 'segment__task__name',
        'project_name': 'segment__task__project__name',
        'assignee': 'assignee__username'
    }
    IMPORT_RQ_ID_TEMPLATE = RQIdManager.build(
        'import', 'job', {}, subresource='annotations'
    )

    def get_queryset(self):
        queryset = super().get_queryset()

        if self.action == 'list':
            perm = JobPermission.create_scope_list(self.request)
            queryset = perm.filter(queryset)

        return queryset

    def get_serializer_class(self):
        if self.request.method in SAFE_METHODS:
            return JobReadSerializer
        else:
            return JobWriteSerializer

    @transaction.atomic
    def perform_create(self, serializer):
        super().perform_create(serializer)

        # Required for the extra summary information added in the queryset
        serializer.instance = self.get_queryset().get(pk=serializer.instance.pk)

    def perform_destroy(self, instance):
        if instance.type != JobType.GROUND_TRUTH:
            raise ValidationError("Only ground truth jobs can be removed")

        return super().perform_destroy(instance)

    # UploadMixin method
    def get_upload_dir(self):
        return self._object.get_tmp_dirname()

    # UploadMixin method
    def upload_finished(self, request):
        if self.action == 'annotations':
            format_name = request.query_params.get("format", "")
            filename = request.query_params.get("filename", "")
            conv_mask_to_poly = to_bool(request.query_params.get('conv_mask_to_poly', True))
            tmp_dir = self.get_upload_dir()
            if os.path.isfile(os.path.join(tmp_dir, filename)):
                annotation_file = os.path.join(tmp_dir, filename)
                return _import_annotations(
                        request=request,
                        filename=annotation_file,
                        rq_id_template=self.IMPORT_RQ_ID_TEMPLATE,
                        rq_func=dm.task.import_job_annotations,
                        db_obj=self._object,
                        format_name=format_name,
                        conv_mask_to_poly=conv_mask_to_poly,
                    )
            else:
                return Response(data='No such file were uploaded',
                        status=status.HTTP_400_BAD_REQUEST)
        return Response(data='Unknown upload was finished',
                        status=status.HTTP_400_BAD_REQUEST)

    @extend_schema(methods=['GET'],
        summary="Get job annotations",
        description=textwrap.dedent("""\
            If format is specified, a ZIP archive will be returned. Otherwise,
            the annotations will be returned as a JSON document.
        """),
        parameters=[
            OpenApiParameter('format', location=OpenApiParameter.QUERY,
                description='Desired output format name\nYou can get the list of supported formats at:\n/server/annotation/formats',
                type=OpenApiTypes.STR, required=False),
            OpenApiParameter('filename', description='Desired output file name',
                location=OpenApiParameter.QUERY, type=OpenApiTypes.STR, required=False),
            OpenApiParameter('action', location=OpenApiParameter.QUERY,
                description='Used to start downloading process locally after annotation file has been created',
                type=OpenApiTypes.STR, required=False, enum=['download']),
            OpenApiParameter('location', description='Where need to save downloaded annotation',
                location=OpenApiParameter.QUERY, type=OpenApiTypes.STR, required=False,
                enum=Location.list()),
            OpenApiParameter('cloud_storage_id', description='Storage id',
                location=OpenApiParameter.QUERY, type=OpenApiTypes.INT, required=False),
            OpenApiParameter('use_default_location', description='Use the location that was configured in the task to export annotation',
                location=OpenApiParameter.QUERY, type=OpenApiTypes.BOOL, required=False,
                default=True),
        ],
        responses={
            '200': OpenApiResponse(PolymorphicProxySerializer(
                component_name='AnnotationsRead',
                serializers=[LabeledDataSerializer, OpenApiTypes.BINARY],
                resource_type_field_name=None
            ), description='Download of file started'),
            '201': OpenApiResponse(description='Output file is ready for downloading'),
            '202': OpenApiResponse(description='Exporting has been started'),
            '405': OpenApiResponse(description='Format is not available'),
        })
    @extend_schema(methods=['POST'],
        summary='Import annotations into a job',
        description=textwrap.dedent("""
            The request POST /api/jobs/id/annotations will initiate the import and will create
            the rq job on the server in which the import will be carried out.
            Please, use the PUT /api/jobs/id/annotations endpoint for checking status of the process.
        """),
        parameters=[
            OpenApiParameter('format', location=OpenApiParameter.QUERY, type=OpenApiTypes.STR, required=False,
                description='Input format name\nYou can get the list of supported formats at:\n/server/annotation/formats'),
            OpenApiParameter('location', description='where to import the annotation from',
                location=OpenApiParameter.QUERY, type=OpenApiTypes.STR, required=False,
                enum=Location.list()),
            OpenApiParameter('cloud_storage_id', description='Storage id',
                location=OpenApiParameter.QUERY, type=OpenApiTypes.INT, required=False),
            OpenApiParameter('use_default_location', description='Use the location that was configured in the task to import annotation',
                location=OpenApiParameter.QUERY, type=OpenApiTypes.BOOL, required=False,
                default=True),
            OpenApiParameter('filename', description='Annotation file name',
                location=OpenApiParameter.QUERY, type=OpenApiTypes.STR, required=False),
        ],
        request=AnnotationFileSerializer(required=False),
        responses={
            '201': OpenApiResponse(description='Uploading has finished'),
            '202': OpenApiResponse(RqIdSerializer, description='Uploading has been started'),
            '405': OpenApiResponse(description='Format is not available'),
        })
    @extend_schema(methods=['PUT'],
                   summary='Replace job annotations / Get annotation import status',
        description=textwrap.dedent("""
            To check the status of an import request:

            After initiating the annotation import, you will receive an rq_id parameter.
            Make sure to include this parameter as a query parameter in your subsequent
            PUT /api/jobs/id/annotations requests to track the status of the import.
        """),
        parameters=[
            OpenApiParameter('format', location=OpenApiParameter.QUERY, type=OpenApiTypes.STR, required=False,
                description='Input format name\nYou can get the list of supported formats at:\n/server/annotation/formats'),
            OpenApiParameter('location', description='where to import the annotation from',
                location=OpenApiParameter.QUERY, type=OpenApiTypes.STR, required=False,
                enum=Location.list()),
            OpenApiParameter('cloud_storage_id', description='Storage id',
                location=OpenApiParameter.QUERY, type=OpenApiTypes.INT, required=False),
            OpenApiParameter('use_default_location', description='Use the location that was configured in the task to import annotation',
                location=OpenApiParameter.QUERY, type=OpenApiTypes.BOOL, required=False,
                default=True),
            OpenApiParameter('filename', description='Annotation file name',
                location=OpenApiParameter.QUERY, type=OpenApiTypes.STR, required=False),
            OpenApiParameter('rq_id', location=OpenApiParameter.QUERY, type=OpenApiTypes.STR, required=False,
                description='rq id'),
        ],
        request=PolymorphicProxySerializer(
            component_name='JobAnnotationsUpdate',
            serializers=[LabeledDataSerializer, AnnotationFileSerializer(required=False)],
            resource_type_field_name=None
        ),
        responses={
            '201': OpenApiResponse(description='Import has finished'),
            '202': OpenApiResponse(description='Import is in progress'),
            '405': OpenApiResponse(description='Format is not available'),
        })
    @extend_schema(methods=['PATCH'], summary='Update job annotations',
        parameters=[
            OpenApiParameter('action', location=OpenApiParameter.QUERY, type=OpenApiTypes.STR,
                required=True, enum=['create', 'update', 'delete'])
        ],
        request=LabeledDataSerializer,
        responses={
            '200': OpenApiResponse(description='Annotations successfully uploaded'),
        })
    @extend_schema(methods=['DELETE'], summary='Delete job annotations',
        responses={
            '204': OpenApiResponse(description='The annotation has been deleted'),
        })
    @action(detail=True, methods=['GET', 'DELETE', 'PUT', 'PATCH', 'POST', 'OPTIONS'], url_path=r'annotations/?$',
        serializer_class=LabeledDataSerializer, parser_classes=_UPLOAD_PARSER_CLASSES)
    def annotations(self, request, pk):
        self._object = self.get_object() # force call of check_object_permissions()
        if request.method == 'GET':
            return self.export_annotations(
                request=request,
                db_obj=self._object.segment.task,
                export_func=_export_annotations,
                callback=dm.views.export_job_annotations,
                get_data=dm.task.get_job_data,
            )

        elif request.method == 'POST' or request.method == 'OPTIONS':
            format_name = request.query_params.get('format', '')
            return self.import_annotations(
                request=request,
                db_obj=self._object,
                import_func=_import_annotations,
                rq_func=dm.task.import_job_annotations,
                rq_id_template=self.IMPORT_RQ_ID_TEMPLATE
            )

        elif request.method == 'PUT':
            format_name = request.query_params.get('format', '')
            if format_name:
                use_settings = to_bool(request.query_params.get('use_default_location', True))
                conv_mask_to_poly = to_bool(request.query_params.get('conv_mask_to_poly', True))
                obj = self._object.segment.task if use_settings else request.query_params
                location_conf = get_location_configuration(
                    obj=obj, use_settings=use_settings, field_name=StorageType.SOURCE
                )
                return _import_annotations(
                    request=request,
                    rq_id_template=self.IMPORT_RQ_ID_TEMPLATE,
                    rq_func=dm.task.import_job_annotations,
                    db_obj=self._object,
                    format_name=format_name,
                    location_conf=location_conf,
                    conv_mask_to_poly=conv_mask_to_poly
                )
            else:
                serializer = LabeledDataSerializer(data=request.data)
                if serializer.is_valid(raise_exception=True):
                    try:
                        data = dm.task.put_job_data(pk, serializer.data)
                    except (AttributeError, IntegrityError) as e:
                        return Response(data=str(e), status=status.HTTP_400_BAD_REQUEST)
                    return Response(data)
        elif request.method == 'DELETE':
            dm.task.delete_job_data(pk)
            return Response(status=status.HTTP_204_NO_CONTENT)
        elif request.method == 'PATCH':
            action = self.request.query_params.get("action", None)
            if action not in dm.task.PatchAction.values():
                raise serializers.ValidationError(
                    "Please specify a correct 'action' for the request")
            serializer = LabeledDataSerializer(data=request.data)
            if serializer.is_valid(raise_exception=True):
                try:
                    data = dm.task.patch_job_data(pk, serializer.data, action)
                except (AttributeError, IntegrityError) as e:
                    return Response(data=str(e), status=status.HTTP_400_BAD_REQUEST)
                return Response(data)


    @tus_chunk_action(detail=True, suffix_base="annotations")
    def append_annotations_chunk(self, request, pk, file_id):
        self._object = self.get_object()
        return self.append_tus_chunk(request, file_id)


    @extend_schema(summary='Export job as a dataset in a specific format',
        parameters=[
            OpenApiParameter('format', location=OpenApiParameter.QUERY,
                description='Desired output format name\nYou can get the list of supported formats at:\n/server/annotation/formats',
                type=OpenApiTypes.STR, required=True),
            OpenApiParameter('filename', description='Desired output file name',
                location=OpenApiParameter.QUERY, type=OpenApiTypes.STR, required=False),
            OpenApiParameter('action', location=OpenApiParameter.QUERY,
                description='Used to start downloading process locally after annotation file has been created',
                type=OpenApiTypes.STR, required=False, enum=['download']),
            OpenApiParameter('use_default_location', description='Use the location that was configured in the task to export dataset',
                location=OpenApiParameter.QUERY, type=OpenApiTypes.BOOL, required=False,
                default=True),
            OpenApiParameter('location', description='Where need to save downloaded dataset',
                location=OpenApiParameter.QUERY, type=OpenApiTypes.STR, required=False,
                enum=Location.list()),
            OpenApiParameter('cloud_storage_id', description='Storage id',
                location=OpenApiParameter.QUERY, type=OpenApiTypes.INT, required=False),
        ],
        responses={
            '200': OpenApiResponse(OpenApiTypes.BINARY, description='Download of file started'),
            '201': OpenApiResponse(description='Output file is ready for downloading'),
            '202': OpenApiResponse(description='Exporting has been started'),
            '405': OpenApiResponse(description='Format is not available'),
        })
    @action(detail=True, methods=['GET'], serializer_class=None,
        url_path='dataset')
    def dataset_export(self, request, pk):
        self._object = self.get_object() # force call of check_object_permissions()

        return self.export_annotations(
            request=request,
            db_obj=self._object.segment.task,
            export_func=_export_annotations,
            callback=dm.views.export_job_as_dataset
        )

    @extend_schema(summary='Get data of a job',
        parameters=[
            OpenApiParameter('type', description='Specifies the type of the requested data',
                location=OpenApiParameter.QUERY, required=False, type=OpenApiTypes.STR,
                enum=['chunk', 'frame', 'context_image']),
            OpenApiParameter('quality', location=OpenApiParameter.QUERY, required=False,
                type=OpenApiTypes.STR, enum=['compressed', 'original'],
                description="Specifies the quality level of the requested data"),
            OpenApiParameter('number', location=OpenApiParameter.QUERY, required=False, type=OpenApiTypes.INT,
                description="A unique number value identifying chunk or frame"),
            ],
        responses={
            '200': OpenApiResponse(OpenApiTypes.BINARY, description='Data of a specific type'),
        })
    @action(detail=True, methods=['GET'],
        simple_filters=[] # type query parameter conflicts with the filter
    )
    def data(self, request, pk):
        db_job = self.get_object() # call check_object_permissions as well
        data_type = request.query_params.get('type', None)
        data_num = request.query_params.get('number', None)
        data_quality = request.query_params.get('quality', 'compressed')

        data_getter = JobDataGetter(db_job, data_type, data_num, data_quality)

        return data_getter(request, db_job.segment.start_frame,
            db_job.segment.stop_frame, db_job.segment.task.data)


    @extend_schema(methods=['GET'], summary='Get metainformation for media files in a job',
        responses={
            '200': DataMetaReadSerializer,
        })
    @extend_schema(methods=['PATCH'], summary='Update metainformation for media files in a job',
        request=DataMetaWriteSerializer,
        responses={
            '200': DataMetaReadSerializer,
        }, tags=['tasks'], versions=['2.0'])
    @action(detail=True, methods=['GET', 'PATCH'], serializer_class=DataMetaReadSerializer,
        url_path='data/meta')
    def metadata(self, request, pk):
        self.get_object() # force call of check_object_permissions()
        db_job = models.Job.objects.prefetch_related(
            'segment',
            'segment__task',
            Prefetch('segment__task__data', queryset=models.Data.objects.select_related('video').prefetch_related(
                Prefetch('images', queryset=models.Image.objects.prefetch_related('related_files').order_by('frame'))
            ))
        ).get(pk=pk)

        db_data = db_job.segment.task.data
        start_frame = db_job.segment.start_frame
        stop_frame = db_job.segment.stop_frame
        frame_step = db_data.get_frame_step()
        data_start_frame = db_data.start_frame + start_frame * frame_step
        data_stop_frame = min(db_data.stop_frame, db_data.start_frame + stop_frame * frame_step)
        frame_set = db_job.segment.frame_set

        if request.method == 'PATCH':
            serializer = DataMetaWriteSerializer(instance=db_data, data=request.data)
            if serializer.is_valid(raise_exception=True):
                serializer.validated_data['deleted_frames'] = list(filter(
                    lambda frame: frame >= start_frame and frame <= stop_frame,
                    serializer.validated_data['deleted_frames']
                )) + list(filter(
                    lambda frame: frame < start_frame or frame > stop_frame,
                    db_data.deleted_frames,
                ))
                db_data = serializer.save()
                db_job.segment.task.touch()
                if db_job.segment.task.project:
                    db_job.segment.task.project.touch()

        if hasattr(db_data, 'video'):
            media = [db_data.video]
        else:
            media = [
                # Insert placeholders if frames are skipped
                # We could skip them here too, but UI can't decode chunks then
                f if f.frame in frame_set else SimpleNamespace(
                    path=f'placeholder.jpg', width=f.width, height=f.height
                )
                for f in db_data.images.filter(
                    frame__gte=data_start_frame,
                    frame__lte=data_stop_frame,
                ).all()
            ]

        # Filter data with segment size
        # Should data.size also be cropped by segment size?
        db_data.deleted_frames = filter(
            lambda frame: frame >= start_frame and frame <= stop_frame,
            db_data.deleted_frames,
        )
        db_data.start_frame = data_start_frame
        db_data.stop_frame = data_stop_frame
        db_data.size = len(frame_set)
        db_data.included_frames = db_job.segment.frames or None

        frame_meta = [{
            'width': item.width,
            'height': item.height,
            'name': item.path,
            'related_files': item.related_files.count() if hasattr(item, 'related_files') else 0
        } for item in media]

        db_data.frames = frame_meta

        serializer = DataMetaReadSerializer(db_data)
        return Response(serializer.data)

    @extend_schema(summary='Get a preview image for a job',
        responses={
            '200': OpenApiResponse(description='Job image preview'),
        })
    @action(detail=True, methods=['GET'], url_path='preview')
    def preview(self, request, pk):
        self._object = self.get_object() # call check_object_permissions as well

        data_getter = DataChunkGetter(
            data_type='preview',
            data_quality='compressed',
            data_num=self._object.segment.start_frame,
            task_dim=self._object.segment.task.dimension
        )

        return data_getter(request, self._object.segment.start_frame,
           self._object.segment.stop_frame, self._object.segment.task.data)


@extend_schema(tags=['issues'])
@extend_schema_view(
    retrieve=extend_schema(
        summary='Get issue details',
        responses={
            '200': IssueReadSerializer,
        }),
    list=extend_schema(
        summary='List issues',
        responses={
            '200': IssueReadSerializer(many=True),
        }),
    partial_update=extend_schema(
        summary='Update an issue',
        request=IssueWriteSerializer(partial=True),
        responses={
            '200': IssueReadSerializer, # check IssueWriteSerializer.to_representation
        }),
    create=extend_schema(
        summary='Create an issue',
        request=IssueWriteSerializer,
        parameters=ORGANIZATION_OPEN_API_PARAMETERS,
        responses={
            '201': IssueReadSerializer, # check IssueWriteSerializer.to_representation
        }),
    destroy=extend_schema(
        summary='Delete an issue',
        responses={
            '204': OpenApiResponse(description='The issue has been deleted'),
        })
)
class IssueViewSet(viewsets.GenericViewSet, mixins.ListModelMixin,
    mixins.RetrieveModelMixin, mixins.CreateModelMixin, mixins.DestroyModelMixin,
    PartialUpdateModelMixin
):
    queryset = Issue.objects.prefetch_related(
        'job__segment__task', 'owner', 'assignee', 'job'
    ).all()

    iam_organization_field = 'job__segment__task__organization'
    search_fields = ('owner', 'assignee')
    filter_fields = list(search_fields) + ['id', 'job_id', 'task_id', 'resolved', 'frame_id']
    simple_filters = list(search_fields) + ['job_id', 'task_id', 'resolved', 'frame_id']
    ordering_fields = list(filter_fields)
    lookup_fields = {
        'owner': 'owner__username',
        'assignee': 'assignee__username',
        'job_id': 'job',
        'task_id': 'job__segment__task__id',
        'frame_id': 'frame',
    }
    ordering = '-id'

    def get_queryset(self):
        queryset = super().get_queryset()

        if self.action == 'list':
            perm = IssuePermission.create_scope_list(self.request)
            queryset = perm.filter(queryset)

        return queryset

    def get_serializer_class(self):
        if self.request.method in SAFE_METHODS:
            return IssueReadSerializer
        else:
            return IssueWriteSerializer

    def perform_create(self, serializer, **kwargs):
        serializer.save(owner=self.request.user)

@extend_schema(tags=['comments'])
@extend_schema_view(
    retrieve=extend_schema(
        summary='Get comment details',
        responses={
            '200': CommentReadSerializer,
        }),
    list=extend_schema(
        summary='List comments',
        responses={
            '200': CommentReadSerializer(many=True),
        }),
    partial_update=extend_schema(
        summary='Update a comment',
        request=CommentWriteSerializer(partial=True),
        responses={
            '200': CommentReadSerializer, # check CommentWriteSerializer.to_representation
        }),
    create=extend_schema(
        summary='Create a comment',
        request=CommentWriteSerializer,
        parameters=ORGANIZATION_OPEN_API_PARAMETERS,
        responses={
            '201': CommentReadSerializer, # check CommentWriteSerializer.to_representation
        }),
    destroy=extend_schema(
        summary='Delete a comment',
        responses={
            '204': OpenApiResponse(description='The comment has been deleted'),
        })
)
class CommentViewSet(viewsets.GenericViewSet, mixins.ListModelMixin,
    mixins.RetrieveModelMixin, mixins.CreateModelMixin, mixins.DestroyModelMixin,
    PartialUpdateModelMixin
):
    queryset = Comment.objects.prefetch_related(
        'issue', 'issue__job', 'owner'
    ).all()

    iam_organization_field = 'issue__job__segment__task__organization'
    search_fields = ('owner',)
    filter_fields = list(search_fields) + ['id', 'issue_id', 'frame_id', 'job_id']
    simple_filters = list(search_fields) + ['issue_id', 'frame_id', 'job_id']
    ordering_fields = list(filter_fields)
    ordering = '-id'
    lookup_fields = {
        'owner': 'owner__username',
        'issue_id': 'issue__id',
        'job_id': 'issue__job__id',
        'frame_id': 'issue__frame',
    }

    def get_queryset(self):
        queryset = super().get_queryset()

        if self.action == 'list':
            perm = CommentPermission.create_scope_list(self.request)
            queryset = perm.filter(queryset)

        return queryset

    def get_serializer_class(self):
        if self.request.method in SAFE_METHODS:
            return CommentReadSerializer
        else:
            return CommentWriteSerializer

    def perform_create(self, serializer, **kwargs):
        serializer.save(owner=self.request.user)


@extend_schema(tags=['labels'])
@extend_schema_view(
    retrieve=extend_schema(
        summary='Get label details',
        responses={
            '200': LabelSerializer,
        }),
    list=extend_schema(
        summary='List labels',
        parameters=[
            # These filters are implemented differently from others
            OpenApiParameter('job_id', type=OpenApiTypes.INT,
                description='A simple equality filter for job id'),
            OpenApiParameter('task_id', type=OpenApiTypes.INT,
                description='A simple equality filter for task id'),
            OpenApiParameter('project_id', type=OpenApiTypes.INT,
                description='A simple equality filter for project id'),
            *ORGANIZATION_OPEN_API_PARAMETERS
        ],
        responses={
            '200': LabelSerializer(many=True),
        }),
    partial_update=extend_schema(
        summary='Update a label',
        description='To modify a sublabel, please use the PATCH method of the parent label.',
        request=LabelSerializer(partial=True),
        responses={
            '200': LabelSerializer,
        }),
    destroy=extend_schema(
        summary='Delete a label',
        description='To delete a sublabel, please use the PATCH method of the parent label.',
        responses={
            '204': OpenApiResponse(description='The label has been deleted'),
        })
)
class LabelViewSet(viewsets.GenericViewSet, mixins.ListModelMixin,
    mixins.RetrieveModelMixin, mixins.DestroyModelMixin, PartialUpdateModelMixin
):
    queryset = Label.objects.prefetch_related(
        'attributespec_set',
        'sublabels__attributespec_set',
        'task',
        'task__owner',
        'task__assignee',
        'task__organization',
        'project',
        'project__owner',
        'project__assignee',
        'project__organization'
    ).all()

    iam_organization_field = ('task__organization', 'project__organization')

    search_fields = ('name', 'parent')
    filter_fields = list(search_fields) + ['id', 'type', 'color', 'parent_id']
    simple_filters = list(set(filter_fields) - {'id'})
    ordering_fields = list(filter_fields)
    lookup_fields = {
        'parent': 'parent__name',
    }
    ordering = 'id'
    serializer_class = LabelSerializer

    def get_queryset(self):
        if self.action == 'list':
            job_id = self.request.GET.get('job_id', None)
            task_id = self.request.GET.get('task_id', None)
            project_id = self.request.GET.get('project_id', None)
            if sum(v is not None for v in [job_id, task_id, project_id]) > 1:
                raise ValidationError(
                    "job_id, task_id and project_id parameters cannot be used together",
                    code=status.HTTP_400_BAD_REQUEST
                )

            if job_id:
                # NOTE: This filter is too complex to be implemented by other means
                # It requires the following filter query:
                # (
                #  project__task__segment__job__id = job_id
                #  OR
                #  task__segment__job__id = job_id
                # )
                job = Job.objects.get(id=job_id)
                self.check_object_permissions(self.request, job)
                queryset = job.get_labels()
            elif task_id:
                # NOTE: This filter is too complex to be implemented by other means
                # It requires the following filter query:
                # (
                #  project__task__id = task_id
                #  OR
                #  task_id = task_id
                # )
                task = Task.objects.get(id=task_id)
                self.check_object_permissions(self.request, task)
                queryset = task.get_labels()
            elif project_id:
                # NOTE: this check is to make behavior consistent with other source filters
                project = Project.objects.get(id=project_id)
                self.check_object_permissions(self.request, project)
                queryset = project.get_labels()
            else:
                # In other cases permissions are checked already
                queryset = super().get_queryset()
                perm = LabelPermission.create_scope_list(self.request)
                queryset = perm.filter(queryset)

            # Include only 1st level labels in list responses
            queryset = queryset.filter(parent__isnull=True)
        else:
            queryset = super().get_queryset()

        return queryset

    def get_serializer(self, *args, **kwargs):
        kwargs['local'] = True
        return super().get_serializer(*args, **kwargs)

    def perform_update(self, serializer):
        if serializer.instance.parent is not None:
            # NOTE: this can be relaxed when skeleton updates are implemented properly
            raise ValidationError(
                "Sublabels cannot be modified this way. "
                "Please send a PATCH request with updated parent label data instead.",
                code=status.HTTP_400_BAD_REQUEST)

        return super().perform_update(serializer)

    def perform_destroy(self, instance: models.Label):
        if instance.parent is not None:
            # NOTE: this can be relaxed when skeleton updates are implemented properly
            raise ValidationError(
                "Sublabels cannot be deleted this way. "
                "Please send a PATCH request with updated parent label data instead.",
                code=status.HTTP_400_BAD_REQUEST)

        if project := instance.project:
            project.touch()
            ProjectWriteSerializer(project).update_child_objects_on_labels_update(project)
        elif task := instance.task:
            task.touch()
            TaskWriteSerializer(task).update_child_objects_on_labels_update(task)

        return super().perform_destroy(instance)


@extend_schema(tags=['users'])
@extend_schema_view(
    list=extend_schema(
        summary='List users',
        responses={
            '200': PolymorphicProxySerializer(
                component_name='MetaUser',
                serializers=[
                    UserSerializer,
                    BasicUserSerializer,
                ],
                resource_type_field_name=None,
                many=True, # https://github.com/tfranzel/drf-spectacular/issues/910
            ),
        }),
    retrieve=extend_schema(
        summary='Get user details',
        responses={
            '200': PolymorphicProxySerializer(
                component_name='MetaUser',
                serializers=[
                    UserSerializer,
                    BasicUserSerializer,
                ],
                resource_type_field_name=None,
            ),
        }),
    partial_update=extend_schema(
        summary='Update a user',
        responses={
            '200': PolymorphicProxySerializer(
                component_name='MetaUser',
                serializers=[
                    UserSerializer(partial=True),
                    BasicUserSerializer(partial=True),
                ],
                resource_type_field_name=None,
            ),
        }),
    destroy=extend_schema(
        summary='Delete a user',
        responses={
            '204': OpenApiResponse(description='The user has been deleted'),
        })
)
class UserViewSet(viewsets.GenericViewSet, mixins.ListModelMixin,
    mixins.RetrieveModelMixin, PartialUpdateModelMixin, mixins.DestroyModelMixin):
    queryset = User.objects.prefetch_related('groups').all()
    iam_organization_field = 'memberships__organization'

    search_fields = ('username', 'first_name', 'last_name')
    filter_fields = list(search_fields) + ['id', 'is_active']
    simple_filters = list(search_fields) + ['is_active']
    ordering_fields = list(filter_fields)
    ordering = "-id"

    def get_queryset(self):
        queryset = super().get_queryset()

        if self.action == 'list':
            perm = UserPermission.create_scope_list(self.request)
            queryset = perm.filter(queryset)

        return queryset

    def get_serializer_class(self):
        # Early exit for drf-spectacular compatibility
        if getattr(self, 'swagger_fake_view', False):
            return UserSerializer

        user = self.request.user
        is_self = int(self.kwargs.get("pk", 0)) == user.id or \
            self.action == "self"
        if user.is_staff:
            return UserSerializer if not is_self else UserSerializer
        else:
            if is_self and self.request.method in SAFE_METHODS:
                return UserSerializer
            else:
                return BasicUserSerializer

    @extend_schema(summary='Get details of the current user',
        responses={
            '200': PolymorphicProxySerializer(component_name='MetaUser',
                serializers=[
                    UserSerializer, BasicUserSerializer,
                ], resource_type_field_name=None),
        })
    @action(detail=False, methods=['GET'])
    def self(self, request):
        """
        Method returns an instance of a user who is currently authenticated
        """
        serializer_class = self.get_serializer_class()
        serializer = serializer_class(request.user, context={ "request": request })
        return Response(serializer.data)

@extend_schema(tags=['cloudstorages'])
@extend_schema_view(
    retrieve=extend_schema(
        summary='Get cloud storage details',
        responses={
            '200': CloudStorageReadSerializer,
        }),
    list=extend_schema(
        summary='List cloud storages',
        responses={
            '200': CloudStorageReadSerializer(many=True),
        }),
    destroy=extend_schema(
        summary='Delete a cloud storage',
        responses={
            '204': OpenApiResponse(description='The cloud storage has been removed'),
        }),
    partial_update=extend_schema(
        summary='Update a cloud storage',
        request=CloudStorageWriteSerializer(partial=True),
        responses={
            '200': CloudStorageReadSerializer, # check CloudStorageWriteSerializer.to_representation
        }),
    create=extend_schema(
        summary='Create a cloud storage',
        request=CloudStorageWriteSerializer,
        parameters=ORGANIZATION_OPEN_API_PARAMETERS,
        responses={
            '201': CloudStorageReadSerializer, # check CloudStorageWriteSerializer.to_representation
        })
)
class CloudStorageViewSet(viewsets.GenericViewSet, mixins.ListModelMixin,
    mixins.RetrieveModelMixin, mixins.CreateModelMixin, mixins.DestroyModelMixin,
    PartialUpdateModelMixin
):
    queryset = CloudStorageModel.objects.prefetch_related('data').all()

    search_fields = ('provider_type', 'name', 'resource',
                    'credentials_type', 'owner', 'description')
    filter_fields = list(search_fields) + ['id']
    simple_filters = list(set(search_fields) - {'description'})
    ordering_fields = list(filter_fields)
    ordering = "-id"
    lookup_fields = {'owner': 'owner__username', 'name': 'display_name'}
    iam_organization_field = 'organization'

    # Multipart support is necessary here, as CloudStorageWriteSerializer
    # contains a file field (key_file).
    parser_classes = _UPLOAD_PARSER_CLASSES

    def get_serializer_class(self):
        if self.request.method in ('POST', 'PATCH'):
            return CloudStorageWriteSerializer
        else:
            return CloudStorageReadSerializer

    def get_queryset(self):
        queryset = super().get_queryset()

        if self.action == 'list':
            perm = CloudStoragePermission.create_scope_list(self.request)
            queryset = perm.filter(queryset)

        provider_type = self.request.query_params.get('provider_type', None)
        if provider_type:
            if provider_type in CloudProviderChoice.list():
                return queryset.filter(provider_type=provider_type)
            raise ValidationError('Unsupported type of cloud provider')
        return queryset

    def perform_create(self, serializer):
        serializer.save(
            owner=self.request.user,
            organization=self.request.iam_context['organization'])

    def create(self, request, *args, **kwargs):
        try:
            response = super().create(request, *args, **kwargs)
        except ValidationError as exceptions:
            msg_body = ""
            for ex in exceptions.args:
                for field, ex_msg in ex.items():
                    msg_body += ': '.join([field, ex_msg if isinstance(ex_msg, str) else str(ex_msg[0])])
                    msg_body += '\n'
            return HttpResponseBadRequest(msg_body)
        except APIException as ex:
            return Response(data=ex.get_full_details(), status=ex.status_code)
        except Exception as ex:
            response = HttpResponseBadRequest(str(ex))
        return response

    @extend_schema(summary='Get cloud storage content',
        parameters=[
            OpenApiParameter('manifest_path', description='Path to the manifest file in a cloud storage',
                location=OpenApiParameter.QUERY, type=OpenApiTypes.STR),
            OpenApiParameter('prefix', description='Prefix to filter data',
                location=OpenApiParameter.QUERY, type=OpenApiTypes.STR),
            OpenApiParameter('next_token', description='Used to continue listing files in the bucket',
                location=OpenApiParameter.QUERY, type=OpenApiTypes.STR),
            OpenApiParameter('page_size', location=OpenApiParameter.QUERY, type=OpenApiTypes.INT),
        ],
        responses={
            '200': OpenApiResponse(response=CloudStorageContentSerializer, description='A manifest content'),
        },
    )
    @action(detail=True, methods=['GET'], url_path='content-v2')
    def content_v2(self, request, pk):
        storage = None
        try:
            db_storage = self.get_object()
            storage = db_storage_to_storage_instance(db_storage)
            prefix = request.query_params.get('prefix', "")
            page_size = request.query_params.get('page_size', str(settings.BUCKET_CONTENT_MAX_PAGE_SIZE))
            if not page_size.isnumeric():
                return HttpResponseBadRequest('Wrong value for page_size was found')
            page_size = min(int(page_size), settings.BUCKET_CONTENT_MAX_PAGE_SIZE)

            # make api identical to share api
            if prefix and prefix.startswith('/'):
                prefix = prefix[1:]


            next_token = request.query_params.get('next_token')

            if (manifest_path := request.query_params.get('manifest_path')):
                manifest_prefix = os.path.dirname(manifest_path)

                full_manifest_path = os.path.join(db_storage.get_storage_dirname(), manifest_path)
                if not os.path.exists(full_manifest_path) or \
                        datetime.fromtimestamp(os.path.getmtime(full_manifest_path), tz=timezone.utc) < storage.get_file_last_modified(manifest_path):
                    storage.download_file(manifest_path, full_manifest_path)
                manifest = ImageManifestManager(full_manifest_path, db_storage.get_storage_dirname())
                # need to update index
                manifest.set_index()
                try:
                    start_index = int(next_token or '0')
                except ValueError:
                    return HttpResponseBadRequest('Wrong value for the next_token parameter was found.')
                content = manifest.emulate_hierarchical_structure(
                    page_size, manifest_prefix=manifest_prefix, prefix=prefix, default_prefix=storage.prefix, start_index=start_index)
            else:
                content = storage.list_files_on_one_page(prefix, next_token, page_size, _use_sort=True)
            for i in content['content']:
                mime_type = get_mime(i['name']) if i['type'] != 'DIR' else 'DIR' # identical to share point
                if mime_type == 'zip':
                    mime_type = 'archive'
                i['mime_type'] = mime_type
            serializer = CloudStorageContentSerializer(data=content)
            serializer.is_valid(raise_exception=True)
            content = serializer.data
            return Response(data=content)

        except CloudStorageModel.DoesNotExist:
            message = f"Storage {pk} does not exist"
            slogger.glob.error(message)
            return HttpResponseNotFound(message)
        except (ValidationError, PermissionDenied, NotFound) as ex:
            msg = str(ex) if not isinstance(ex, ValidationError) else \
                '\n'.join([str(d) for d in ex.detail])
            slogger.cloud_storage[pk].info(msg)
            return Response(data=msg, status=ex.status_code)
        except Exception as ex:
            slogger.glob.error(str(ex))
            return Response("An internal error has occurred",
                status=status.HTTP_500_INTERNAL_SERVER_ERROR)

    @extend_schema(summary='Get a preview image for a cloud storage',
        responses={
            '200': OpenApiResponse(description='Cloud Storage preview'),
            '400': OpenApiResponse(description='Failed to get cloud storage preview'),
            '404': OpenApiResponse(description='Cloud Storage preview not found'),
        })
    @action(detail=True, methods=['GET'], url_path='preview')
    def preview(self, request, pk):
        try:
            db_storage = self.get_object()
            cache = MediaCache()

            # The idea is try to define real manifest preview only for the storages that have related manifests
            # because otherwise it can lead to extra calls to a bucket, that are usually not free.
            if not db_storage.has_at_least_one_manifest:
                result = cache.get_cloud_preview_with_mime(db_storage)
                if not result:
                    return HttpResponseNotFound('Cloud storage preview not found')
                return HttpResponse(result[0], result[1])

            preview, mime = cache.get_or_set_cloud_preview_with_mime(db_storage)
            return HttpResponse(preview, mime)
        except CloudStorageModel.DoesNotExist:
            message = f"Storage {pk} does not exist"
            slogger.glob.error(message)
            return HttpResponseNotFound(message)
        except (ValidationError, PermissionDenied, NotFound) as ex:
            msg = str(ex) if not isinstance(ex, ValidationError) else \
                '\n'.join([str(d) for d in ex.detail])
            slogger.cloud_storage[pk].info(msg)
            return Response(data=msg, status=ex.status_code)
        except Exception as ex:
            slogger.glob.error(str(ex))
            return Response("An internal error has occurred",
                status=status.HTTP_500_INTERNAL_SERVER_ERROR)

    @extend_schema(summary='Get the status of a cloud storage',
        responses={
            '200': OpenApiResponse(response=OpenApiTypes.STR, description='Cloud Storage status (AVAILABLE | NOT_FOUND | FORBIDDEN)'),
        })
    @action(detail=True, methods=['GET'], url_path='status')
    def status(self, request, pk):
        try:
            db_storage = self.get_object()
            storage = db_storage_to_storage_instance(db_storage)
            storage_status = storage.get_status()
            return Response(storage_status)
        except CloudStorageModel.DoesNotExist:
            message = f"Storage {pk} does not exist"
            slogger.glob.error(message)
            return HttpResponseNotFound(message)
        except Exception as ex:
            msg = str(ex)
            return HttpResponseBadRequest(msg)

    @extend_schema(summary='Get allowed actions for a cloud storage',
        responses={
            '200': OpenApiResponse(response=OpenApiTypes.STR, description='Cloud Storage actions (GET | PUT | DELETE)'),
        })
    @action(detail=True, methods=['GET'], url_path='actions')
    def actions(self, request, pk):
        '''
        Method return allowed actions for cloud storage. It's required for reading/writing
        '''
        try:
            db_storage = self.get_object()
            storage = db_storage_to_storage_instance(db_storage)
            actions = storage.supported_actions
            return Response(actions, content_type="text/plain")
        except CloudStorageModel.DoesNotExist:
            message = f"Storage {pk} does not exist"
            slogger.glob.error(message)
            return HttpResponseNotFound(message)
        except Exception as ex:
            msg = str(ex)
            return HttpResponseBadRequest(msg)

@extend_schema(tags=['assets'])
@extend_schema_view(
    create=extend_schema(
        summary='Create an asset',
        request={
            'multipart/form-data': {
                'type': 'object',
                'properties': {
                    'file': {
                        'type': 'string',
                        'format': 'binary'
                    }
                }
            }
        },
        responses={
            '201': AssetReadSerializer,
        }),
    retrieve=extend_schema(
        summary='Get an asset',
        responses={
            '200': OpenApiResponse(description='Asset file')
        }),
    destroy=extend_schema(
        summary='Delete an asset',
        responses={
            '204': OpenApiResponse(description='The asset has been deleted'),
        }),
)
class AssetsViewSet(
    viewsets.GenericViewSet, mixins.RetrieveModelMixin,
    mixins.CreateModelMixin, mixins.DestroyModelMixin
):
    queryset = Asset.objects.select_related(
        'owner', 'guide', 'guide__project', 'guide__task', 'guide__project__organization', 'guide__task__organization',
    ).all()
    parser_classes=_UPLOAD_PARSER_CLASSES
    search_fields = ()
    ordering = "uuid"

    def check_object_permissions(self, request, obj):
        super().check_object_permissions(request, obj.guide)

    def get_permissions(self):
        if self.action == 'retrieve':
            return [IsAuthenticatedOrReadPublicResource(), PolicyEnforcer()]
        return super().get_permissions()

    def get_serializer_class(self):
        if self.request.method in SAFE_METHODS:
            return AssetReadSerializer
        else:
            return AssetWriteSerializer

    def create(self, request, *args, **kwargs):
        file = request.data.get('file', None)
        if not file:
            raise ValidationError('Asset file was not provided')

        if file.size / (1024 * 1024) > settings.ASSET_MAX_SIZE_MB:
            raise ValidationError(f'Maximum size of asset is {settings.ASSET_MAX_SIZE_MB} MB')

        if file.content_type not in settings.ASSET_SUPPORTED_TYPES:
            raise ValidationError(f'File is not supported as an asset. Supported are {settings.ASSET_SUPPORTED_TYPES}')

        guide_id = request.data.get('guide_id')
        db_guide = AnnotationGuide.objects.prefetch_related('assets').get(pk=guide_id)
        if db_guide.assets.count() >= settings.ASSET_MAX_COUNT_PER_GUIDE:
            raise ValidationError(f'Maximum number of assets per guide reached')

        serializer = self.get_serializer(data={
            'filename': file.name,
            'guide_id': guide_id,
        })

        serializer.is_valid(raise_exception=True)
        self.perform_create(serializer)
        path = os.path.join(settings.ASSETS_ROOT, str(serializer.instance.uuid))
        os.makedirs(path)
        if file.content_type in ('image/jpeg', 'image/png'):
            image = Image.open(file)
            if any(map(lambda x: x > settings.ASSET_MAX_IMAGE_SIZE, image.size)):
                scale_factor = settings.ASSET_MAX_IMAGE_SIZE / max(image.size)
                image = image.resize((map(lambda x: int(x * scale_factor), image.size)))
            image.save(os.path.join(path, file.name))
        else:
            with open(os.path.join(path, file.name), 'wb+') as destination:
                for chunk in file.chunks():
                    destination.write(chunk)

        headers = self.get_success_headers(serializer.data)
        return Response(serializer.data, status=status.HTTP_201_CREATED, headers=headers)

    def perform_create(self, serializer):
        serializer.save(owner=self.request.user)

    def retrieve(self, request, *args, **kwargs):
        instance = self.get_object()
        return sendfile(request, os.path.join(settings.ASSETS_ROOT, str(instance.uuid), instance.filename))

    def perform_destroy(self, instance):
        full_path = os.path.join(instance.get_asset_dir(), instance.filename)
        if os.path.exists(full_path):
            os.remove(full_path)
        instance.delete()


@extend_schema(tags=['guides'])
@extend_schema_view(
    create=extend_schema(
        summary='Create an annotation guide',
        description='The new guide will be bound either to a project or a task, depending on parameters.',
        request=AnnotationGuideWriteSerializer,
        responses={
            '201': AnnotationGuideReadSerializer,
        }),
    retrieve=extend_schema(
        summary='Get annotation guide details',
        responses={
            '200': AnnotationGuideReadSerializer,
        }),
    destroy=extend_schema(
        summary='Delete an annotation guide',
        description='This also deletes all assets attached to the guide.',
        responses={
            '204': OpenApiResponse(description='The annotation guide has been deleted'),
        }),
    partial_update=extend_schema(
        summary='Update an annotation guide',
        request=AnnotationGuideWriteSerializer(partial=True),
        responses={
            '200': AnnotationGuideReadSerializer, # check TaskWriteSerializer.to_representation
        })
)
class AnnotationGuidesViewSet(
    viewsets.GenericViewSet, mixins.RetrieveModelMixin,
    mixins.CreateModelMixin, mixins.DestroyModelMixin, PartialUpdateModelMixin
):
    queryset = AnnotationGuide.objects.order_by('-id').select_related(
        'project', 'project__owner', 'project__organization', 'task', 'task__owner', 'task__organization'
    ).prefetch_related('assets').all()
    search_fields = ()
    ordering = "-id"
    iam_organization_field = None

    def get_serializer_class(self):
        if self.request.method in SAFE_METHODS:
            return AnnotationGuideReadSerializer
        else:
            return AnnotationGuideWriteSerializer

    def perform_create(self, serializer):
        super().perform_create(serializer)
        serializer.instance.target.save()

    def perform_update(self, serializer):
        super().perform_update(serializer)
        serializer.instance.target.save()

    def perform_destroy(self, instance):
        (instance.project or instance.task).save()
        instance.delete()

def rq_exception_handler(rq_job, exc_type, exc_value, tb):
    rq_job.meta[RQJobMetaField.FORMATTED_EXCEPTION] = "".join(
        traceback.format_exception_only(exc_type, exc_value))
    rq_job.save_meta()

    return True

def _import_annotations(request, rq_id_template, rq_func, db_obj, format_name,
                        filename=None, location_conf=None, conv_mask_to_poly=True):

    format_desc = {f.DISPLAY_NAME: f
        for f in dm.views.get_import_formats()}.get(format_name)
    if format_desc is None:
        raise serializers.ValidationError(
            "Unknown input format '{}'".format(format_name))
    elif not format_desc.ENABLED:
        return Response(status=status.HTTP_405_METHOD_NOT_ALLOWED)

    rq_id = request.query_params.get('rq_id')
    rq_id_should_be_checked = bool(rq_id)
    if not rq_id:
        rq_id = rq_id_template.format(db_obj.pk)

    queue = django_rq.get_queue(settings.CVAT_QUEUES.IMPORT_DATA.value)
    rq_job = queue.fetch_job(rq_id)

    if rq_job and rq_id_should_be_checked and not is_rq_job_owner(rq_job, request.user.id):
        return Response(status=status.HTTP_403_FORBIDDEN)

    if rq_job and request.method == 'POST':
        # If there is a previous job that has not been deleted
        if rq_job.is_finished or rq_job.is_failed:
            rq_job.delete()
            rq_job = queue.fetch_job(rq_id)
        else:
            return Response(status=status.HTTP_409_CONFLICT, data='Import job already exists')

    if not rq_job:
        # If filename is specified we consider that file was uploaded via TUS, so it exists in filesystem
        # Then we dont need to create temporary file
        # Or filename specify key in cloud storage so we need to download file
        location = location_conf.get('location') if location_conf else Location.LOCAL
        db_storage = None

        if not filename or location == Location.CLOUD_STORAGE:
            if location != Location.CLOUD_STORAGE:
                serializer = AnnotationFileSerializer(data=request.data)
                if serializer.is_valid(raise_exception=True):
                    anno_file = serializer.validated_data['annotation_file']
                    with NamedTemporaryFile(
                        prefix='cvat_{}'.format(db_obj.pk),
                        dir=settings.TMP_FILES_ROOT,
                        delete=False) as tf:
                        filename = tf.name
                        for chunk in anno_file.chunks():
                            tf.write(chunk)
            else:
                assert filename, 'The filename was not specified'

                try:
                    storage_id = location_conf['storage_id']
                except KeyError:
                    raise serializers.ValidationError(
                        'Cloud storage location was selected as the source,'
                        ' but cloud storage id was not specified')
                db_storage = get_cloud_storage_for_import_or_export(
                    storage_id=storage_id, request=request,
                    is_default=location_conf['is_default'])

                key = filename
                with NamedTemporaryFile(
                    prefix='cvat_{}'.format(db_obj.pk),
                    dir=settings.TMP_FILES_ROOT,
                    delete=False) as tf:
                    filename = tf.name

        func = import_resource_with_clean_up_after
        func_args = (rq_func, filename, db_obj.pk, format_name, conv_mask_to_poly)

        if location == Location.CLOUD_STORAGE:
            func_args = (db_storage, key, func) + func_args
            func = import_resource_from_cloud_storage

        av_scan_paths(filename)
        user_id = request.user.id

        with get_rq_lock_by_user(queue, user_id):
            rq_job = queue.enqueue_call(
                func=func,
                args=func_args,
                job_id=rq_id,
                depends_on=define_dependent_job(queue, user_id, rq_id=rq_id),
                meta={
                    'tmp_file': filename,
                    **get_rq_job_meta(request=request, db_obj=db_obj),
                },
                result_ttl=settings.IMPORT_CACHE_SUCCESS_TTL.total_seconds(),
                failure_ttl=settings.IMPORT_CACHE_FAILED_TTL.total_seconds()
            )

        handle_dataset_import(db_obj, format_name=format_name, cloud_storage=db_storage)

        serializer = RqIdSerializer(data={'rq_id': rq_id})
        serializer.is_valid(raise_exception=True)

        return Response(serializer.data, status=status.HTTP_202_ACCEPTED)
    else:
        if rq_job.is_finished:
            rq_job.delete()
            return Response(status=status.HTTP_201_CREATED)
        elif rq_job.is_failed:
            exc_info = process_failed_job(rq_job)

            import_error_prefix = f'{CvatImportError.__module__}.{CvatImportError.__name__}:'
            if exc_info.startswith("Traceback") and import_error_prefix in exc_info:
                exc_message = exc_info.split(import_error_prefix)[-1].strip()
                return Response(data=exc_message, status=status.HTTP_400_BAD_REQUEST)
            else:
                return Response(data=exc_info,
                    status=status.HTTP_500_INTERNAL_SERVER_ERROR)

    return Response(status=status.HTTP_202_ACCEPTED)

def _export_annotations(
    db_instance: models.Project | models.Task | models.Job,
    rq_id: str,
    request: HttpRequest,
    format_name: str,
    action: str,
    callback: Callable[[int, Optional[str], Optional[str]], str],
    filename: Optional[str],
    location_conf: Dict[str, Any]
):
    if action not in {"", "download"}:
        raise serializers.ValidationError(
            "Unexpected action specified for the request")

    format_desc = {f.DISPLAY_NAME: f
        for f in dm.views.get_export_formats()}.get(format_name)
    if format_desc is None:
        raise serializers.ValidationError(
            "Unknown format specified for the request")
    elif not format_desc.ENABLED:
        return Response(status=status.HTTP_405_METHOD_NOT_ALLOWED)

    queue = django_rq.get_queue(settings.CVAT_QUEUES.EXPORT_DATA.value)
    rq_job = queue.fetch_job(rq_id)

    location = location_conf.get('location')
    if location not in Location.list():
        raise serializers.ValidationError(
            f"Unexpected location {location} specified for the request"
        )

    cache_ttl = dm.views.get_export_cache_ttl(db_instance)
    instance_update_time = timezone.localtime(db_instance.updated_date)
    if isinstance(db_instance, Project):
        tasks_update = list(map(lambda db_task: timezone.localtime(db_task.updated_date), db_instance.tasks.all()))
        instance_update_time = max(tasks_update + [instance_update_time])

    instance_timestamp = datetime.strftime(instance_update_time, "%Y_%m_%d_%H_%M_%S")
    is_annotation_file = rq_id.startswith('export:annotations')

    if rq_job:
        rq_request = rq_job.meta.get(RQJobMetaField.REQUEST, None)
        request_time = rq_request.get('timestamp', None) if rq_request else None
        if request_time is None or request_time < instance_update_time:
            # The result is outdated, need to restart the export.
            # Cancel the current job.
            # The new attempt will be made after the last existing job.
            # In the case the server is configured with ONE_RUNNING_JOB_IN_QUEUE_PER_USER
            # we have to enqueue dependent jobs after canceling one.
            rq_job.cancel(enqueue_dependents=settings.ONE_RUNNING_JOB_IN_QUEUE_PER_USER)
            rq_job.delete()
        else:
            if rq_job.is_finished:
                if location == Location.CLOUD_STORAGE:
                    rq_job.delete()
                    return Response(status=status.HTTP_200_OK)

                elif location == Location.LOCAL:
                    file_path = rq_job.return_value()

                    if not file_path:
<<<<<<< HEAD
                        return Response('A result for exporting job was not found for finished RQ job', status=status.HTTP_500_INTERNAL_SERVER_ERROR)
                    elif not osp.exists(file_path):
                        return Response('The result file does not exist in export cache', status=status.HTTP_500_INTERNAL_SERVER_ERROR)

                    if action == "download":
                        filename = filename or \
                            build_annotations_file_name(
                                class_name=db_instance.__class__.__name__,
                                identifier=db_instance.name if isinstance(db_instance, (Task, Project)) else db_instance.id,
                                timestamp=timestamp,
                                format_name=format_name,
                                is_annotation_file=is_annotation_file,
                                extension=osp.splitext(file_path)[1]
                            )

                        rq_job.delete()
                        return sendfile(request, file_path, attachment=True, attachment_filename=filename)
                    return Response(status=status.HTTP_201_CREATED)
=======
                        return Response(
                            'A result for exporting job was not found for finished RQ job',
                            status=status.HTTP_500_INTERNAL_SERVER_ERROR
                        )

                    with dm.util.get_export_cache_lock(
                        file_path, ttl=60, # request timeout
                    ):
                        if action == "download":
                            if not osp.exists(file_path):
                                return Response(
                                    "The exported file has expired, please retry exporting",
                                    status=status.HTTP_404_NOT_FOUND
                                )

                            filename = filename or \
                                build_annotations_file_name(
                                    class_name=db_instance.__class__.__name__,
                                    identifier=db_instance.name if isinstance(db_instance, (Task, Project)) else db_instance.id,
                                    timestamp=instance_timestamp,
                                    format_name=format_name,
                                    is_annotation_file=is_annotation_file,
                                    extension=osp.splitext(file_path)[1]
                                )

                            rq_job.delete()
                            return sendfile(request, file_path, attachment=True, attachment_filename=filename)
                        else:
                            if osp.exists(file_path):
                                # Update last update time to prolong the export lifetime
                                # as the last access time is not available on every filesystem
                                os.utime(file_path, None)

                                return Response(status=status.HTTP_201_CREATED)
                            else:
                                # Cancel and reenqueue the job.
                                # The new attempt will be made after the last existing job.
                                # In the case the server is configured with ONE_RUNNING_JOB_IN_QUEUE_PER_USER
                                # we have to enqueue dependent jobs after canceling one.
                                rq_job.cancel(enqueue_dependents=settings.ONE_RUNNING_JOB_IN_QUEUE_PER_USER)
                                rq_job.delete()
>>>>>>> f8838387
                else:
                    raise NotImplementedError(f"Export to {location} location is not implemented yet")
            elif rq_job.is_failed:
                exc_info = rq_job.meta.get(RQJobMetaField.FORMATTED_EXCEPTION, str(rq_job.exc_info))
                rq_job.delete()
                return Response(exc_info, status=status.HTTP_500_INTERNAL_SERVER_ERROR)
            elif rq_job.is_deferred and rq_id not in queue.deferred_job_registry.get_job_ids():
                # Sometimes jobs can depend on outdated jobs in the deferred jobs registry.
                # They can be fetched by their specific ids, but are not listed by get_job_ids().
                # Supposedly, this can happen because of the server restarts
                # (potentially, because the redis used for the queue is inmemory).
                # Another potential reason is canceling without enqueueing dependents.
                # Such dependencies are never removed or finished,
                # as there is no TTL for deferred jobs,
                # so the current job can be blocked indefinitely.

                # Cancel the current job and then reenqueue it, considering the current situation.
                # The new attempt will be made after the last existing job.
                # In the case the server is configured with ONE_RUNNING_JOB_IN_QUEUE_PER_USER
                # we have to enqueue dependent jobs after canceling one.
                rq_job.cancel(enqueue_dependents=settings.ONE_RUNNING_JOB_IN_QUEUE_PER_USER)
                rq_job.delete()
            else:
                return Response(status=status.HTTP_202_ACCEPTED)
    try:
        if request.scheme:
            server_address = request.scheme + '://'
        server_address += request.get_host()
    except Exception:
        server_address = None

    user_id = request.user.id

    func = callback if location == Location.LOCAL else export_resource_to_cloud_storage
    func_args = (db_instance.id, format_name, server_address)
    save_result_url = True

    if location == Location.CLOUD_STORAGE:
        try:
            storage_id = location_conf['storage_id']
        except KeyError:
            raise serializers.ValidationError(
                'Cloud storage location was selected as the destination,'
                ' but cloud storage id was not specified')

        db_storage = get_cloud_storage_for_import_or_export(
            storage_id=storage_id, request=request,
            is_default=location_conf['is_default'])
        filename_pattern = build_annotations_file_name(
            class_name=db_instance.__class__.__name__,
            identifier=db_instance.name if isinstance(db_instance, (Task, Project)) else db_instance.id,
            timestamp=instance_timestamp,
            format_name=format_name,
            is_annotation_file=is_annotation_file,
        )
        func_args = (db_storage, filename, filename_pattern, callback) + func_args
        save_result_url = False
    else:
        db_storage = None

    with get_rq_lock_by_user(queue, user_id):
        queue.enqueue_call(
            func=func,
            args=func_args,
            job_id=rq_id,
            meta=get_rq_job_meta(request=request, db_obj=db_instance, include_result_url=save_result_url),
            depends_on=define_dependent_job(queue, user_id, rq_id=rq_id),
            result_ttl=cache_ttl.total_seconds(),
            failure_ttl=cache_ttl.total_seconds(),
        )

    handle_dataset_export(db_instance,
        format_name=format_name, cloud_storage=db_storage, save_images=not is_annotation_file)

    serializer = RqIdSerializer(data={'rq_id': rq_id})
    serializer.is_valid(raise_exception=True)

    return Response(serializer.data, status=status.HTTP_202_ACCEPTED)

def _import_project_dataset(request, rq_id_template, rq_func, db_obj, format_name, filename=None, conv_mask_to_poly=True, location_conf=None):
    format_desc = {f.DISPLAY_NAME: f
        for f in dm.views.get_import_formats()}.get(format_name)
    if format_desc is None:
        raise serializers.ValidationError(
            "Unknown input format '{}'".format(format_name))
    elif not format_desc.ENABLED:
        return Response(status=status.HTTP_405_METHOD_NOT_ALLOWED)

    rq_id = rq_id_template.format(db_obj.pk)

    queue = django_rq.get_queue(settings.CVAT_QUEUES.IMPORT_DATA.value)
    rq_job = queue.fetch_job(rq_id)

    if not rq_job or rq_job.is_finished or rq_job.is_failed:
        if rq_job and (rq_job.is_finished or rq_job.is_failed):
            # for some reason the previous job has not been deleted
            # (e.g the user closed the browser tab when job has been created
            # but no one requests for checking status were not made)
            rq_job.delete()

        location = location_conf.get('location') if location_conf else None
        db_storage = None

        if not filename and location != Location.CLOUD_STORAGE:
            serializer = DatasetFileSerializer(data=request.data)
            if serializer.is_valid(raise_exception=True):
                dataset_file = serializer.validated_data['dataset_file']
                with NamedTemporaryFile(
                    prefix='cvat_{}'.format(db_obj.pk),
                    dir=settings.TMP_FILES_ROOT,
                    delete=False) as tf:
                    filename = tf.name
                    for chunk in dataset_file.chunks():
                        tf.write(chunk)

        elif location == Location.CLOUD_STORAGE:
            assert filename, 'The filename was not specified'
            try:
                storage_id = location_conf['storage_id']
            except KeyError:
                raise serializers.ValidationError(
                    'Cloud storage location was selected as the source,'
                    ' but cloud storage id was not specified')
            db_storage = get_cloud_storage_for_import_or_export(
                storage_id=storage_id, request=request,
                is_default=location_conf['is_default'])

            key = filename
            with NamedTemporaryFile(
                prefix='cvat_{}'.format(db_obj.pk),
                dir=settings.TMP_FILES_ROOT,
                delete=False) as tf:
                filename = tf.name

        func = import_resource_with_clean_up_after
        func_args = (rq_func, filename, db_obj.pk, format_name, conv_mask_to_poly)

        if location == Location.CLOUD_STORAGE:
            func_args = (db_storage, key, func) + func_args
            func = import_resource_from_cloud_storage

        user_id = request.user.id

        with get_rq_lock_by_user(queue, user_id):
            rq_job = queue.enqueue_call(
                func=func,
                args=func_args,
                job_id=rq_id,
                meta={
                    'tmp_file': filename,
                    **get_rq_job_meta(request=request, db_obj=db_obj),
                },
                depends_on=define_dependent_job(queue, user_id, rq_id=rq_id),
                result_ttl=settings.IMPORT_CACHE_SUCCESS_TTL.total_seconds(),
                failure_ttl=settings.IMPORT_CACHE_FAILED_TTL.total_seconds()
            )

        handle_dataset_import(db_obj, format_name=format_name, cloud_storage=db_storage)
    else:
        return Response(status=status.HTTP_409_CONFLICT, data='Import job already exists')

    serializer = RqIdSerializer(data={'rq_id': rq_id})
    serializer.is_valid(raise_exception=True)

    return Response(serializer.data, status=status.HTTP_202_ACCEPTED)

@extend_schema(tags=['requests'])
@extend_schema_view(
    list=extend_schema(
        summary='List requests',
        responses={
            '200': RequestSerializer(many=True),
        }
    ),
    retrieve=extend_schema(
        summary='Get request details',
        responses={
            '200': RequestSerializer,
        }
    ),
    destroy=extend_schema(
        summary='Delete request',
        responses={
            '204': OpenApiResponse(description='The request has been deleted'),
        }
    ),
)
class RequestViewSet(viewsets.GenericViewSet):
    # FUTURE-TODO: support re-enqueue action
    SUPPORTED_QUEUES = (
        settings.CVAT_QUEUES.IMPORT_DATA.value,
        settings.CVAT_QUEUES.EXPORT_DATA.value,
    )

    serializer_class = RequestSerializer
    iam_organization_field = None
    filter_backends = [
        NonModelSimpleFilter,
        NonModelJsonLogicFilter,
        NonModelOrderingFilter,
    ]

    ordering_fields = ['created_date', 'enqueued_date', 'status', 'action']
    ordering = '-created_date'

    simple_filters = [
        # RQ job fields
        'status',
        # derivatives fields (from meta)
        'project_id',
        'task_id',
        'job_id',
        # derivatives fields (from parsed rq_id)
        'action',
        'subresource',
        'format',
    ]

    filter_fields = simple_filters

    lookup_fields = {
        'created_date': 'created_at',
        'enqueued_date': 'enqueued_at',
        'action': 'parsed_rq_id.action',
        'subresource': 'parsed_rq_id.subresource',
        'status': 'get_status',
        'project_id': 'meta.project_id',
        'task_id': 'meta.task_id',
        'job_id': 'meta.job_id',
    }

    SchemaField = namedtuple('SchemaField', ['type', 'choices'], defaults=(None,))

    simple_filters_schema = {
        'status': SchemaField('string', StatusChoices.choices),
        'project_id': SchemaField('integer'),
        'task_id': SchemaField('integer'),
        'job_id': SchemaField('integer'),
        'action': SchemaField('string', ActionChoices.choices),
        'subresource': SchemaField('string', SubresourceChoices.choices),
        'format': SchemaField('string'),
    }

    def get_queryset(self):
        return None

    @property
    def queues(self):
        return (django_rq.get_queue(queue_name) for queue_name in self.SUPPORTED_QUEUES)

    def _get_rq_jobs_from_queue(self, queue: RQQueue, user_id: int) -> List[RQJob]:
        job_ids = set(queue.get_job_ids() +
            queue.started_job_registry.get_job_ids() +
            queue.finished_job_registry.get_job_ids() +
            queue.failed_job_registry.get_job_ids() +
            queue.deferred_job_registry.get_job_ids()
        )
        jobs = []
        for job in queue.job_class.fetch_many(job_ids, queue.connection):
            if job and is_rq_job_owner(job, user_id):
                try:
                    parsed_rq_id = RQIdManager.parse(job.id)
                except Exception: # nosec B112
                    continue
                job.parsed_rq_id = parsed_rq_id
                jobs.append(job)

        return jobs


    def _get_rq_jobs(self, user_id: int) -> List[RQJob]:
        """
        Get all RQ jobs for a specific user and return them as a list of RQJob objects.

        Parameters:
            user_id (int): The ID of the user for whom to retrieve jobs.

        Returns:
            List[RQJob]: A list of RQJob objects representing all jobs for the specified user.
        """
        all_jobs = []
        for queue in self.queues:
            jobs = self._get_rq_jobs_from_queue(queue, user_id)
            all_jobs.extend(jobs)

        return all_jobs

    def _get_rq_job_by_id(self, rq_id: str) -> Optional[RQJob]:
        """
        Get a RQJob by its ID from the queues.

        Args:
            rq_id (str): The ID of the RQJob to retrieve.

        Returns:
            Optional[RQJob]: The retrieved RQJob, or None if not found.
        """
        try:
            parsed_rq_id = RQIdManager.parse(rq_id)
        except Exception:
            return None

        job: Optional[RQJob] = None

        for queue in self.queues:
            job = queue.fetch_job(rq_id)
            if job:
                job.parsed_rq_id = parsed_rq_id
                break

        return job

    def _handle_redis_exceptions(func):
        @functools.wraps(func)
        def wrapper(*args, **kwarggs):
            try:
                return func(*args, **kwarggs)
            except RedisConnectionError as ex:
                msg = 'Redis service is not available'
                slogger.glob.exception(f'{msg}: {str(ex)}')
                return Response(msg, status=status.HTTP_503_SERVICE_UNAVAILABLE)
        return wrapper

    @method_decorator(never_cache)
    @_handle_redis_exceptions
    def retrieve(self, request, pk: str):
        job = self._get_rq_job_by_id(pk)

        if not job:
            return HttpResponseNotFound(f"There is no request with specified id: {pk}")

        self.check_object_permissions(request, job)

        serializer = self.get_serializer(job, context={'request': request})
        return Response(data=serializer.data, status=status.HTTP_200_OK)

    @method_decorator(never_cache)
    @_handle_redis_exceptions
    def list(self, request):
        user_id = request.user.id
        user_jobs = self._get_rq_jobs(user_id)

        filtered_jobs = self.filter_queryset(user_jobs)

        page = self.paginate_queryset(filtered_jobs)
        if page is not None:
            serializer = self.get_serializer(page, many=True, context={'request': request})
            return self.get_paginated_response(serializer.data)

        serializer = self.get_serializer(filtered_jobs, many=True, context={'request': request})
        return Response(data=serializer.data, status=status.HTTP_200_OK)

    @extend_schema(
        summary='Cancel request',
        request=None,
        responses={
            '200': OpenApiResponse(description='The request has been cancelled'),
        },
    )
    @method_decorator(never_cache)
    @action(detail=True, methods=['POST'], url_path='cancel')
    @_handle_redis_exceptions
    def cancel(self, request, pk: str):
        rq_job = self._get_rq_job_by_id(pk)

        if not rq_job:
            return HttpResponseNotFound(f"There is no request with specified id: {pk!r}")

        self.check_object_permissions(request, rq_job)

        if not rq_job.is_started:
            return HttpResponseBadRequest(f"Only requests with 'started' status can be cancelled")

        rq_job.cancel(enqueue_dependents=settings.ONE_RUNNING_JOB_IN_QUEUE_PER_USER)

        return Response(status=status.HTTP_200_OK)<|MERGE_RESOLUTION|>--- conflicted
+++ resolved
@@ -3024,26 +3024,6 @@
                     file_path = rq_job.return_value()
 
                     if not file_path:
-<<<<<<< HEAD
-                        return Response('A result for exporting job was not found for finished RQ job', status=status.HTTP_500_INTERNAL_SERVER_ERROR)
-                    elif not osp.exists(file_path):
-                        return Response('The result file does not exist in export cache', status=status.HTTP_500_INTERNAL_SERVER_ERROR)
-
-                    if action == "download":
-                        filename = filename or \
-                            build_annotations_file_name(
-                                class_name=db_instance.__class__.__name__,
-                                identifier=db_instance.name if isinstance(db_instance, (Task, Project)) else db_instance.id,
-                                timestamp=timestamp,
-                                format_name=format_name,
-                                is_annotation_file=is_annotation_file,
-                                extension=osp.splitext(file_path)[1]
-                            )
-
-                        rq_job.delete()
-                        return sendfile(request, file_path, attachment=True, attachment_filename=filename)
-                    return Response(status=status.HTTP_201_CREATED)
-=======
                         return Response(
                             'A result for exporting job was not found for finished RQ job',
                             status=status.HTTP_500_INTERNAL_SERVER_ERROR
@@ -3085,7 +3065,6 @@
                                 # we have to enqueue dependent jobs after canceling one.
                                 rq_job.cancel(enqueue_dependents=settings.ONE_RUNNING_JOB_IN_QUEUE_PER_USER)
                                 rq_job.delete()
->>>>>>> f8838387
                 else:
                     raise NotImplementedError(f"Export to {location} location is not implemented yet")
             elif rq_job.is_failed:
