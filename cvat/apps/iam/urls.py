--- conflicted
+++ resolved
@@ -13,18 +13,13 @@
 
 from cvat.apps.iam.views import (
     SigningView, CognitoLogin, RegisterViewEx, RulesView,
-    ConfirmEmailViewEx, LoginViewEx, GitHubLogin, GoogleLogin,
+    ConfirmEmailViewEx, LoginViewEx, GitHubLogin, GoogleLogin, SocialAuthMethods,
     github_oauth2_login as github_login,
     github_oauth2_callback as github_callback,
     google_oauth2_login as google_login,
     google_oauth2_callback as google_callback,
-<<<<<<< HEAD
     amazon_cognito_oauth2_login as amazon_cognito_login,
     amazon_cognito_oauth2_callback as amazon_cognito_callback,
-=======
-    LoginViewEx, GitHubLogin, GoogleLogin,
-    SocialAuthMethods,
->>>>>>> 31f05782
 )
 
 urlpatterns = [
