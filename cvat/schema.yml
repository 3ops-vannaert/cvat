openapi: 3.0.3
info:
  title: CVAT REST API
  version: '2.5'
  description: REST API for Computer Vision Annotation Tool (CVAT)
  termsOfService: https://www.google.com/policies/terms/
  contact:
    name: CVAT.ai team
    url: https://github.com/cvat-ai/cvat
    email: support@cvat.ai
  license:
    name: MIT License
    url: https://en.wikipedia.org/wiki/MIT_License
paths:
  /api/auth/login:
    post:
      operationId: auth_create_login
      description: |-
        Check the credentials and return the REST Token
        if the credentials are valid and authenticated.
        If email verification is enabled and the user has the unverified email,
        an email with a confirmation link will be sent.
        Calls Django Auth login method to register User ID
        in Django session framework.

        Accept the following POST parameters: username, email, password
        Return the REST Framework Token Object's key.
      parameters:
      - in: header
        name: X-Organization
        schema:
          type: string
      - in: query
        name: org
        schema:
          type: string
        description: Organization unique slug
      - in: query
        name: org_id
        schema:
          type: integer
        description: Organization identifier
      tags:
      - auth
      requestBody:
        content:
          application/json:
            schema:
              $ref: '#/components/schemas/LoginSerializerExRequest'
        required: true
      security:
      - sessionAuth: []
        csrfAuth: []
        tokenAuth: []
      - signatureAuth: []
      - basicAuth: []
      - {}
      responses:
        '200':
          content:
            application/vnd.cvat+json:
              schema:
                $ref: '#/components/schemas/Token'
          description: ''
  /api/auth/logout:
    post:
      operationId: auth_create_logout
      description: |-
        Calls Django logout method and delete the Token object
        assigned to the current User object.

        Accepts/Returns nothing.
      parameters:
      - in: header
        name: X-Organization
        schema:
          type: string
      - in: query
        name: org
        schema:
          type: string
        description: Organization unique slug
      - in: query
        name: org_id
        schema:
          type: integer
        description: Organization identifier
      tags:
      - auth
      security:
      - sessionAuth: []
        csrfAuth: []
        tokenAuth: []
      - signatureAuth: []
      - basicAuth: []
      - {}
      responses:
        '200':
          content:
            application/vnd.cvat+json:
              schema:
                $ref: '#/components/schemas/RestAuthDetail'
          description: ''
  /api/auth/password/change:
    post:
      operationId: auth_create_password_change
      description: |-
        Calls Django Auth SetPasswordForm save method.

        Accepts the following POST parameters: new_password1, new_password2
        Returns the success/fail message.
      parameters:
      - in: header
        name: X-Organization
        schema:
          type: string
      - in: query
        name: org
        schema:
          type: string
        description: Organization unique slug
      - in: query
        name: org_id
        schema:
          type: integer
        description: Organization identifier
      tags:
      - auth
      requestBody:
        content:
          application/json:
            schema:
              $ref: '#/components/schemas/PasswordChangeRequest'
        required: true
      security:
      - sessionAuth: []
        csrfAuth: []
        tokenAuth: []
      - signatureAuth: []
      - basicAuth: []
      responses:
        '200':
          content:
            application/vnd.cvat+json:
              schema:
                $ref: '#/components/schemas/RestAuthDetail'
          description: ''
  /api/auth/password/reset:
    post:
      operationId: auth_create_password_reset
      description: |-
        Calls Django Auth PasswordResetForm save method.

        Accepts the following POST parameters: email
        Returns the success/fail message.
      parameters:
      - in: header
        name: X-Organization
        schema:
          type: string
      - in: query
        name: org
        schema:
          type: string
        description: Organization unique slug
      - in: query
        name: org_id
        schema:
          type: integer
        description: Organization identifier
      tags:
      - auth
      requestBody:
        content:
          application/json:
            schema:
              $ref: '#/components/schemas/PasswordResetSerializerExRequest'
        required: true
      security:
      - sessionAuth: []
        csrfAuth: []
        tokenAuth: []
      - signatureAuth: []
      - basicAuth: []
      - {}
      responses:
        '200':
          content:
            application/vnd.cvat+json:
              schema:
                $ref: '#/components/schemas/RestAuthDetail'
          description: ''
  /api/auth/password/reset/confirm:
    post:
      operationId: auth_create_password_reset_confirm
      description: |-
        Password reset e-mail link is confirmed, therefore
        this resets the user's password.

        Accepts the following POST parameters: token, uid,
            new_password1, new_password2
        Returns the success/fail message.
      parameters:
      - in: header
        name: X-Organization
        schema:
          type: string
      - in: query
        name: org
        schema:
          type: string
        description: Organization unique slug
      - in: query
        name: org_id
        schema:
          type: integer
        description: Organization identifier
      tags:
      - auth
      requestBody:
        content:
          application/json:
            schema:
              $ref: '#/components/schemas/PasswordResetConfirmRequest'
        required: true
      security:
      - sessionAuth: []
        csrfAuth: []
        tokenAuth: []
      - signatureAuth: []
      - basicAuth: []
      - {}
      responses:
        '200':
          content:
            application/vnd.cvat+json:
              schema:
                $ref: '#/components/schemas/RestAuthDetail'
          description: ''
  /api/auth/register:
    post:
      operationId: auth_create_register
      parameters:
      - in: header
        name: X-Organization
        schema:
          type: string
      - in: query
        name: org
        schema:
          type: string
        description: Organization unique slug
      - in: query
        name: org_id
        schema:
          type: integer
        description: Organization identifier
      tags:
      - auth
      requestBody:
        content:
          application/json:
            schema:
              $ref: '#/components/schemas/RegisterSerializerExRequest'
        required: true
      security:
      - sessionAuth: []
        csrfAuth: []
        tokenAuth: []
      - signatureAuth: []
      - basicAuth: []
      - {}
      responses:
        '201':
          content:
            application/vnd.cvat+json:
              schema:
                $ref: '#/components/schemas/RegisterSerializerEx'
          description: ''
  /api/auth/rules:
    get:
      operationId: auth_retrieve_rules
      parameters:
      - in: header
        name: X-Organization
        schema:
          type: string
      - in: query
        name: org
        schema:
          type: string
        description: Organization unique slug
      - in: query
        name: org_id
        schema:
          type: integer
        description: Organization identifier
      tags:
      - auth
      security:
      - {}
      responses:
        '200':
          description: No response body
  /api/auth/signing:
    post:
      operationId: auth_create_signing
      description: Signed URL contains a token which authenticates a user on the server.Signed
        URL is valid during 30 seconds since signing.
      summary: This method signs URL for access to the server
      parameters:
      - in: header
        name: X-Organization
        schema:
          type: string
      - in: query
        name: org
        schema:
          type: string
        description: Organization unique slug
      - in: query
        name: org_id
        schema:
          type: integer
        description: Organization identifier
      tags:
      - auth
      requestBody:
        content:
          application/json:
            schema:
              $ref: '#/components/schemas/SigningRequest'
        required: true
      security:
      - sessionAuth: []
        csrfAuth: []
        tokenAuth: []
      - signatureAuth: []
      - basicAuth: []
      responses:
        '200':
          content:
            application/vnd.cvat+json:
              schema:
                type: string
          description: text URL
  /api/cloudstorages:
    get:
      operationId: cloudstorages_list
      summary: Returns a paginated list of storages
      parameters:
      - in: header
        name: X-Organization
        schema:
          type: string
      - name: credentials_type
        in: query
        description: A simple equality filter for the credentials_type field
        schema:
          type: string
          enum:
          - KEY_SECRET_KEY_PAIR
          - ACCOUNT_NAME_TOKEN_PAIR
          - KEY_FILE_PATH
          - ANONYMOUS_ACCESS
          - CONNECTION_STRING
      - name: filter
        required: false
        in: query
        description: 'A filter term. Available filter_fields: [''provider_type'',
          ''name'', ''resource'', ''credentials_type'', ''owner'', ''description'',
          ''id'']'
        schema:
          type: string
      - name: name
        in: query
        description: A simple equality filter for the name field
        schema:
          type: string
      - in: query
        name: org
        schema:
          type: string
        description: Organization unique slug
      - in: query
        name: org_id
        schema:
          type: integer
        description: Organization identifier
      - name: owner
        in: query
        description: A simple equality filter for the owner field
        schema:
          type: string
      - name: page
        required: false
        in: query
        description: A page number within the paginated result set.
        schema:
          type: integer
      - name: page_size
        required: false
        in: query
        description: Number of results to return per page.
        schema:
          type: integer
      - name: provider_type
        in: query
        description: A simple equality filter for the provider_type field
        schema:
          type: string
          enum:
          - AWS_S3_BUCKET
          - AZURE_CONTAINER
          - GOOGLE_DRIVE
          - GOOGLE_CLOUD_STORAGE
      - name: resource
        in: query
        description: A simple equality filter for the resource field
        schema:
          type: string
      - name: search
        required: false
        in: query
        description: 'A search term. Available search_fields: (''provider_type'',
          ''name'', ''resource'', ''credentials_type'', ''owner'', ''description'')'
        schema:
          type: string
      - name: sort
        required: false
        in: query
        description: 'Which field to use when ordering the results. Available ordering_fields:
          [''provider_type'', ''name'', ''resource'', ''credentials_type'', ''owner'',
          ''description'', ''id'']'
        schema:
          type: string
      tags:
      - cloudstorages
      security:
      - sessionAuth: []
        csrfAuth: []
        tokenAuth: []
      - signatureAuth: []
      - basicAuth: []
      responses:
        '200':
          content:
            application/vnd.cvat+json:
              schema:
                $ref: '#/components/schemas/PaginatedCloudStorageReadList'
          description: ''
    post:
      operationId: cloudstorages_create
      summary: Method creates a cloud storage with a specified characteristics
      parameters:
      - in: header
        name: X-Organization
        schema:
          type: string
      - in: query
        name: org
        schema:
          type: string
        description: Organization unique slug
      - in: query
        name: org_id
        schema:
          type: integer
        description: Organization identifier
      tags:
      - cloudstorages
      requestBody:
        content:
          application/json:
            schema:
              $ref: '#/components/schemas/CloudStorageWriteRequest'
            examples:
              CreateAWSS3CloudStorageWithCredentials:
                value:
                  provider_type: AWS_S3_BUCKET
                  resource: somebucket
                  display_name: Bucket
                  credentials_type: KEY_SECRET_KEY_PAIR
                  key: XXX
                  secret_key: XXX
                  specific_attributes: region=eu-central-1
                  description: Some description
                  manifests:
                  - manifest.jsonl
                summary: Create AWS S3 cloud storage with credentials
              CreateAWSS3CloudStorageWithoutCredentials:
                value:
                  provider_type: AWS_S3_BUCKET
                  resource: somebucket
                  display_name: Bucket
                  credentials_type: ANONYMOUS_ACCESS
                  manifests:
                  - manifest.jsonl
                summary: Create AWS S3 cloud storage without credentials
              CreateAzureCloudStorage:
                value:
                  provider_type: AZURE_CONTAINER
                  resource: sonecontainer
                  display_name: Container
                  credentials_type: ACCOUNT_NAME_TOKEN_PAIR
                  account_name: someaccount
                  session_token: xxx
                  manifests:
                  - manifest.jsonl
                summary: Create Azure cloud storage
              CreateGCS:
                value:
                  provider_type: GOOGLE_CLOUD_STORAGE
                  resource: somebucket
                  display_name: Bucket
                  credentials_type: KEY_FILE_PATH
                  key_file: file
                  manifests:
                  - manifest.jsonl
                summary: Create GCS
          multipart/form-data:
            schema:
              $ref: '#/components/schemas/CloudStorageWriteRequest'
        required: true
      security:
      - sessionAuth: []
        csrfAuth: []
        tokenAuth: []
      - signatureAuth: []
      - basicAuth: []
      responses:
        '201':
          content:
            application/vnd.cvat+json:
              schema:
                $ref: '#/components/schemas/CloudStorageRead'
          description: ''
  /api/cloudstorages/{id}:
    get:
      operationId: cloudstorages_retrieve
      summary: Method returns details of a specific cloud storage
      parameters:
      - in: header
        name: X-Organization
        schema:
          type: string
      - in: path
        name: id
        schema:
          type: integer
        description: A unique integer value identifying this cloud storage.
        required: true
      - in: query
        name: org
        schema:
          type: string
        description: Organization unique slug
      - in: query
        name: org_id
        schema:
          type: integer
        description: Organization identifier
      tags:
      - cloudstorages
      security:
      - sessionAuth: []
        csrfAuth: []
        tokenAuth: []
      - signatureAuth: []
      - basicAuth: []
      responses:
        '200':
          content:
            application/vnd.cvat+json:
              schema:
                $ref: '#/components/schemas/CloudStorageRead'
          description: ''
    patch:
      operationId: cloudstorages_partial_update
      summary: Methods does a partial update of chosen fields in a cloud storage instance
      parameters:
      - in: header
        name: X-Organization
        schema:
          type: string
      - in: path
        name: id
        schema:
          type: integer
        description: A unique integer value identifying this cloud storage.
        required: true
      - in: query
        name: org
        schema:
          type: string
        description: Organization unique slug
      - in: query
        name: org_id
        schema:
          type: integer
        description: Organization identifier
      tags:
      - cloudstorages
      requestBody:
        content:
          application/json:
            schema:
              $ref: '#/components/schemas/PatchedCloudStorageWriteRequest'
            examples:
              CreateAWSS3CloudStorageWithCredentials:
                value:
                  provider_type: AWS_S3_BUCKET
                  resource: somebucket
                  display_name: Bucket
                  credentials_type: KEY_SECRET_KEY_PAIR
                  key: XXX
                  secret_key: XXX
                  specific_attributes: region=eu-central-1
                  description: Some description
                  manifests:
                  - manifest.jsonl
                summary: Create AWS S3 cloud storage with credentials
              CreateAWSS3CloudStorageWithoutCredentials:
                value:
                  provider_type: AWS_S3_BUCKET
                  resource: somebucket
                  display_name: Bucket
                  credentials_type: ANONYMOUS_ACCESS
                  manifests:
                  - manifest.jsonl
                summary: Create AWS S3 cloud storage without credentials
              CreateAzureCloudStorage:
                value:
                  provider_type: AZURE_CONTAINER
                  resource: sonecontainer
                  display_name: Container
                  credentials_type: ACCOUNT_NAME_TOKEN_PAIR
                  account_name: someaccount
                  session_token: xxx
                  manifests:
                  - manifest.jsonl
                summary: Create Azure cloud storage
              CreateGCS:
                value:
                  provider_type: GOOGLE_CLOUD_STORAGE
                  resource: somebucket
                  display_name: Bucket
                  credentials_type: KEY_FILE_PATH
                  key_file: file
                  manifests:
                  - manifest.jsonl
                summary: Create GCS
          multipart/form-data:
            schema:
              $ref: '#/components/schemas/PatchedCloudStorageWriteRequest'
      security:
      - sessionAuth: []
        csrfAuth: []
        tokenAuth: []
      - signatureAuth: []
      - basicAuth: []
      responses:
        '200':
          content:
            application/vnd.cvat+json:
              schema:
                $ref: '#/components/schemas/CloudStorageRead'
          description: ''
    delete:
      operationId: cloudstorages_destroy
      summary: Method deletes a specific cloud storage
      parameters:
      - in: header
        name: X-Organization
        schema:
          type: string
      - in: path
        name: id
        schema:
          type: integer
        description: A unique integer value identifying this cloud storage.
        required: true
      - in: query
        name: org
        schema:
          type: string
        description: Organization unique slug
      - in: query
        name: org_id
        schema:
          type: integer
        description: Organization identifier
      tags:
      - cloudstorages
      security:
      - sessionAuth: []
        csrfAuth: []
        tokenAuth: []
      - signatureAuth: []
      - basicAuth: []
      responses:
        '204':
          description: The cloud storage has been removed
  /api/cloudstorages/{id}/actions:
    get:
      operationId: cloudstorages_retrieve_actions
      description: Method return allowed actions for cloud storage. It's required
        for reading/writing
      summary: Method returns allowed actions for the cloud storage
      parameters:
      - in: header
        name: X-Organization
        schema:
          type: string
      - in: path
        name: id
        schema:
          type: integer
        description: A unique integer value identifying this cloud storage.
        required: true
      - in: query
        name: org
        schema:
          type: string
        description: Organization unique slug
      - in: query
        name: org_id
        schema:
          type: integer
        description: Organization identifier
      tags:
      - cloudstorages
      security:
      - sessionAuth: []
        csrfAuth: []
        tokenAuth: []
      - signatureAuth: []
      - basicAuth: []
      responses:
        '200':
          content:
            application/vnd.cvat+json:
              schema:
                type: string
          description: Cloud Storage actions (GET | PUT | DELETE)
  /api/cloudstorages/{id}/content:
    get:
      operationId: cloudstorages_retrieve_content
      description: 'This method is deprecated and will be removed in version 2.6.0.
        Please use the new version of API: /cloudstorages/id/content-v2/'
      summary: Method returns a manifest content
      parameters:
      - in: header
        name: X-Organization
        schema:
          type: string
      - in: path
        name: id
        schema:
          type: integer
        description: A unique integer value identifying this cloud storage.
        required: true
      - in: query
        name: manifest_path
        schema:
          type: string
        description: Path to the manifest file in a cloud storage
      - in: query
        name: org
        schema:
          type: string
        description: Organization unique slug
      - in: query
        name: org_id
        schema:
          type: integer
        description: Organization identifier
      tags:
      - cloudstorages
      security:
      - sessionAuth: []
        csrfAuth: []
        tokenAuth: []
      - signatureAuth: []
      - basicAuth: []
      deprecated: true
      responses:
        '200':
          content:
            application/vnd.cvat+json:
              schema:
                type: array
                items:
                  type: string
          description: A manifest content
  /api/cloudstorages/{id}/content-v2:
    get:
      operationId: cloudstorages_retrieve_content_v2
      summary: Method returns the content of the cloud storage
      parameters:
      - in: header
        name: X-Organization
        schema:
          type: string
      - in: path
        name: id
        schema:
          type: integer
        description: A unique integer value identifying this cloud storage.
        required: true
      - in: query
        name: manifest_path
        schema:
          type: string
        description: Path to the manifest file in a cloud storage
      - in: query
        name: next_token
        schema:
          type: string
        description: Used to continue listing files in the bucket
      - in: query
        name: org
        schema:
          type: string
        description: Organization unique slug
      - in: query
        name: org_id
        schema:
          type: integer
        description: Organization identifier
      - in: query
        name: page_size
        schema:
          type: integer
      - in: query
        name: prefix
        schema:
          type: string
        description: Prefix to filter data
      tags:
      - cloudstorages
      security:
      - sessionAuth: []
        csrfAuth: []
        tokenAuth: []
      - signatureAuth: []
      - basicAuth: []
      responses:
        '200':
          content:
            application/vnd.cvat+json:
              schema:
                $ref: '#/components/schemas/CloudStorageContent'
          description: A manifest content
  /api/cloudstorages/{id}/preview:
    get:
      operationId: cloudstorages_retrieve_preview
      summary: Method returns a preview image from a cloud storage
      parameters:
      - in: header
        name: X-Organization
        schema:
          type: string
      - in: path
        name: id
        schema:
          type: integer
        description: A unique integer value identifying this cloud storage.
        required: true
      - in: query
        name: org
        schema:
          type: string
        description: Organization unique slug
      - in: query
        name: org_id
        schema:
          type: integer
        description: Organization identifier
      tags:
      - cloudstorages
      security:
      - sessionAuth: []
        csrfAuth: []
        tokenAuth: []
      - signatureAuth: []
      - basicAuth: []
      responses:
        '200':
          description: Cloud Storage preview
        '400':
          description: Failed to get cloud storage preview
        '404':
          description: Cloud Storage preview not found
  /api/cloudstorages/{id}/status:
    get:
      operationId: cloudstorages_retrieve_status
      summary: Method returns a cloud storage status
      parameters:
      - in: header
        name: X-Organization
        schema:
          type: string
      - in: path
        name: id
        schema:
          type: integer
        description: A unique integer value identifying this cloud storage.
        required: true
      - in: query
        name: org
        schema:
          type: string
        description: Organization unique slug
      - in: query
        name: org_id
        schema:
          type: integer
        description: Organization identifier
      tags:
      - cloudstorages
      security:
      - sessionAuth: []
        csrfAuth: []
        tokenAuth: []
      - signatureAuth: []
      - basicAuth: []
      responses:
        '200':
          content:
            application/vnd.cvat+json:
              schema:
                type: string
          description: Cloud Storage status (AVAILABLE | NOT_FOUND | FORBIDDEN)
  /api/comments:
    get:
      operationId: comments_list
      summary: Method returns a paginated list of comments
      parameters:
      - in: header
        name: X-Organization
        schema:
          type: string
      - name: filter
        required: false
        in: query
        description: 'A filter term. Available filter_fields: [''owner'', ''id'',
          ''issue_id'', ''frame_id'', ''job_id'']'
        schema:
          type: string
      - name: frame_id
        in: query
        description: A simple equality filter for the frame_id field
        schema:
          type: integer
      - name: issue_id
        in: query
        description: A simple equality filter for the issue_id field
        schema:
          type: integer
      - name: job_id
        in: query
        description: A simple equality filter for the job_id field
        schema:
          type: integer
      - in: query
        name: org
        schema:
          type: string
        description: Organization unique slug
      - in: query
        name: org_id
        schema:
          type: integer
        description: Organization identifier
      - name: owner
        in: query
        description: A simple equality filter for the owner field
        schema:
          type: string
      - name: page
        required: false
        in: query
        description: A page number within the paginated result set.
        schema:
          type: integer
      - name: page_size
        required: false
        in: query
        description: Number of results to return per page.
        schema:
          type: integer
      - name: search
        required: false
        in: query
        description: 'A search term. Available search_fields: (''owner'',)'
        schema:
          type: string
      - name: sort
        required: false
        in: query
        description: 'Which field to use when ordering the results. Available ordering_fields:
          [''owner'', ''id'', ''issue_id'', ''frame_id'', ''job_id'']'
        schema:
          type: string
      tags:
      - comments
      security:
      - sessionAuth: []
        csrfAuth: []
        tokenAuth: []
      - signatureAuth: []
      - basicAuth: []
      responses:
        '200':
          content:
            application/vnd.cvat+json:
              schema:
                $ref: '#/components/schemas/PaginatedCommentReadList'
          description: ''
    post:
      operationId: comments_create
      summary: Method creates a comment
      parameters:
      - in: header
        name: X-Organization
        schema:
          type: string
      - in: query
        name: org
        schema:
          type: string
        description: Organization unique slug
      - in: query
        name: org_id
        schema:
          type: integer
        description: Organization identifier
      tags:
      - comments
      requestBody:
        content:
          application/json:
            schema:
              $ref: '#/components/schemas/CommentWriteRequest'
        required: true
      security:
      - sessionAuth: []
        csrfAuth: []
        tokenAuth: []
      - signatureAuth: []
      - basicAuth: []
      responses:
        '201':
          content:
            application/vnd.cvat+json:
              schema:
                $ref: '#/components/schemas/CommentRead'
          description: ''
  /api/comments/{id}:
    get:
      operationId: comments_retrieve
      summary: Method returns details of a comment
      parameters:
      - in: header
        name: X-Organization
        schema:
          type: string
      - in: path
        name: id
        schema:
          type: integer
        description: A unique integer value identifying this comment.
        required: true
      - in: query
        name: org
        schema:
          type: string
        description: Organization unique slug
      - in: query
        name: org_id
        schema:
          type: integer
        description: Organization identifier
      tags:
      - comments
      security:
      - sessionAuth: []
        csrfAuth: []
        tokenAuth: []
      - signatureAuth: []
      - basicAuth: []
      responses:
        '200':
          content:
            application/vnd.cvat+json:
              schema:
                $ref: '#/components/schemas/CommentRead'
          description: ''
    patch:
      operationId: comments_partial_update
      summary: Methods does a partial update of chosen fields in a comment
      parameters:
      - in: header
        name: X-Organization
        schema:
          type: string
      - in: path
        name: id
        schema:
          type: integer
        description: A unique integer value identifying this comment.
        required: true
      - in: query
        name: org
        schema:
          type: string
        description: Organization unique slug
      - in: query
        name: org_id
        schema:
          type: integer
        description: Organization identifier
      tags:
      - comments
      requestBody:
        content:
          application/json:
            schema:
              $ref: '#/components/schemas/PatchedCommentWriteRequest'
      security:
      - sessionAuth: []
        csrfAuth: []
        tokenAuth: []
      - signatureAuth: []
      - basicAuth: []
      responses:
        '200':
          content:
            application/vnd.cvat+json:
              schema:
                $ref: '#/components/schemas/CommentRead'
          description: ''
    delete:
      operationId: comments_destroy
      summary: Method deletes a comment
      parameters:
      - in: header
        name: X-Organization
        schema:
          type: string
      - in: path
        name: id
        schema:
          type: integer
        description: A unique integer value identifying this comment.
        required: true
      - in: query
        name: org
        schema:
          type: string
        description: Organization unique slug
      - in: query
        name: org_id
        schema:
          type: integer
        description: Organization identifier
      tags:
      - comments
      security:
      - sessionAuth: []
        csrfAuth: []
        tokenAuth: []
      - signatureAuth: []
      - basicAuth: []
      responses:
        '204':
          description: The comment has been deleted
  /api/events:
    get:
      operationId: events_list
      description: Recieve logs from the server
      summary: 'Method returns csv log file '
      parameters:
      - in: header
        name: X-Organization
        schema:
          type: string
      - in: query
        name: action
        schema:
          type: string
          enum:
          - download
        description: Used to start downloading process after annotation file had been
          created
      - in: query
        name: filename
        schema:
          type: string
        description: Desired output file name
      - in: query
        name: from
        schema:
          type: string
          format: date-time
        description: Filter events after the datetime. If no 'from' or 'to' parameters
          are passed, the last 30 days will be set.
      - in: query
        name: job_id
        schema:
          type: integer
        description: Filter events by job ID
      - in: query
        name: org
        schema:
          type: string
        description: Organization unique slug
      - in: query
        name: org_id
        schema:
          type: integer
        description: Filter events by organization ID
      - in: query
        name: project_id
        schema:
          type: integer
        description: Filter events by project ID
      - in: query
        name: query_id
        schema:
          type: string
        description: ID of query request that need to check or download
      - in: query
        name: task_id
        schema:
          type: integer
        description: Filter events by task ID
      - in: query
        name: to
        schema:
          type: string
          format: date-time
        description: Filter events before the datetime. If no 'from' or 'to' parameters
          are passed, the last 30 days will be set.
      - in: query
        name: user_id
        schema:
          type: integer
        description: Filter events by user ID
      tags:
      - events
      security:
      - sessionAuth: []
        csrfAuth: []
        tokenAuth: []
      - signatureAuth: []
      - basicAuth: []
      responses:
        '200':
          description: Download of file started
        '201':
          description: CSV log file is ready for downloading
        '202':
          description: Creating a CSV log file has been started
    post:
      operationId: events_create
      description: Sends logs to the Clickhouse if it is connected
      summary: Method saves logs from a client on the server
      parameters:
      - in: header
        name: X-Organization
        schema:
          type: string
      - in: query
        name: org
        schema:
          type: string
        description: Organization unique slug
      - in: query
        name: org_id
        schema:
          type: integer
        description: Organization identifier
      tags:
      - events
      requestBody:
        content:
          application/json:
            schema:
              $ref: '#/components/schemas/ClientEventsRequest'
        required: true
      security:
      - sessionAuth: []
        csrfAuth: []
        tokenAuth: []
      - signatureAuth: []
      - basicAuth: []
      responses:
        '201':
          content:
            application/vnd.cvat+json:
              schema:
                $ref: '#/components/schemas/ClientEvents'
          description: ''
  /api/invitations:
    get:
      operationId: invitations_list
      summary: Method returns a paginated list of invitations
      parameters:
      - in: header
        name: X-Organization
        schema:
          type: string
      - name: filter
        required: false
        in: query
        description: 'A filter term. Available filter_fields: [''owner'']'
        schema:
          type: string
      - in: query
        name: org
        schema:
          type: string
        description: Organization unique slug
      - in: query
        name: org_id
        schema:
          type: integer
        description: Organization identifier
      - name: owner
        in: query
        description: A simple equality filter for the owner field
        schema:
          type: string
      - name: page
        required: false
        in: query
        description: A page number within the paginated result set.
        schema:
          type: integer
      - name: page_size
        required: false
        in: query
        description: Number of results to return per page.
        schema:
          type: integer
      - name: search
        required: false
        in: query
        description: 'A search term. Available search_fields: (''owner'',)'
        schema:
          type: string
      - name: sort
        required: false
        in: query
        description: 'Which field to use when ordering the results. Available ordering_fields:
          [''owner'', ''created_date'']'
        schema:
          type: string
      tags:
      - invitations
      security:
      - sessionAuth: []
        csrfAuth: []
        tokenAuth: []
      - signatureAuth: []
      - basicAuth: []
      responses:
        '200':
          content:
            application/vnd.cvat+json:
              schema:
                $ref: '#/components/schemas/PaginatedInvitationReadList'
          description: ''
    post:
      operationId: invitations_create
      summary: Method creates an invitation
      parameters:
      - in: header
        name: X-Organization
        schema:
          type: string
      - in: query
        name: org
        schema:
          type: string
        description: Organization unique slug
      - in: query
        name: org_id
        schema:
          type: integer
        description: Organization identifier
      tags:
      - invitations
      requestBody:
        content:
          application/json:
            schema:
              $ref: '#/components/schemas/InvitationWriteRequest'
        required: true
      security:
      - sessionAuth: []
        csrfAuth: []
        tokenAuth: []
      - signatureAuth: []
      - basicAuth: []
      responses:
        '201':
          content:
            application/vnd.cvat+json:
              schema:
                $ref: '#/components/schemas/InvitationRead'
          description: ''
  /api/invitations/{key}:
    get:
      operationId: invitations_retrieve
      summary: Method returns details of an invitation
      parameters:
      - in: header
        name: X-Organization
        schema:
          type: string
      - in: path
        name: key
        schema:
          type: string
        description: A unique value identifying this invitation.
        required: true
      - in: query
        name: org
        schema:
          type: string
        description: Organization unique slug
      - in: query
        name: org_id
        schema:
          type: integer
        description: Organization identifier
      tags:
      - invitations
      security:
      - sessionAuth: []
        csrfAuth: []
        tokenAuth: []
      - signatureAuth: []
      - basicAuth: []
      responses:
        '200':
          content:
            application/vnd.cvat+json:
              schema:
                $ref: '#/components/schemas/InvitationRead'
          description: ''
    patch:
      operationId: invitations_partial_update
      summary: Methods does a partial update of chosen fields in an invitation
      parameters:
      - in: header
        name: X-Organization
        schema:
          type: string
      - in: path
        name: key
        schema:
          type: string
        description: A unique value identifying this invitation.
        required: true
      - in: query
        name: org
        schema:
          type: string
        description: Organization unique slug
      - in: query
        name: org_id
        schema:
          type: integer
        description: Organization identifier
      tags:
      - invitations
      requestBody:
        content:
          application/json:
            schema:
              $ref: '#/components/schemas/PatchedInvitationWriteRequest'
      security:
      - sessionAuth: []
        csrfAuth: []
        tokenAuth: []
      - signatureAuth: []
      - basicAuth: []
      responses:
        '200':
          content:
            application/vnd.cvat+json:
              schema:
                $ref: '#/components/schemas/InvitationRead'
          description: ''
    delete:
      operationId: invitations_destroy
      summary: Method deletes an invitation
      parameters:
      - in: header
        name: X-Organization
        schema:
          type: string
      - in: path
        name: key
        schema:
          type: string
        description: A unique value identifying this invitation.
        required: true
      - in: query
        name: org
        schema:
          type: string
        description: Organization unique slug
      - in: query
        name: org_id
        schema:
          type: integer
        description: Organization identifier
      tags:
      - invitations
      security:
      - sessionAuth: []
        csrfAuth: []
        tokenAuth: []
      - signatureAuth: []
      - basicAuth: []
      responses:
        '204':
          description: The invitation has been deleted
  /api/issues:
    get:
      operationId: issues_list
      summary: Method returns a paginated list of issues
      parameters:
      - in: header
        name: X-Organization
        schema:
          type: string
      - name: assignee
        in: query
        description: A simple equality filter for the assignee field
        schema:
          type: string
      - name: filter
        required: false
        in: query
        description: 'A filter term. Available filter_fields: [''owner'', ''assignee'',
          ''id'', ''job_id'', ''task_id'', ''resolved'', ''frame_id'']'
        schema:
          type: string
      - name: frame_id
        in: query
        description: A simple equality filter for the frame_id field
        schema:
          type: integer
      - name: job_id
        in: query
        description: A simple equality filter for the job_id field
        schema:
          type: integer
      - in: query
        name: org
        schema:
          type: string
        description: Organization unique slug
      - in: query
        name: org_id
        schema:
          type: integer
        description: Organization identifier
      - name: owner
        in: query
        description: A simple equality filter for the owner field
        schema:
          type: string
      - name: page
        required: false
        in: query
        description: A page number within the paginated result set.
        schema:
          type: integer
      - name: page_size
        required: false
        in: query
        description: Number of results to return per page.
        schema:
          type: integer
      - name: resolved
        in: query
        description: A simple equality filter for the resolved field
        schema:
          type: boolean
      - name: search
        required: false
        in: query
        description: 'A search term. Available search_fields: (''owner'', ''assignee'')'
        schema:
          type: string
      - name: sort
        required: false
        in: query
        description: 'Which field to use when ordering the results. Available ordering_fields:
          [''owner'', ''assignee'', ''id'', ''job_id'', ''task_id'', ''resolved'',
          ''frame_id'']'
        schema:
          type: string
      - name: task_id
        in: query
        description: A simple equality filter for the task_id field
        schema:
          type: integer
      tags:
      - issues
      security:
      - sessionAuth: []
        csrfAuth: []
        tokenAuth: []
      - signatureAuth: []
      - basicAuth: []
      responses:
        '200':
          content:
            application/vnd.cvat+json:
              schema:
                $ref: '#/components/schemas/PaginatedIssueReadList'
          description: ''
    post:
      operationId: issues_create
      summary: Method creates an issue
      parameters:
      - in: header
        name: X-Organization
        schema:
          type: string
      - in: query
        name: org
        schema:
          type: string
        description: Organization unique slug
      - in: query
        name: org_id
        schema:
          type: integer
        description: Organization identifier
      tags:
      - issues
      requestBody:
        content:
          application/json:
            schema:
              $ref: '#/components/schemas/IssueWriteRequest'
        required: true
      security:
      - sessionAuth: []
        csrfAuth: []
        tokenAuth: []
      - signatureAuth: []
      - basicAuth: []
      responses:
        '201':
          content:
            application/vnd.cvat+json:
              schema:
                $ref: '#/components/schemas/IssueRead'
          description: ''
  /api/issues/{id}:
    get:
      operationId: issues_retrieve
      summary: Method returns details of an issue
      parameters:
      - in: header
        name: X-Organization
        schema:
          type: string
      - in: path
        name: id
        schema:
          type: integer
        description: A unique integer value identifying this issue.
        required: true
      - in: query
        name: org
        schema:
          type: string
        description: Organization unique slug
      - in: query
        name: org_id
        schema:
          type: integer
        description: Organization identifier
      tags:
      - issues
      security:
      - sessionAuth: []
        csrfAuth: []
        tokenAuth: []
      - signatureAuth: []
      - basicAuth: []
      responses:
        '200':
          content:
            application/vnd.cvat+json:
              schema:
                $ref: '#/components/schemas/IssueRead'
          description: ''
    patch:
      operationId: issues_partial_update
      summary: Methods does a partial update of chosen fields in an issue
      parameters:
      - in: header
        name: X-Organization
        schema:
          type: string
      - in: path
        name: id
        schema:
          type: integer
        description: A unique integer value identifying this issue.
        required: true
      - in: query
        name: org
        schema:
          type: string
        description: Organization unique slug
      - in: query
        name: org_id
        schema:
          type: integer
        description: Organization identifier
      tags:
      - issues
      requestBody:
        content:
          application/json:
            schema:
              $ref: '#/components/schemas/PatchedIssueWriteRequest'
      security:
      - sessionAuth: []
        csrfAuth: []
        tokenAuth: []
      - signatureAuth: []
      - basicAuth: []
      responses:
        '200':
          content:
            application/vnd.cvat+json:
              schema:
                $ref: '#/components/schemas/IssueRead'
          description: ''
    delete:
      operationId: issues_destroy
      summary: Method deletes an issue
      parameters:
      - in: header
        name: X-Organization
        schema:
          type: string
      - in: path
        name: id
        schema:
          type: integer
        description: A unique integer value identifying this issue.
        required: true
      - in: query
        name: org
        schema:
          type: string
        description: Organization unique slug
      - in: query
        name: org_id
        schema:
          type: integer
        description: Organization identifier
      tags:
      - issues
      security:
      - sessionAuth: []
        csrfAuth: []
        tokenAuth: []
      - signatureAuth: []
      - basicAuth: []
      responses:
        '204':
          description: The issue has been deleted
  /api/jobs:
    get:
      operationId: jobs_list
      summary: Method returns a paginated list of jobs
      parameters:
      - in: header
        name: X-Organization
        schema:
          type: string
      - name: assignee
        in: query
        description: A simple equality filter for the assignee field
        schema:
          type: string
      - name: dimension
        in: query
        description: A simple equality filter for the dimension field
        schema:
          type: string
          enum:
          - 3d
          - 2d
      - name: filter
        required: false
        in: query
        description: 'A filter term. Available filter_fields: [''task_name'', ''project_name'',
          ''assignee'', ''state'', ''stage'', ''id'', ''task_id'', ''project_id'',
          ''updated_date'', ''dimension'', ''type'']'
        schema:
          type: string
      - in: query
        name: org
        schema:
          type: string
        description: Organization unique slug
      - in: query
        name: org_id
        schema:
          type: integer
        description: Organization identifier
      - name: page
        required: false
        in: query
        description: A page number within the paginated result set.
        schema:
          type: integer
      - name: page_size
        required: false
        in: query
        description: Number of results to return per page.
        schema:
          type: integer
      - name: project_id
        in: query
        description: A simple equality filter for the project_id field
        schema:
          type: integer
      - name: project_name
        in: query
        description: A simple equality filter for the project_name field
        schema:
          type: string
      - name: search
        required: false
        in: query
        description: 'A search term. Available search_fields: (''task_name'', ''project_name'',
          ''assignee'', ''state'', ''stage'')'
        schema:
          type: string
      - name: sort
        required: false
        in: query
        description: 'Which field to use when ordering the results. Available ordering_fields:
          [''task_name'', ''project_name'', ''assignee'', ''state'', ''stage'', ''id'',
          ''task_id'', ''project_id'', ''updated_date'', ''dimension'', ''type'']'
        schema:
          type: string
      - name: stage
        in: query
        description: A simple equality filter for the stage field
        schema:
          type: string
          enum:
          - annotation
          - validation
          - acceptance
      - name: state
        in: query
        description: A simple equality filter for the state field
        schema:
          type: string
          enum:
          - new
          - in progress
          - completed
          - rejected
      - name: task_id
        in: query
        description: A simple equality filter for the task_id field
        schema:
          type: integer
      - name: task_name
        in: query
        description: A simple equality filter for the task_name field
        schema:
          type: string
      - name: type
        in: query
        description: A simple equality filter for the type field
        schema:
          type: string
          enum:
          - annotation
          - ground_truth
      tags:
      - jobs
      security:
      - sessionAuth: []
        csrfAuth: []
        tokenAuth: []
      - signatureAuth: []
      - basicAuth: []
      responses:
        '200':
          content:
            application/vnd.cvat+json:
              schema:
                $ref: '#/components/schemas/PaginatedJobReadList'
          description: ''
    post:
      operationId: jobs_create
      summary: Method creates a new job in the task
      parameters:
      - in: header
        name: X-Organization
        schema:
          type: string
      - in: query
        name: org
        schema:
          type: string
        description: Organization unique slug
      - in: query
        name: org_id
        schema:
          type: integer
        description: Organization identifier
      tags:
      - jobs
      requestBody:
        content:
          application/json:
            schema:
              $ref: '#/components/schemas/JobWriteRequest'
        required: true
      security:
      - sessionAuth: []
        csrfAuth: []
        tokenAuth: []
      - signatureAuth: []
      - basicAuth: []
      responses:
        '201':
          content:
            application/vnd.cvat+json:
              schema:
                $ref: '#/components/schemas/JobRead'
          description: ''
  /api/jobs/{id}:
    get:
      operationId: jobs_retrieve
      summary: Method returns details of a job
      parameters:
      - in: header
        name: X-Organization
        schema:
          type: string
      - in: path
        name: id
        schema:
          type: integer
        description: A unique integer value identifying this job.
        required: true
      - in: query
        name: org
        schema:
          type: string
        description: Organization unique slug
      - in: query
        name: org_id
        schema:
          type: integer
        description: Organization identifier
      tags:
      - jobs
      security:
      - sessionAuth: []
        csrfAuth: []
        tokenAuth: []
      - signatureAuth: []
      - basicAuth: []
      responses:
        '200':
          content:
            application/vnd.cvat+json:
              schema:
                $ref: '#/components/schemas/JobRead'
          description: ''
    patch:
      operationId: jobs_partial_update
      summary: Methods does a partial update of chosen fields in a job
      parameters:
      - in: header
        name: X-Organization
        schema:
          type: string
      - in: path
        name: id
        schema:
          type: integer
        description: A unique integer value identifying this job.
        required: true
      - in: query
        name: org
        schema:
          type: string
        description: Organization unique slug
      - in: query
        name: org_id
        schema:
          type: integer
        description: Organization identifier
      tags:
      - jobs
      requestBody:
        content:
          application/json:
            schema:
              $ref: '#/components/schemas/PatchedJobWriteRequest'
      security:
      - sessionAuth: []
        csrfAuth: []
        tokenAuth: []
      - signatureAuth: []
      - basicAuth: []
      responses:
        '200':
          content:
            application/vnd.cvat+json:
              schema:
                $ref: '#/components/schemas/JobRead'
          description: ''
    delete:
      operationId: jobs_destroy
      description: |
        Please note, that not every job can be removed. Currently,
        it is only available for Ground Truth jobs.
      summary: Method deletes a job and its related annotations
      parameters:
      - in: header
        name: X-Organization
        schema:
          type: string
      - in: path
        name: id
        schema:
          type: integer
        description: A unique integer value identifying this job.
        required: true
      - in: query
        name: org
        schema:
          type: string
        description: Organization unique slug
      - in: query
        name: org_id
        schema:
          type: integer
        description: Organization identifier
      tags:
      - jobs
      security:
      - sessionAuth: []
        csrfAuth: []
        tokenAuth: []
      - signatureAuth: []
      - basicAuth: []
      responses:
        '204':
          description: The job has been deleted
  /api/jobs/{id}/annotations/:
    get:
      operationId: jobs_retrieve_annotations
      summary: Method returns annotations for a specific job as a JSON document. If
        format is specified, a zip archive is returned.
      parameters:
      - in: header
        name: X-Organization
        schema:
          type: string
      - in: query
        name: action
        schema:
          type: string
          enum:
          - download
        description: Used to start downloading process after annotation file had been
          created
      - in: query
        name: cloud_storage_id
        schema:
          type: number
        description: Storage id
      - in: query
        name: filename
        schema:
          type: string
        description: Desired output file name
      - in: query
        name: format
        schema:
          type: string
        description: |-
          Desired output format name
          You can get the list of supported formats at:
          /server/annotation/formats
      - in: path
        name: id
        schema:
          type: integer
        description: A unique integer value identifying this job.
        required: true
      - in: query
        name: location
        schema:
          type: string
          enum:
          - cloud_storage
          - local
        description: Where need to save downloaded annotation
      - in: query
        name: org
        schema:
          type: string
        description: Organization unique slug
      - in: query
        name: org_id
        schema:
          type: integer
        description: Organization identifier
      - in: query
        name: use_default_location
        schema:
          type: boolean
          default: true
        description: Use the location that was configured in the task to export annotation
      tags:
      - jobs
      security:
      - sessionAuth: []
        csrfAuth: []
        tokenAuth: []
      - signatureAuth: []
      - basicAuth: []
      responses:
        '200':
          content:
            application/vnd.cvat+json:
              schema:
                $ref: '#/components/schemas/AnnotationsRead'
          description: Download of file started
        '201':
          description: Output file is ready for downloading
        '202':
          description: Exporting has been started
        '405':
          description: Format is not available
    post:
      operationId: jobs_create_annotations
      summary: Method allows to upload job annotations
      parameters:
      - in: header
        name: X-Organization
        schema:
          type: string
      - in: query
        name: cloud_storage_id
        schema:
          type: number
        description: Storage id
      - in: query
        name: filename
        schema:
          type: string
        description: Annotation file name
      - in: query
        name: format
        schema:
          type: string
        description: |-
          Input format name
          You can get the list of supported formats at:
          /server/annotation/formats
      - in: path
        name: id
        schema:
          type: integer
        description: A unique integer value identifying this job.
        required: true
      - in: query
        name: location
        schema:
          type: string
          enum:
          - cloud_storage
          - local
        description: where to import the annotation from
      - in: query
        name: org
        schema:
          type: string
        description: Organization unique slug
      - in: query
        name: org_id
        schema:
          type: integer
        description: Organization identifier
      - in: query
        name: use_default_location
        schema:
          type: boolean
          default: true
        description: Use the location that was configured in the task to import annotation
      tags:
      - jobs
      requestBody:
        content:
          application/json:
            schema:
              $ref: '#/components/schemas/AnnotationFileRequest'
          multipart/form-data:
            schema:
              $ref: '#/components/schemas/AnnotationFileRequest'
      security:
      - sessionAuth: []
        csrfAuth: []
        tokenAuth: []
      - signatureAuth: []
      - basicAuth: []
      responses:
        '201':
          description: Uploading has finished
        '202':
          description: Uploading has been started
        '405':
          description: Format is not available
    put:
      operationId: jobs_update_annotations
      summary: Method performs an update of all annotations in a specific job
      parameters:
      - in: header
        name: X-Organization
        schema:
          type: string
      - in: query
        name: cloud_storage_id
        schema:
          type: number
        description: Storage id
      - in: query
        name: filename
        schema:
          type: string
        description: Annotation file name
      - in: query
        name: format
        schema:
          type: string
        description: |-
          Input format name
          You can get the list of supported formats at:
          /server/annotation/formats
      - in: path
        name: id
        schema:
          type: integer
        description: A unique integer value identifying this job.
        required: true
      - in: query
        name: location
        schema:
          type: string
          enum:
          - cloud_storage
          - local
        description: where to import the annotation from
      - in: query
        name: org
        schema:
          type: string
        description: Organization unique slug
      - in: query
        name: org_id
        schema:
          type: integer
        description: Organization identifier
      - in: query
        name: use_default_location
        schema:
          type: boolean
          default: true
        description: Use the location that was configured in the task to import annotation
      tags:
      - jobs
      requestBody:
        content:
          application/json:
            schema:
              $ref: '#/components/schemas/JobAnnotationsUpdateRequest'
          multipart/form-data:
            schema:
              $ref: '#/components/schemas/JobAnnotationsUpdateRequest'
      security:
      - sessionAuth: []
        csrfAuth: []
        tokenAuth: []
      - signatureAuth: []
      - basicAuth: []
      responses:
        '201':
          description: Uploading has finished
        '202':
          description: Uploading has been started
        '405':
          description: Format is not available
    patch:
      operationId: jobs_partial_update_annotations
      summary: Method performs a partial update of annotations in a specific job
      parameters:
      - in: header
        name: X-Organization
        schema:
          type: string
      - in: query
        name: action
        schema:
          type: string
          enum:
          - create
          - delete
          - update
        required: true
      - in: path
        name: id
        schema:
          type: integer
        description: A unique integer value identifying this job.
        required: true
      - in: query
        name: org
        schema:
          type: string
        description: Organization unique slug
      - in: query
        name: org_id
        schema:
          type: integer
        description: Organization identifier
      tags:
      - jobs
      requestBody:
        content:
          application/json:
            schema:
              $ref: '#/components/schemas/PatchedLabeledDataRequest'
          multipart/form-data:
            schema:
              $ref: '#/components/schemas/PatchedLabeledDataRequest'
      security:
      - sessionAuth: []
        csrfAuth: []
        tokenAuth: []
      - signatureAuth: []
      - basicAuth: []
      responses:
        '200':
          description: Annotations successfully uploaded
    delete:
      operationId: jobs_destroy_annotations
      summary: Method deletes all annotations for a specific job
      parameters:
      - in: header
        name: X-Organization
        schema:
          type: string
      - in: path
        name: id
        schema:
          type: integer
        description: A unique integer value identifying this job.
        required: true
      - in: query
        name: org
        schema:
          type: string
        description: Organization unique slug
      - in: query
        name: org_id
        schema:
          type: integer
        description: Organization identifier
      tags:
      - jobs
      security:
      - sessionAuth: []
        csrfAuth: []
        tokenAuth: []
      - signatureAuth: []
      - basicAuth: []
      responses:
        '204':
          description: The annotation has been deleted
  /api/jobs/{id}/data:
    get:
      operationId: jobs_retrieve_data
      summary: Method returns data for a specific job
      parameters:
      - in: header
        name: X-Organization
        schema:
          type: string
      - in: path
        name: id
        schema:
          type: integer
        description: A unique integer value identifying this job.
        required: true
      - in: query
        name: number
        schema:
          type: integer
        description: A unique number value identifying chunk or frame
      - in: query
        name: org
        schema:
          type: string
        description: Organization unique slug
      - in: query
        name: org_id
        schema:
          type: integer
        description: Organization identifier
      - in: query
        name: quality
        schema:
          type: string
          enum:
          - compressed
          - original
        description: Specifies the quality level of the requested data
      - in: query
        name: type
        schema:
          type: string
          enum:
          - chunk
          - context_image
          - frame
        description: Specifies the type of the requested data
      tags:
      - jobs
      security:
      - sessionAuth: []
        csrfAuth: []
        tokenAuth: []
      - signatureAuth: []
      - basicAuth: []
      responses:
        '200':
          content:
            application/vnd.cvat+json:
              schema:
                type: string
                format: binary
          description: Data of a specific type
  /api/jobs/{id}/data/meta:
    get:
      operationId: jobs_retrieve_data_meta
      summary: Method provides a meta information about media files which are related
        with the job
      parameters:
      - in: header
        name: X-Organization
        schema:
          type: string
      - in: path
        name: id
        schema:
          type: integer
        description: A unique integer value identifying this job.
        required: true
      - in: query
        name: org
        schema:
          type: string
        description: Organization unique slug
      - in: query
        name: org_id
        schema:
          type: integer
        description: Organization identifier
      tags:
      - jobs
      security:
      - sessionAuth: []
        csrfAuth: []
        tokenAuth: []
      - signatureAuth: []
      - basicAuth: []
      responses:
        '200':
          content:
            application/vnd.cvat+json:
              schema:
                $ref: '#/components/schemas/DataMetaRead'
          description: ''
    patch:
      operationId: jobs_partial_update_data_meta
      summary: Method provides a meta information about media files which are related
        with the job
      parameters:
      - in: header
        name: X-Organization
        schema:
          type: string
      - in: path
        name: id
        schema:
          type: integer
        description: A unique integer value identifying this job.
        required: true
      - in: query
        name: org
        schema:
          type: string
        description: Organization unique slug
      - in: query
        name: org_id
        schema:
          type: integer
        description: Organization identifier
      tags:
      - tasks
      requestBody:
        content:
          application/json:
            schema:
              $ref: '#/components/schemas/PatchedDataMetaWriteRequest'
      security:
      - sessionAuth: []
        csrfAuth: []
        tokenAuth: []
      - signatureAuth: []
      - basicAuth: []
      responses:
        '200':
          content:
            application/vnd.cvat+json:
              schema:
                $ref: '#/components/schemas/DataMetaRead'
          description: ''
  /api/jobs/{id}/dataset:
    get:
      operationId: jobs_retrieve_dataset
      summary: Export job as a dataset in a specific format
      parameters:
      - in: header
        name: X-Organization
        schema:
          type: string
      - in: query
        name: action
        schema:
          type: string
          enum:
          - download
        description: Used to start downloading process after annotation file had been
          created
      - in: query
        name: cloud_storage_id
        schema:
          type: number
        description: Storage id
      - in: query
        name: filename
        schema:
          type: string
        description: Desired output file name
      - in: query
        name: format
        schema:
          type: string
        description: |-
          Desired output format name
          You can get the list of supported formats at:
          /server/annotation/formats
        required: true
      - in: path
        name: id
        schema:
          type: integer
        description: A unique integer value identifying this job.
        required: true
      - in: query
        name: location
        schema:
          type: string
          enum:
          - cloud_storage
          - local
        description: Where need to save downloaded dataset
      - in: query
        name: org
        schema:
          type: string
        description: Organization unique slug
      - in: query
        name: org_id
        schema:
          type: integer
        description: Organization identifier
      - in: query
        name: use_default_location
        schema:
          type: boolean
          default: true
        description: Use the location that was configured in the task to export dataset
      tags:
      - jobs
      security:
      - sessionAuth: []
        csrfAuth: []
        tokenAuth: []
      - signatureAuth: []
      - basicAuth: []
      responses:
        '200':
          content:
            application/vnd.cvat+json:
              schema:
                type: string
                format: binary
          description: Download of file started
        '201':
          description: Output file is ready for downloading
        '202':
          description: Exporting has been started
        '405':
          description: Format is not available
  /api/jobs/{id}/preview:
    get:
      operationId: jobs_retrieve_preview
      summary: Method returns a preview image for the job
      parameters:
      - in: header
        name: X-Organization
        schema:
          type: string
      - in: path
        name: id
        schema:
          type: integer
        description: A unique integer value identifying this job.
        required: true
      - in: query
        name: org
        schema:
          type: string
        description: Organization unique slug
      - in: query
        name: org_id
        schema:
          type: integer
        description: Organization identifier
      tags:
      - jobs
      security:
      - sessionAuth: []
        csrfAuth: []
        tokenAuth: []
      - signatureAuth: []
      - basicAuth: []
      responses:
        '200':
          description: Job image preview
  /api/labels:
    get:
      operationId: labels_list
      summary: Method returns a paginated list of labels
      parameters:
      - in: header
        name: X-Organization
        schema:
          type: string
      - name: color
        in: query
        description: A simple equality filter for the color field
        schema:
          type: string
      - name: filter
        required: false
        in: query
        description: 'A filter term. Available filter_fields: [''name'', ''parent'',
          ''id'', ''type'', ''color'', ''parent_id'']'
        schema:
          type: string
      - in: query
        name: job_id
        schema:
          type: integer
        description: A simple equality filter for job id
      - name: name
        in: query
        description: A simple equality filter for the name field
        schema:
          type: string
      - in: query
        name: org
        schema:
          type: string
        description: Organization unique slug
      - in: query
        name: org_id
        schema:
          type: integer
        description: Organization identifier
      - name: page
        required: false
        in: query
        description: A page number within the paginated result set.
        schema:
          type: integer
      - name: page_size
        required: false
        in: query
        description: Number of results to return per page.
        schema:
          type: integer
      - name: parent
        in: query
        description: A simple equality filter for the parent field
        schema:
          type: string
      - name: parent_id
        in: query
        description: A simple equality filter for the parent_id field
        schema:
          type: integer
      - in: query
        name: project_id
        schema:
          type: integer
        description: A simple equality filter for project id
      - name: search
        required: false
        in: query
        description: 'A search term. Available search_fields: (''name'', ''parent'')'
        schema:
          type: string
      - name: sort
        required: false
        in: query
        description: 'Which field to use when ordering the results. Available ordering_fields:
          [''name'', ''parent'', ''id'', ''type'', ''color'', ''parent_id'']'
        schema:
          type: string
      - in: query
        name: task_id
        schema:
          type: integer
        description: A simple equality filter for task id
      - name: type
        in: query
        description: A simple equality filter for the type field
        schema:
          type: string
          enum:
          - bbox
          - ellipse
          - polygon
          - polyline
          - points
          - cuboid
          - cuboid_3d
          - skeleton
          - tag
          - any
      tags:
      - labels
      security:
      - sessionAuth: []
        csrfAuth: []
        tokenAuth: []
      - signatureAuth: []
      - basicAuth: []
      responses:
        '200':
          content:
            application/vnd.cvat+json:
              schema:
                $ref: '#/components/schemas/PaginatedLabelList'
          description: ''
  /api/labels/{id}:
    get:
      operationId: labels_retrieve
      summary: Method returns details of a label
      parameters:
      - in: header
        name: X-Organization
        schema:
          type: string
      - in: path
        name: id
        schema:
          type: integer
        description: A unique integer value identifying this label.
        required: true
      - in: query
        name: org
        schema:
          type: string
        description: Organization unique slug
      - in: query
        name: org_id
        schema:
          type: integer
        description: Organization identifier
      tags:
      - labels
      security:
      - sessionAuth: []
        csrfAuth: []
        tokenAuth: []
      - signatureAuth: []
      - basicAuth: []
      responses:
        '200':
          content:
            application/vnd.cvat+json:
              schema:
                $ref: '#/components/schemas/Label'
          description: ''
    patch:
      operationId: labels_partial_update
      summary: Methods does a partial update of chosen fields in a labelTo modify
        a sublabel, please use the PATCH method of the parent label
      parameters:
      - in: header
        name: X-Organization
        schema:
          type: string
      - in: path
        name: id
        schema:
          type: integer
        description: A unique integer value identifying this label.
        required: true
      - in: query
        name: org
        schema:
          type: string
        description: Organization unique slug
      - in: query
        name: org_id
        schema:
          type: integer
        description: Organization identifier
      tags:
      - labels
      requestBody:
        content:
          application/json:
            schema:
              $ref: '#/components/schemas/PatchedLabelRequest'
      security:
      - sessionAuth: []
        csrfAuth: []
        tokenAuth: []
      - signatureAuth: []
      - basicAuth: []
      responses:
        '200':
          content:
            application/vnd.cvat+json:
              schema:
                $ref: '#/components/schemas/Label'
          description: ''
    delete:
      operationId: labels_destroy
      summary: Method deletes a label. To delete a sublabel, please use the PATCH
        method of the parent label
      parameters:
      - in: header
        name: X-Organization
        schema:
          type: string
      - in: path
        name: id
        schema:
          type: integer
        description: A unique integer value identifying this label.
        required: true
      - in: query
        name: org
        schema:
          type: string
        description: Organization unique slug
      - in: query
        name: org_id
        schema:
          type: integer
        description: Organization identifier
      tags:
      - labels
      security:
      - sessionAuth: []
        csrfAuth: []
        tokenAuth: []
      - signatureAuth: []
      - basicAuth: []
      responses:
        '204':
          description: The label has been deleted
  /api/lambda/functions:
    get:
      operationId: lambda_list_functions
      summary: Method returns a list of functions
      parameters:
      - in: header
        name: X-Organization
        schema:
          type: string
      - in: query
        name: org
        schema:
          type: string
        description: Organization unique slug
      - in: query
        name: org_id
        schema:
          type: integer
        description: Organization identifier
      tags:
      - lambda
      security:
      - sessionAuth: []
        csrfAuth: []
        tokenAuth: []
      - signatureAuth: []
      - basicAuth: []
      responses:
        '200':
          description: No response body
  /api/lambda/functions/{func_id}:
    get:
      operationId: lambda_retrieve_functions
      summary: Method returns the information about the function
      parameters:
      - in: header
        name: X-Organization
        schema:
          type: string
      - in: path
        name: func_id
        schema:
          type: string
          pattern: ^[a-zA-Z0-9_.-]+$
        required: true
      - in: query
        name: org
        schema:
          type: string
        description: Organization unique slug
      - in: query
        name: org_id
        schema:
          type: integer
        description: Organization identifier
      tags:
      - lambda
      security:
      - sessionAuth: []
        csrfAuth: []
        tokenAuth: []
      - signatureAuth: []
      - basicAuth: []
      responses:
        '200':
          content:
            application/vnd.cvat+json:
              schema:
                type: object
                additionalProperties: {}
          description: Information about the function
    post:
      operationId: lambda_create_functions
      description: |
        Allows to execute a function for immediate computation.

        Intended for short-lived executions, useful for interactive calls.

        When executed for interactive annotation, the job id must be specified
        in the 'job' input field. The task id is not required in this case,
        but if it is specified, it must match the job task id.
      parameters:
      - in: header
        name: X-Organization
        schema:
          type: string
      - in: path
        name: func_id
        schema:
          type: string
          pattern: ^[a-zA-Z0-9_.-]+$
        required: true
      - in: query
        name: org
        schema:
          type: string
        description: Organization unique slug
      - in: query
        name: org_id
        schema:
          type: integer
        description: Organization identifier
      tags:
      - lambda
      requestBody:
        content:
          application/json:
            schema:
              $ref: '#/components/schemas/OnlineFunctionCallRequest'
      security:
      - sessionAuth: []
        csrfAuth: []
        tokenAuth: []
      - signatureAuth: []
      - basicAuth: []
      responses:
        '200':
          description: Returns function invocation results
  /api/lambda/requests:
    get:
      operationId: lambda_list_requests
      summary: Method returns a list of requests
      parameters:
      - in: header
        name: X-Organization
        schema:
          type: string
      - in: query
        name: org
        schema:
          type: string
        description: Organization unique slug
      - in: query
        name: org_id
        schema:
          type: integer
        description: Organization identifier
      tags:
      - lambda
      security:
      - sessionAuth: []
        csrfAuth: []
        tokenAuth: []
      - signatureAuth: []
      - basicAuth: []
      responses:
        '200':
          description: No response body
    post:
      operationId: lambda_create_requests
      summary: Method calls the function
      parameters:
      - in: header
        name: X-Organization
        schema:
          type: string
      - in: query
        name: org
        schema:
          type: string
        description: Organization unique slug
      - in: query
        name: org_id
        schema:
          type: integer
        description: Organization identifier
      tags:
      - lambda
      security:
      - sessionAuth: []
        csrfAuth: []
        tokenAuth: []
      - signatureAuth: []
      - basicAuth: []
      responses:
        '201':
          description: No response body
  /api/lambda/requests/{id}:
    get:
      operationId: lambda_retrieve_requests
      summary: Method returns the status of the request
      parameters:
      - in: header
        name: X-Organization
        schema:
          type: string
      - in: path
        name: id
        schema:
          type: integer
        description: Request id
        required: true
      - in: query
        name: org
        schema:
          type: string
        description: Organization unique slug
      - in: query
        name: org_id
        schema:
          type: integer
        description: Organization identifier
      tags:
      - lambda
      security:
      - sessionAuth: []
        csrfAuth: []
        tokenAuth: []
      - signatureAuth: []
      - basicAuth: []
      responses:
        '200':
          description: No response body
  /api/memberships:
    get:
      operationId: memberships_list
      summary: Method returns a paginated list of memberships
      parameters:
      - in: header
        name: X-Organization
        schema:
          type: string
      - name: filter
        required: false
        in: query
        description: 'A filter term. Available filter_fields: [''user'', ''role'',
          ''id'']'
        schema:
          type: string
      - in: query
        name: org
        schema:
          type: string
        description: Organization unique slug
      - in: query
        name: org_id
        schema:
          type: integer
        description: Organization identifier
      - name: page
        required: false
        in: query
        description: A page number within the paginated result set.
        schema:
          type: integer
      - name: page_size
        required: false
        in: query
        description: Number of results to return per page.
        schema:
          type: integer
      - name: role
        in: query
        description: A simple equality filter for the role field
        schema:
          type: string
          enum:
          - worker
          - supervisor
          - maintainer
          - owner
      - name: search
        required: false
        in: query
        description: 'A search term. Available search_fields: (''user'', ''role'')'
        schema:
          type: string
      - name: sort
        required: false
        in: query
        description: 'Which field to use when ordering the results. Available ordering_fields:
          [''user'', ''role'', ''id'']'
        schema:
          type: string
      - name: user
        in: query
        description: A simple equality filter for the user field
        schema:
          type: string
      tags:
      - memberships
      security:
      - sessionAuth: []
        csrfAuth: []
        tokenAuth: []
      - signatureAuth: []
      - basicAuth: []
      responses:
        '200':
          content:
            application/vnd.cvat+json:
              schema:
                $ref: '#/components/schemas/PaginatedMembershipReadList'
          description: ''
  /api/memberships/{id}:
    get:
      operationId: memberships_retrieve
      summary: Method returns details of a membership
      parameters:
      - in: header
        name: X-Organization
        schema:
          type: string
      - in: path
        name: id
        schema:
          type: integer
        description: A unique integer value identifying this membership.
        required: true
      - in: query
        name: org
        schema:
          type: string
        description: Organization unique slug
      - in: query
        name: org_id
        schema:
          type: integer
        description: Organization identifier
      tags:
      - memberships
      security:
      - sessionAuth: []
        csrfAuth: []
        tokenAuth: []
      - signatureAuth: []
      - basicAuth: []
      responses:
        '200':
          content:
            application/vnd.cvat+json:
              schema:
                $ref: '#/components/schemas/MembershipRead'
          description: ''
    patch:
      operationId: memberships_partial_update
      summary: Methods does a partial update of chosen fields in a membership
      parameters:
      - in: header
        name: X-Organization
        schema:
          type: string
      - in: path
        name: id
        schema:
          type: integer
        description: A unique integer value identifying this membership.
        required: true
      - in: query
        name: org
        schema:
          type: string
        description: Organization unique slug
      - in: query
        name: org_id
        schema:
          type: integer
        description: Organization identifier
      tags:
      - memberships
      requestBody:
        content:
          application/json:
            schema:
              $ref: '#/components/schemas/PatchedMembershipWriteRequest'
      security:
      - sessionAuth: []
        csrfAuth: []
        tokenAuth: []
      - signatureAuth: []
      - basicAuth: []
      responses:
        '200':
          content:
            application/vnd.cvat+json:
              schema:
                $ref: '#/components/schemas/MembershipRead'
          description: ''
    delete:
      operationId: memberships_destroy
      summary: Method deletes a membership
      parameters:
      - in: header
        name: X-Organization
        schema:
          type: string
      - in: path
        name: id
        schema:
          type: integer
        description: A unique integer value identifying this membership.
        required: true
      - in: query
        name: org
        schema:
          type: string
        description: Organization unique slug
      - in: query
        name: org_id
        schema:
          type: integer
        description: Organization identifier
      tags:
      - memberships
      security:
      - sessionAuth: []
        csrfAuth: []
        tokenAuth: []
      - signatureAuth: []
      - basicAuth: []
      responses:
        '204':
          description: The membership has been deleted
  /api/organizations:
    get:
      operationId: organizations_list
      summary: Method returns a paginated list of organizations
      parameters:
      - in: header
        name: X-Organization
        schema:
          type: string
      - name: filter
        required: false
        in: query
        description: 'A filter term. Available filter_fields: [''name'', ''owner'',
          ''id'', ''slug'']'
        schema:
          type: string
      - name: name
        in: query
        description: A simple equality filter for the name field
        schema:
          type: string
      - in: query
        name: org
        schema:
          type: string
        description: Organization unique slug
      - in: query
        name: org_id
        schema:
          type: integer
        description: Organization identifier
      - name: owner
        in: query
        description: A simple equality filter for the owner field
        schema:
          type: string
      - name: page
        required: false
        in: query
        description: A page number within the paginated result set.
        schema:
          type: integer
      - name: page_size
        required: false
        in: query
        description: Number of results to return per page.
        schema:
          type: integer
      - name: search
        required: false
        in: query
        description: 'A search term. Available search_fields: (''name'', ''owner'')'
        schema:
          type: string
      - name: slug
        in: query
        description: A simple equality filter for the slug field
        schema:
          type: string
      - name: sort
        required: false
        in: query
        description: 'Which field to use when ordering the results. Available ordering_fields:
          [''name'', ''owner'', ''id'', ''slug'']'
        schema:
          type: string
      tags:
      - organizations
      security:
      - sessionAuth: []
        csrfAuth: []
        tokenAuth: []
      - signatureAuth: []
      - basicAuth: []
      responses:
        '200':
          content:
            application/vnd.cvat+json:
              schema:
                $ref: '#/components/schemas/PaginatedOrganizationReadList'
          description: ''
    post:
      operationId: organizations_create
      summary: Method creates an organization
      parameters:
      - in: header
        name: X-Organization
        schema:
          type: string
      - in: query
        name: org
        schema:
          type: string
        description: Organization unique slug
      - in: query
        name: org_id
        schema:
          type: integer
        description: Organization identifier
      tags:
      - organizations
      requestBody:
        content:
          application/json:
            schema:
              $ref: '#/components/schemas/OrganizationWriteRequest'
        required: true
      security:
      - sessionAuth: []
        csrfAuth: []
        tokenAuth: []
      - signatureAuth: []
      - basicAuth: []
      responses:
        '201':
          content:
            application/vnd.cvat+json:
              schema:
                $ref: '#/components/schemas/OrganizationRead'
          description: ''
  /api/organizations/{id}:
    get:
      operationId: organizations_retrieve
      summary: Method returns details of an organization
      parameters:
      - in: header
        name: X-Organization
        schema:
          type: string
      - in: path
        name: id
        schema:
          type: integer
        description: A unique integer value identifying this organization.
        required: true
      - in: query
        name: org
        schema:
          type: string
        description: Organization unique slug
      - in: query
        name: org_id
        schema:
          type: integer
        description: Organization identifier
      tags:
      - organizations
      security:
      - sessionAuth: []
        csrfAuth: []
        tokenAuth: []
      - signatureAuth: []
      - basicAuth: []
      responses:
        '200':
          content:
            application/vnd.cvat+json:
              schema:
                $ref: '#/components/schemas/OrganizationRead'
          description: ''
    patch:
      operationId: organizations_partial_update
      summary: Methods does a partial update of chosen fields in an organization
      parameters:
      - in: header
        name: X-Organization
        schema:
          type: string
      - in: path
        name: id
        schema:
          type: integer
        description: A unique integer value identifying this organization.
        required: true
      - in: query
        name: org
        schema:
          type: string
        description: Organization unique slug
      - in: query
        name: org_id
        schema:
          type: integer
        description: Organization identifier
      tags:
      - organizations
      requestBody:
        content:
          application/json:
            schema:
              $ref: '#/components/schemas/PatchedOrganizationWriteRequest'
      security:
      - sessionAuth: []
        csrfAuth: []
        tokenAuth: []
      - signatureAuth: []
      - basicAuth: []
      responses:
        '200':
          content:
            application/vnd.cvat+json:
              schema:
                $ref: '#/components/schemas/OrganizationRead'
          description: ''
    delete:
      operationId: organizations_destroy
      summary: Method deletes an organization
      parameters:
      - in: header
        name: X-Organization
        schema:
          type: string
      - in: path
        name: id
        schema:
          type: integer
        description: A unique integer value identifying this organization.
        required: true
      - in: query
        name: org
        schema:
          type: string
        description: Organization unique slug
      - in: query
        name: org_id
        schema:
          type: integer
        description: Organization identifier
      tags:
      - organizations
      security:
      - sessionAuth: []
        csrfAuth: []
        tokenAuth: []
      - signatureAuth: []
      - basicAuth: []
      responses:
        '204':
          description: The organization has been deleted
  /api/projects:
    get:
      operationId: projects_list
      summary: Returns a paginated list of projects
      parameters:
      - in: header
        name: X-Organization
        schema:
          type: string
      - name: assignee
        in: query
        description: A simple equality filter for the assignee field
        schema:
          type: string
      - name: filter
        required: false
        in: query
        description: 'A filter term. Available filter_fields: [''name'', ''owner'',
          ''assignee'', ''status'', ''id'', ''updated_date'']'
        schema:
          type: string
      - name: name
        in: query
        description: A simple equality filter for the name field
        schema:
          type: string
      - in: query
        name: org
        schema:
          type: string
        description: Organization unique slug
      - in: query
        name: org_id
        schema:
          type: integer
        description: Organization identifier
      - name: owner
        in: query
        description: A simple equality filter for the owner field
        schema:
          type: string
      - name: page
        required: false
        in: query
        description: A page number within the paginated result set.
        schema:
          type: integer
      - name: page_size
        required: false
        in: query
        description: Number of results to return per page.
        schema:
          type: integer
      - name: search
        required: false
        in: query
        description: 'A search term. Available search_fields: (''name'', ''owner'',
          ''assignee'', ''status'')'
        schema:
          type: string
      - name: sort
        required: false
        in: query
        description: 'Which field to use when ordering the results. Available ordering_fields:
          [''name'', ''owner'', ''assignee'', ''status'', ''id'', ''updated_date'']'
        schema:
          type: string
      - name: status
        in: query
        description: A simple equality filter for the status field
        schema:
          type: string
          enum:
          - annotation
          - validation
          - completed
      tags:
      - projects
      security:
      - sessionAuth: []
        csrfAuth: []
        tokenAuth: []
      - signatureAuth: []
      - basicAuth: []
      responses:
        '200':
          content:
            application/vnd.cvat+json:
              schema:
                $ref: '#/components/schemas/PaginatedProjectReadList'
          description: ''
    post:
      operationId: projects_create
      summary: Method creates a new project
      parameters:
      - in: header
        name: X-Organization
        schema:
          type: string
      - in: query
        name: org
        schema:
          type: string
        description: Organization unique slug
      - in: query
        name: org_id
        schema:
          type: integer
        description: Organization identifier
      tags:
      - projects
      requestBody:
        content:
          application/json:
            schema:
              $ref: '#/components/schemas/ProjectWriteRequest'
        required: true
      security:
      - sessionAuth: []
        csrfAuth: []
        tokenAuth: []
      - signatureAuth: []
      - basicAuth: []
      responses:
        '201':
          content:
            application/vnd.cvat+json:
              schema:
                $ref: '#/components/schemas/ProjectRead'
          description: ''
  /api/projects/{id}:
    get:
      operationId: projects_retrieve
      summary: Method returns details of a specific project
      parameters:
      - in: header
        name: X-Organization
        schema:
          type: string
      - in: path
        name: id
        schema:
          type: integer
        description: A unique integer value identifying this project.
        required: true
      - in: query
        name: org
        schema:
          type: string
        description: Organization unique slug
      - in: query
        name: org_id
        schema:
          type: integer
        description: Organization identifier
      tags:
      - projects
      security:
      - sessionAuth: []
        csrfAuth: []
        tokenAuth: []
      - signatureAuth: []
      - basicAuth: []
      responses:
        '200':
          content:
            application/vnd.cvat+json:
              schema:
                $ref: '#/components/schemas/ProjectRead'
          description: ''
    patch:
      operationId: projects_partial_update
      summary: Methods does a partial update of chosen fields in a project
      parameters:
      - in: header
        name: X-Organization
        schema:
          type: string
      - in: path
        name: id
        schema:
          type: integer
        description: A unique integer value identifying this project.
        required: true
      - in: query
        name: org
        schema:
          type: string
        description: Organization unique slug
      - in: query
        name: org_id
        schema:
          type: integer
        description: Organization identifier
      tags:
      - projects
      requestBody:
        content:
          application/json:
            schema:
              $ref: '#/components/schemas/PatchedProjectWriteRequest'
      security:
      - sessionAuth: []
        csrfAuth: []
        tokenAuth: []
      - signatureAuth: []
      - basicAuth: []
      responses:
        '200':
          content:
            application/vnd.cvat+json:
              schema:
                $ref: '#/components/schemas/ProjectRead'
          description: ''
    delete:
      operationId: projects_destroy
      summary: Method deletes a specific project
      parameters:
      - in: header
        name: X-Organization
        schema:
          type: string
      - in: path
        name: id
        schema:
          type: integer
        description: A unique integer value identifying this project.
        required: true
      - in: query
        name: org
        schema:
          type: string
        description: Organization unique slug
      - in: query
        name: org_id
        schema:
          type: integer
        description: Organization identifier
      tags:
      - projects
      security:
      - sessionAuth: []
        csrfAuth: []
        tokenAuth: []
      - signatureAuth: []
      - basicAuth: []
      responses:
        '204':
          description: The project has been deleted
  /api/projects/{id}/annotations:
    get:
      operationId: projects_retrieve_annotations
      summary: Method allows to download project annotations
      parameters:
      - in: header
        name: X-Organization
        schema:
          type: string
      - in: query
        name: action
        schema:
          type: string
          enum:
          - download
        description: Used to start downloading process after annotation file had been
          created
      - in: query
        name: cloud_storage_id
        schema:
          type: number
        description: Storage id
      - in: query
        name: filename
        schema:
          type: string
        description: Desired output file name
      - in: query
        name: format
        schema:
          type: string
        description: |-
          Desired output format name
          You can get the list of supported formats at:
          /server/annotation/formats
        required: true
      - in: path
        name: id
        schema:
          type: integer
        description: A unique integer value identifying this project.
        required: true
      - in: query
        name: location
        schema:
          type: string
          enum:
          - cloud_storage
          - local
        description: Where need to save downloaded dataset
      - in: query
        name: org
        schema:
          type: string
        description: Organization unique slug
      - in: query
        name: org_id
        schema:
          type: integer
        description: Organization identifier
      - in: query
        name: use_default_location
        schema:
          type: boolean
          default: true
        description: Use the location that was configured in project to export annotation
      tags:
      - projects
      security:
      - sessionAuth: []
        csrfAuth: []
        tokenAuth: []
      - signatureAuth: []
      - basicAuth: []
      responses:
        '200':
          content:
            application/vnd.cvat+json:
              schema:
                $ref: '#/components/schemas/AnnotationsRead'
          description: Download of file started
        '201':
          description: Annotations file is ready to download
        '202':
          description: Dump of annotations has been started
        '401':
          description: Format is not specified
        '405':
          description: Format is not available
  /api/projects/{id}/backup:
    get:
      operationId: projects_retrieve_backup
      summary: Methods creates a backup copy of a project
      parameters:
      - in: header
        name: X-Organization
        schema:
          type: string
      - in: query
        name: action
        schema:
          type: string
          enum:
          - download
        description: Used to start downloading process after backup file had been
          created
      - in: query
        name: cloud_storage_id
        schema:
          type: number
        description: Storage id
      - in: query
        name: filename
        schema:
          type: string
        description: Backup file name
      - in: path
        name: id
        schema:
          type: integer
        description: A unique integer value identifying this project.
        required: true
      - in: query
        name: location
        schema:
          type: string
          enum:
          - cloud_storage
          - local
        description: Where need to save downloaded backup
      - in: query
        name: org
        schema:
          type: string
        description: Organization unique slug
      - in: query
        name: org_id
        schema:
          type: integer
        description: Organization identifier
      - in: query
        name: use_default_location
        schema:
          type: boolean
          default: true
        description: Use the location that was configured in project to export backup
      tags:
      - projects
      security:
      - sessionAuth: []
        csrfAuth: []
        tokenAuth: []
      - signatureAuth: []
      - basicAuth: []
      responses:
        '200':
          description: Download of file started
        '201':
          description: Output backup file is ready for downloading
        '202':
          description: Creating a backup file has been started
  /api/projects/{id}/dataset/:
    get:
      operationId: projects_retrieve_dataset
      summary: Export project as a dataset in a specific format
      parameters:
      - in: header
        name: X-Organization
        schema:
          type: string
      - in: query
        name: action
        schema:
          type: string
          enum:
          - download
          - import_status
        description: Used to start downloading process after annotation file had been
          created
      - in: query
        name: cloud_storage_id
        schema:
          type: number
        description: Storage id
      - in: query
        name: filename
        schema:
          type: string
        description: Desired output file name
      - in: query
        name: format
        schema:
          type: string
        description: |-
          Desired output format name
          You can get the list of supported formats at:
          /server/annotation/formats
      - in: path
        name: id
        schema:
          type: integer
        description: A unique integer value identifying this project.
        required: true
      - in: query
        name: location
        schema:
          type: string
          enum:
          - cloud_storage
          - local
        description: Where need to save downloaded dataset
      - in: query
        name: org
        schema:
          type: string
        description: Organization unique slug
      - in: query
        name: org_id
        schema:
          type: integer
        description: Organization identifier
      - in: query
        name: use_default_location
        schema:
          type: boolean
          default: true
        description: Use the location that was configured in project to import dataset
      tags:
      - projects
      security:
      - sessionAuth: []
        csrfAuth: []
        tokenAuth: []
      - signatureAuth: []
      - basicAuth: []
      responses:
        '200':
          content:
            application/vnd.cvat+json:
              schema:
                type: string
                format: binary
          description: Download of file started
        '201':
          description: Output file is ready for downloading
        '202':
          description: Exporting has been started
        '405':
          description: Format is not available
    post:
      operationId: projects_create_dataset
      summary: Import dataset in specific format as a project
      parameters:
      - in: header
        name: X-Organization
        schema:
          type: string
      - in: query
        name: cloud_storage_id
        schema:
          type: number
        description: Storage id
      - in: query
        name: filename
        schema:
          type: string
        description: Dataset file name
      - in: query
        name: format
        schema:
          type: string
        description: |-
          Desired dataset format name
          You can get the list of supported formats at:
          /server/annotation/formats
      - in: path
        name: id
        schema:
          type: integer
        description: A unique integer value identifying this project.
        required: true
      - in: query
        name: location
        schema:
          type: string
          enum:
          - cloud_storage
          - local
        description: Where to import the dataset from
      - in: query
        name: org
        schema:
          type: string
        description: Organization unique slug
      - in: query
        name: org_id
        schema:
          type: integer
        description: Organization identifier
      - in: query
        name: use_default_location
        schema:
          type: boolean
          default: true
        description: Use the location that was configured in the project to import
          annotations
      tags:
      - projects
      requestBody:
        content:
          application/json:
            schema:
              $ref: '#/components/schemas/DatasetWriteRequest'
          multipart/form-data:
            schema:
              $ref: '#/components/schemas/DatasetWriteRequest'
      security:
      - sessionAuth: []
        csrfAuth: []
        tokenAuth: []
      - signatureAuth: []
      - basicAuth: []
      responses:
        '202':
          description: Importing has been started
        '400':
          description: Failed to import dataset
        '405':
          description: Format is not available
  /api/projects/{id}/preview:
    get:
      operationId: projects_retrieve_preview
      summary: Method returns a preview image for the project
      parameters:
      - in: header
        name: X-Organization
        schema:
          type: string
      - in: path
        name: id
        schema:
          type: integer
        description: A unique integer value identifying this project.
        required: true
      - in: query
        name: org
        schema:
          type: string
        description: Organization unique slug
      - in: query
        name: org_id
        schema:
          type: integer
        description: Organization identifier
      tags:
      - projects
      security:
      - sessionAuth: []
        csrfAuth: []
        tokenAuth: []
      - signatureAuth: []
      - basicAuth: []
      responses:
        '200':
          description: Project image preview
        '404':
          description: Project image preview not found
  /api/projects/backup/:
    post:
      operationId: projects_create_backup
      summary: Methods create a project from a backup
      parameters:
      - in: header
        name: X-Organization
        schema:
          type: string
      - in: query
        name: cloud_storage_id
        schema:
          type: number
        description: Storage id
      - in: query
        name: filename
        schema:
          type: string
        description: Backup file name
      - in: query
        name: location
        schema:
          type: string
          enum:
          - cloud_storage
          - local
          default: local
        description: Where to import the backup file from
      - in: query
        name: org
        schema:
          type: string
        description: Organization unique slug
      - in: query
        name: org_id
        schema:
          type: integer
        description: Organization identifier
      tags:
      - projects
      requestBody:
        content:
          application/json:
            schema:
              $ref: '#/components/schemas/BackupWriteRequest'
          multipart/form-data:
            schema:
              $ref: '#/components/schemas/BackupWriteRequest'
      security:
      - sessionAuth: []
        csrfAuth: []
        tokenAuth: []
      - signatureAuth: []
      - basicAuth: []
      responses:
        '201':
          description: The project has been imported
        '202':
          description: Importing a backup file has been started
  /api/quality/conflicts:
    get:
      operationId: quality_list_conflicts
      summary: Method returns a paginated list of annotation conflicts
      parameters:
      - in: header
        name: X-Organization
        schema:
          type: string
      - name: filter
        required: false
        in: query
        description: 'A filter term. Available filter_fields: [''id'', ''frame'',
          ''type'', ''job_id'', ''task_id'', ''importance'']'
        schema:
          type: string
      - name: frame
        in: query
        description: A simple equality filter for the frame field
        schema:
          type: integer
      - name: importance
        in: query
        description: A simple equality filter for the importance field
        schema:
          type: string
          enum:
          - warning
          - error
      - name: job_id
        in: query
        description: A simple equality filter for the job_id field
        schema:
          type: integer
      - in: query
        name: org
        schema:
          type: string
        description: Organization unique slug
      - in: query
        name: org_id
        schema:
          type: integer
        description: Organization identifier
      - name: page
        required: false
        in: query
        description: A page number within the paginated result set.
        schema:
          type: integer
      - name: page_size
        required: false
        in: query
        description: Number of results to return per page.
        schema:
          type: integer
      - in: query
        name: report_id
        schema:
          type: integer
        description: A simple equality filter for report id
      - name: search
        required: false
        in: query
        description: 'A search term. Available search_fields: []'
        schema:
          type: string
      - name: sort
        required: false
        in: query
        description: 'Which field to use when ordering the results. Available ordering_fields:
          [''id'', ''frame'', ''type'', ''job_id'', ''task_id'', ''importance'']'
        schema:
          type: string
      - name: task_id
        in: query
        description: A simple equality filter for the task_id field
        schema:
          type: integer
      - name: type
        in: query
        description: A simple equality filter for the type field
        schema:
          type: string
          enum:
          - missing_annotation
          - extra_annotation
          - mismatching_label
          - low_overlap
          - mismatching_direction
          - mismatching_attributes
          - mismatching_groups
          - covered_annotation
      tags:
      - quality
      security:
      - sessionAuth: []
        csrfAuth: []
        tokenAuth: []
      - signatureAuth: []
      - basicAuth: []
      responses:
        '200':
          content:
            application/vnd.cvat+json:
              schema:
                $ref: '#/components/schemas/PaginatedAnnotationConflictList'
          description: ''
  /api/quality/reports:
    get:
      operationId: quality_list_reports
      summary: Method returns a paginated list of quality reports
      parameters:
      - in: header
        name: X-Organization
        schema:
          type: string
      - name: filter
        required: false
        in: query
        description: 'A filter term. Available filter_fields: [''id'', ''job_id'',
          ''created_date'', ''gt_last_updated'', ''target_last_updated'', ''parent_id'']'
        schema:
          type: string
      - name: job_id
        in: query
        description: A simple equality filter for the job_id field
        schema:
          type: integer
      - in: query
        name: org
        schema:
          type: string
        description: Organization unique slug
      - in: query
        name: org_id
        schema:
          type: integer
        description: Organization identifier
      - name: page
        required: false
        in: query
        description: A page number within the paginated result set.
        schema:
          type: integer
      - name: page_size
        required: false
        in: query
        description: Number of results to return per page.
        schema:
          type: integer
      - name: parent_id
        in: query
        description: A simple equality filter for the parent_id field
        schema:
          type: integer
      - name: search
        required: false
        in: query
        description: 'A search term. Available search_fields: []'
        schema:
          type: string
      - name: sort
        required: false
        in: query
        description: 'Which field to use when ordering the results. Available ordering_fields:
          [''id'', ''job_id'', ''created_date'', ''gt_last_updated'', ''target_last_updated'',
          ''parent_id'']'
        schema:
          type: string
      - in: query
        name: target
        schema:
          type: string
        description: A simple equality filter for target
      - in: query
        name: task_id
        schema:
          type: integer
        description: A simple equality filter for task id
      tags:
      - quality
      security:
      - sessionAuth: []
        csrfAuth: []
        tokenAuth: []
      - signatureAuth: []
      - basicAuth: []
      responses:
        '200':
          content:
            application/vnd.cvat+json:
              schema:
                $ref: '#/components/schemas/PaginatedQualityReportList'
          description: ''
    post:
      operationId: quality_create_report
      summary: Creates a quality report asynchronously and allows to check request
        status
      parameters:
      - in: header
        name: X-Organization
        schema:
          type: string
      - in: query
        name: org
        schema:
          type: string
        description: Organization unique slug
      - in: query
        name: org_id
        schema:
          type: integer
        description: Organization identifier
      - in: query
        name: rq_id
        schema:
          type: string
        description: |
          The report creation request id. Can be specified to check the report
          creation status.
      tags:
      - quality
      requestBody:
        content:
          application/json:
            schema:
              $ref: '#/components/schemas/QualityReportCreateRequest'
      security:
      - sessionAuth: []
        csrfAuth: []
        tokenAuth: []
      - signatureAuth: []
      - basicAuth: []
      responses:
        '201':
          content:
            application/vnd.cvat+json:
              schema:
                $ref: '#/components/schemas/QualityReport'
          description: ''
        '202':
          content:
            application/vnd.cvat+json:
              schema:
                type: string
          description: |
            A quality report request has been enqueued, the request id is returned.
            The request status can be checked at this endpoint by passing the rq_id
            as the query parameter. If the request id is specified, this response
            means the quality report request is queued or is being processed.
        '400':
          description: Invalid or failed request, check the response data for details
  /api/quality/reports/{id}:
    get:
      operationId: quality_retrieve_report
      summary: Method returns details of a quality report
      parameters:
      - in: header
        name: X-Organization
        schema:
          type: string
      - in: path
        name: id
        schema:
          type: integer
        description: A unique integer value identifying this quality report.
        required: true
      - in: query
        name: org
        schema:
          type: string
        description: Organization unique slug
      - in: query
        name: org_id
        schema:
          type: integer
        description: Organization identifier
      tags:
      - quality
      security:
      - sessionAuth: []
        csrfAuth: []
        tokenAuth: []
      - signatureAuth: []
      - basicAuth: []
      responses:
        '200':
          content:
            application/vnd.cvat+json:
              schema:
                $ref: '#/components/schemas/QualityReport'
          description: ''
  /api/quality/reports/{id}/data:
    get:
      operationId: quality_retrieve_report_data
      summary: Retrieve full contents of the report in JSON format
      parameters:
      - in: header
        name: X-Organization
        schema:
          type: string
      - in: path
        name: id
        schema:
          type: integer
        description: A unique integer value identifying this quality report.
        required: true
      - in: query
        name: org
        schema:
          type: string
        description: Organization unique slug
      - in: query
        name: org_id
        schema:
          type: integer
        description: Organization identifier
      tags:
      - quality
      security:
      - sessionAuth: []
        csrfAuth: []
        tokenAuth: []
      - signatureAuth: []
      - basicAuth: []
      responses:
        '200':
          content:
            application/vnd.cvat+json:
              schema:
                type: object
                additionalProperties: {}
          description: ''
  /api/quality/settings/{id}:
    get:
      operationId: quality_retrieve_settings
      summary: Method returns details of a quality settings
      parameters:
      - in: header
        name: X-Organization
        schema:
          type: string
      - in: path
        name: id
        schema:
          type: integer
        description: A unique integer value identifying this quality settings.
        required: true
      - in: query
        name: org
        schema:
          type: string
        description: Organization unique slug
      - in: query
        name: org_id
        schema:
          type: integer
        description: Organization identifier
      tags:
      - quality
      security:
      - sessionAuth: []
        csrfAuth: []
        tokenAuth: []
      - signatureAuth: []
      - basicAuth: []
      responses:
        '200':
          content:
            application/vnd.cvat+json:
              schema:
                $ref: '#/components/schemas/QualitySettings'
          description: ''
    patch:
      operationId: quality_partial_update_settings
      parameters:
      - in: header
        name: X-Organization
        schema:
          type: string
      - in: path
        name: id
        schema:
          type: integer
        description: A unique integer value identifying this quality settings.
        required: true
      - in: query
        name: org
        schema:
          type: string
        description: Organization unique slug
      - in: query
        name: org_id
        schema:
          type: integer
        description: Organization identifier
      tags:
      - quality
      requestBody:
        content:
          application/json:
            schema:
              $ref: '#/components/schemas/PatchedQualitySettingsRequest'
      security:
      - sessionAuth: []
        csrfAuth: []
        tokenAuth: []
      - signatureAuth: []
      - basicAuth: []
      responses:
        '200':
          content:
            application/vnd.cvat+json:
              schema:
                $ref: '#/components/schemas/QualitySettings'
          description: ''
  /api/schema/:
    get:
      operationId: schema_retrieve
      description: |-
        OpenApi3 schema for this API. Format can be selected via content negotiation.

        - YAML: application/vnd.oai.openapi
        - JSON: application/vnd.oai.openapi+json
      parameters:
      - in: header
        name: X-Organization
        schema:
          type: string
      - in: query
        name: lang
        schema:
          type: string
          enum:
          - af
          - ar
          - ar-dz
          - ast
          - az
          - be
          - bg
          - bn
          - br
          - bs
          - ca
          - ckb
          - cs
          - cy
          - da
          - de
          - dsb
          - el
          - en
          - en-au
          - en-gb
          - eo
          - es
          - es-ar
          - es-co
          - es-mx
          - es-ni
          - es-ve
          - et
          - eu
          - fa
          - fi
          - fr
          - fy
          - ga
          - gd
          - gl
          - he
          - hi
          - hr
          - hsb
          - hu
          - hy
          - ia
          - id
          - ig
          - io
          - is
          - it
          - ja
          - ka
          - kab
          - kk
          - km
          - kn
          - ko
          - ky
          - lb
          - lt
          - lv
          - mk
          - ml
          - mn
          - mr
          - ms
          - my
          - nb
          - ne
          - nl
          - nn
          - os
          - pa
          - pl
          - pt
          - pt-br
          - ro
          - ru
          - sk
          - sl
          - sq
          - sr
          - sr-latn
          - sv
          - sw
          - ta
          - te
          - tg
          - th
          - tk
          - tr
          - tt
          - udm
          - uk
          - ur
          - uz
          - vi
          - zh-hans
          - zh-hant
      - in: query
        name: org
        schema:
          type: string
        description: Organization unique slug
      - in: query
        name: org_id
        schema:
          type: integer
        description: Organization identifier
      - in: query
        name: scheme
        schema:
          type: string
          enum:
          - json
          - yaml
      tags:
      - schema
      security:
      - sessionAuth: []
        csrfAuth: []
        tokenAuth: []
      - signatureAuth: []
      - basicAuth: []
      responses:
        '200':
          content:
            application/vnd.oai.openapi:
              schema:
                type: object
                additionalProperties: {}
            application/yaml:
              schema:
                type: object
                additionalProperties: {}
            application/vnd.oai.openapi+json:
              schema:
                type: object
                additionalProperties: {}
            application/json:
              schema:
                type: object
                additionalProperties: {}
          description: ''
  /api/server/about:
    get:
      operationId: server_retrieve_about
      summary: Method provides basic CVAT information
      parameters:
      - in: header
        name: X-Organization
        schema:
          type: string
      - in: query
        name: org
        schema:
          type: string
        description: Organization unique slug
      - in: query
        name: org_id
        schema:
          type: integer
        description: Organization identifier
      tags:
      - server
      security:
      - sessionAuth: []
        csrfAuth: []
        tokenAuth: []
      - signatureAuth: []
      - basicAuth: []
      responses:
        '200':
          content:
            application/vnd.cvat+json:
              schema:
                $ref: '#/components/schemas/About'
          description: ''
  /api/server/annotation/formats:
    get:
      operationId: server_retrieve_annotation_formats
      summary: Method provides the list of supported annotations formats
      parameters:
      - in: header
        name: X-Organization
        schema:
          type: string
      - in: query
        name: org
        schema:
          type: string
        description: Organization unique slug
      - in: query
        name: org_id
        schema:
          type: integer
        description: Organization identifier
      tags:
      - server
      security:
      - sessionAuth: []
        csrfAuth: []
        tokenAuth: []
      - signatureAuth: []
      - basicAuth: []
      responses:
        '200':
          content:
            application/vnd.cvat+json:
              schema:
                $ref: '#/components/schemas/DatasetFormats'
          description: ''
  /api/server/plugins:
    get:
      operationId: server_retrieve_plugins
      summary: Method provides allowed plugins
      parameters:
      - in: header
        name: X-Organization
        schema:
          type: string
      - in: query
        name: org
        schema:
          type: string
        description: Organization unique slug
      - in: query
        name: org_id
        schema:
          type: integer
        description: Organization identifier
      tags:
      - server
      security:
      - sessionAuth: []
        csrfAuth: []
        tokenAuth: []
      - signatureAuth: []
      - basicAuth: []
      responses:
        '200':
          content:
            application/vnd.cvat+json:
              schema:
                $ref: '#/components/schemas/Plugins'
          description: ''
  /api/server/share:
    get:
      operationId: server_list_share
      summary: Returns all files and folders that are on the server along specified
        path
      parameters:
      - in: header
        name: X-Organization
        schema:
          type: string
      - in: query
        name: directory
        schema:
          type: string
        description: Directory to browse
      - in: query
        name: org
        schema:
          type: string
        description: Organization unique slug
      - in: query
        name: org_id
        schema:
          type: integer
        description: Organization identifier
      tags:
      - server
      security:
      - sessionAuth: []
        csrfAuth: []
        tokenAuth: []
      - signatureAuth: []
      - basicAuth: []
      responses:
        '200':
          content:
            application/vnd.cvat+json:
              schema:
                type: array
                items:
                  $ref: '#/components/schemas/FileInfo'
          description: ''
  /api/tasks:
    get:
      operationId: tasks_list
      summary: Returns a paginated list of tasks
      parameters:
      - in: header
        name: X-Organization
        schema:
          type: string
      - name: assignee
        in: query
        description: A simple equality filter for the assignee field
        schema:
          type: string
      - name: dimension
        in: query
        description: A simple equality filter for the dimension field
        schema:
          type: string
          enum:
          - 3d
          - 2d
      - name: filter
        required: false
        in: query
        description: 'A filter term. Available filter_fields: [''project_name'', ''name'',
          ''owner'', ''status'', ''assignee'', ''subset'', ''mode'', ''dimension'',
          ''tracker_link'', ''id'', ''project_id'', ''updated_date'']'
        schema:
          type: string
      - name: mode
        in: query
        description: A simple equality filter for the mode field
        schema:
          type: string
      - name: name
        in: query
        description: A simple equality filter for the name field
        schema:
          type: string
      - in: query
        name: org
        schema:
          type: string
        description: Organization unique slug
      - in: query
        name: org_id
        schema:
          type: integer
        description: Organization identifier
      - name: owner
        in: query
        description: A simple equality filter for the owner field
        schema:
          type: string
      - name: page
        required: false
        in: query
        description: A page number within the paginated result set.
        schema:
          type: integer
      - name: page_size
        required: false
        in: query
        description: Number of results to return per page.
        schema:
          type: integer
      - name: project_id
        in: query
        description: A simple equality filter for the project_id field
        schema:
          type: integer
      - name: project_name
        in: query
        description: A simple equality filter for the project_name field
        schema:
          type: string
      - name: search
        required: false
        in: query
        description: 'A search term. Available search_fields: (''project_name'', ''name'',
          ''owner'', ''status'', ''assignee'', ''subset'', ''mode'', ''dimension'',
          ''tracker_link'')'
        schema:
          type: string
      - name: sort
        required: false
        in: query
        description: 'Which field to use when ordering the results. Available ordering_fields:
          [''project_name'', ''name'', ''owner'', ''status'', ''assignee'', ''subset'',
          ''mode'', ''dimension'', ''tracker_link'', ''id'', ''project_id'', ''updated_date'']'
        schema:
          type: string
      - name: status
        in: query
        description: A simple equality filter for the status field
        schema:
          type: string
          enum:
          - annotation
          - validation
          - completed
      - name: subset
        in: query
        description: A simple equality filter for the subset field
        schema:
          type: string
      - name: tracker_link
        in: query
        description: A simple equality filter for the tracker_link field
        schema:
          type: string
      tags:
      - tasks
      security:
      - sessionAuth: []
        csrfAuth: []
        tokenAuth: []
      - signatureAuth: []
      - basicAuth: []
      responses:
        '200':
          content:
            application/vnd.cvat+json:
              schema:
                $ref: '#/components/schemas/PaginatedTaskReadList'
          description: ''
    post:
      operationId: tasks_create
      summary: Method creates a new task in a database without any attached images
        and videos
      parameters:
      - in: header
        name: X-Organization
        schema:
          type: string
      - in: query
        name: org
        schema:
          type: string
        description: Organization unique slug
      - in: query
        name: org_id
        schema:
          type: integer
        description: Organization identifier
      tags:
      - tasks
      requestBody:
        content:
          application/json:
            schema:
              $ref: '#/components/schemas/TaskWriteRequest'
        required: true
      security:
      - sessionAuth: []
        csrfAuth: []
        tokenAuth: []
      - signatureAuth: []
      - basicAuth: []
      responses:
        '201':
          content:
            application/vnd.cvat+json:
              schema:
                $ref: '#/components/schemas/TaskRead'
          description: ''
  /api/tasks/{id}:
    get:
      operationId: tasks_retrieve
      summary: Method returns details of a specific task
      parameters:
      - in: header
        name: X-Organization
        schema:
          type: string
      - in: path
        name: id
        schema:
          type: integer
        description: A unique integer value identifying this task.
        required: true
      - in: query
        name: org
        schema:
          type: string
        description: Organization unique slug
      - in: query
        name: org_id
        schema:
          type: integer
        description: Organization identifier
      tags:
      - tasks
      security:
      - sessionAuth: []
        csrfAuth: []
        tokenAuth: []
      - signatureAuth: []
      - basicAuth: []
      responses:
        '200':
          content:
            application/vnd.cvat+json:
              schema:
                $ref: '#/components/schemas/TaskRead'
          description: ''
    patch:
      operationId: tasks_partial_update
      summary: Methods does a partial update of chosen fields in a task
      parameters:
      - in: header
        name: X-Organization
        schema:
          type: string
      - in: path
        name: id
        schema:
          type: integer
        description: A unique integer value identifying this task.
        required: true
      - in: query
        name: org
        schema:
          type: string
        description: Organization unique slug
      - in: query
        name: org_id
        schema:
          type: integer
        description: Organization identifier
      tags:
      - tasks
      requestBody:
        content:
          application/json:
            schema:
              $ref: '#/components/schemas/PatchedTaskWriteRequest'
      security:
      - sessionAuth: []
        csrfAuth: []
        tokenAuth: []
      - signatureAuth: []
      - basicAuth: []
      responses:
        '200':
          content:
            application/vnd.cvat+json:
              schema:
                $ref: '#/components/schemas/TaskRead'
          description: ''
    delete:
      operationId: tasks_destroy
      summary: Method deletes a specific task, all attached jobs, annotations, and
        data
      parameters:
      - in: header
        name: X-Organization
        schema:
          type: string
      - in: path
        name: id
        schema:
          type: integer
        description: A unique integer value identifying this task.
        required: true
      - in: query
        name: org
        schema:
          type: string
        description: Organization unique slug
      - in: query
        name: org_id
        schema:
          type: integer
        description: Organization identifier
      tags:
      - tasks
      security:
      - sessionAuth: []
        csrfAuth: []
        tokenAuth: []
      - signatureAuth: []
      - basicAuth: []
      responses:
        '204':
          description: The task has been deleted
  /api/tasks/{id}/annotations/:
    get:
      operationId: tasks_retrieve_annotations
      summary: Method allows to download task annotations
      parameters:
      - in: header
        name: X-Organization
        schema:
          type: string
      - in: query
        name: action
        schema:
          type: string
          enum:
          - download
        description: Used to start downloading process after annotation file had been
          created
      - in: query
        name: cloud_storage_id
        schema:
          type: number
        description: Storage id
      - in: query
        name: filename
        schema:
          type: string
        description: Desired output file name
      - in: query
        name: format
        schema:
          type: string
        description: |-
          Desired output format name
          You can get the list of supported formats at:
          /server/annotation/formats
      - in: path
        name: id
        schema:
          type: integer
        description: A unique integer value identifying this task.
        required: true
      - in: query
        name: location
        schema:
          type: string
          enum:
          - cloud_storage
          - local
        description: Where need to save downloaded dataset
      - in: query
        name: org
        schema:
          type: string
        description: Organization unique slug
      - in: query
        name: org_id
        schema:
          type: integer
        description: Organization identifier
      - in: query
        name: use_default_location
        schema:
          type: boolean
          default: true
        description: Use the location that was configured in the task to export annotation
      tags:
      - tasks
      security:
      - sessionAuth: []
        csrfAuth: []
        tokenAuth: []
      - signatureAuth: []
      - basicAuth: []
      responses:
        '200':
          content:
            application/vnd.cvat+json:
              schema:
                $ref: '#/components/schemas/AnnotationsRead'
          description: Download of file started
        '201':
          description: Annotations file is ready to download
        '202':
          description: Dump of annotations has been started
        '400':
          description: Exporting without data is not allowed
        '405':
          description: Format is not available
    post:
      operationId: tasks_create_annotations
      summary: Method allows to upload task annotations from a local file or a cloud
        storage
      parameters:
      - in: header
        name: X-Organization
        schema:
          type: string
      - in: query
        name: cloud_storage_id
        schema:
          type: number
        description: Storage id
      - in: query
        name: filename
        schema:
          type: string
        description: Annotation file name
      - in: query
        name: format
        schema:
          type: string
        description: |-
          Input format name
          You can get the list of supported formats at:
          /server/annotation/formats
      - in: path
        name: id
        schema:
          type: integer
        description: A unique integer value identifying this task.
        required: true
      - in: query
        name: location
        schema:
          type: string
          enum:
          - cloud_storage
          - local
        description: where to import the annotation from
      - in: query
        name: org
        schema:
          type: string
        description: Organization unique slug
      - in: query
        name: org_id
        schema:
          type: integer
        description: Organization identifier
      - in: query
        name: use_default_location
        schema:
          type: boolean
          default: true
        description: Use the location that was configured in task to import annotations
      tags:
      - tasks
      requestBody:
        content:
          application/json:
            schema:
              $ref: '#/components/schemas/TaskAnnotationsWriteRequest'
          multipart/form-data:
            schema:
              $ref: '#/components/schemas/TaskAnnotationsWriteRequest'
      security:
      - sessionAuth: []
        csrfAuth: []
        tokenAuth: []
      - signatureAuth: []
      - basicAuth: []
      responses:
        '201':
          description: Uploading has finished
        '202':
          description: Uploading has been started
        '405':
          description: Format is not available
    put:
      operationId: tasks_update_annotations
      summary: Method allows to upload task annotations
      parameters:
      - in: header
        name: X-Organization
        schema:
          type: string
      - in: query
        name: format
        schema:
          type: string
        description: |-
          Input format name
          You can get the list of supported formats at:
          /server/annotation/formats
      - in: path
        name: id
        schema:
          type: integer
        description: A unique integer value identifying this task.
        required: true
      - in: query
        name: org
        schema:
          type: string
        description: Organization unique slug
      - in: query
        name: org_id
        schema:
          type: integer
        description: Organization identifier
      tags:
      - tasks
      requestBody:
        content:
          application/json:
            schema:
              $ref: '#/components/schemas/TaskAnnotationsUpdateRequest'
          multipart/form-data:
            schema:
              $ref: '#/components/schemas/TaskAnnotationsUpdateRequest'
      security:
      - sessionAuth: []
        csrfAuth: []
        tokenAuth: []
      - signatureAuth: []
      - basicAuth: []
      responses:
        '201':
          description: Uploading has finished
        '202':
          description: Uploading has been started
        '405':
          description: Format is not available
    patch:
      operationId: tasks_partial_update_annotations
      summary: Method performs a partial update of annotations in a specific task
      parameters:
      - in: header
        name: X-Organization
        schema:
          type: string
      - in: query
        name: action
        schema:
          type: string
          enum:
          - create
          - delete
          - update
        required: true
      - in: path
        name: id
        schema:
          type: integer
        description: A unique integer value identifying this task.
        required: true
      - in: query
        name: org
        schema:
          type: string
        description: Organization unique slug
      - in: query
        name: org_id
        schema:
          type: integer
        description: Organization identifier
      tags:
      - tasks
      requestBody:
        content:
          application/json:
            schema:
              $ref: '#/components/schemas/PatchedLabeledDataRequest'
          multipart/form-data:
            schema:
              $ref: '#/components/schemas/PatchedLabeledDataRequest'
      security:
      - sessionAuth: []
        csrfAuth: []
        tokenAuth: []
      - signatureAuth: []
      - basicAuth: []
      responses:
        '200':
          content:
            application/vnd.cvat+json:
              schema:
                $ref: '#/components/schemas/LabeledData'
          description: ''
    delete:
      operationId: tasks_destroy_annotations
      summary: Method deletes all annotations for a specific task
      parameters:
      - in: header
        name: X-Organization
        schema:
          type: string
      - in: path
        name: id
        schema:
          type: integer
        description: A unique integer value identifying this task.
        required: true
      - in: query
        name: org
        schema:
          type: string
        description: Organization unique slug
      - in: query
        name: org_id
        schema:
          type: integer
        description: Organization identifier
      tags:
      - tasks
      security:
      - sessionAuth: []
        csrfAuth: []
        tokenAuth: []
      - signatureAuth: []
      - basicAuth: []
      responses:
        '204':
          description: The annotation has been deleted
  /api/tasks/{id}/backup:
    get:
      operationId: tasks_retrieve_backup
      summary: Method backup a specified task
      parameters:
      - in: header
        name: X-Organization
        schema:
          type: string
      - in: query
        name: action
        schema:
          type: string
          enum:
          - download
        description: Used to start downloading process after backup file had been
          created
      - in: query
        name: cloud_storage_id
        schema:
          type: number
        description: Storage id
      - in: query
        name: filename
        schema:
          type: string
        description: Backup file name
      - in: path
        name: id
        schema:
          type: integer
        description: A unique integer value identifying this task.
        required: true
      - in: query
        name: location
        schema:
          type: string
          enum:
          - cloud_storage
          - local
        description: Where need to save downloaded backup
      - in: query
        name: org
        schema:
          type: string
        description: Organization unique slug
      - in: query
        name: org_id
        schema:
          type: integer
        description: Organization identifier
      - in: query
        name: use_default_location
        schema:
          type: boolean
          default: true
        description: Use the location that was configured in the task to export backup
      tags:
      - tasks
      security:
      - sessionAuth: []
        csrfAuth: []
        tokenAuth: []
      - signatureAuth: []
      - basicAuth: []
      responses:
        '200':
          description: Download of file started
        '201':
          description: Output backup file is ready for downloading
        '202':
          description: Creating a backup file has been started
  /api/tasks/{id}/data/:
    get:
      operationId: tasks_retrieve_data
      summary: Method returns data for a specific task
      parameters:
      - in: header
        name: X-Organization
        schema:
          type: string
      - in: path
        name: id
        schema:
          type: integer
        description: A unique integer value identifying this task.
        required: true
      - in: query
        name: number
        schema:
          type: integer
        description: A unique number value identifying chunk or frame
      - in: query
        name: org
        schema:
          type: string
        description: Organization unique slug
      - in: query
        name: org_id
        schema:
          type: integer
        description: Organization identifier
      - in: query
        name: quality
        schema:
          type: string
          enum:
          - compressed
          - original
        description: Specifies the quality level of the requested data
      - in: query
        name: type
        schema:
          type: string
          enum:
          - chunk
          - context_image
          - frame
        description: Specifies the type of the requested data
      tags:
      - tasks
      security:
      - sessionAuth: []
        csrfAuth: []
        tokenAuth: []
      - signatureAuth: []
      - basicAuth: []
      responses:
        '200':
          description: Data of a specific type
    post:
      operationId: tasks_create_data
      summary: Method permanently attaches images or video to a task. Supports tus
        uploads, see more https://tus.io/
      parameters:
      - in: header
        name: Upload-Finish
        schema:
          type: boolean
        description: Finishes data upload. Can be combined with Upload-Start header
          to create task data with one request
      - in: header
        name: Upload-Multiple
        schema:
          type: boolean
        description: Indicates that data with this request are single or multiple
          files that should be attached to a task
      - in: header
        name: Upload-Start
        schema:
          type: boolean
        description: Initializes data upload. No data should be sent with this header
      - in: header
        name: X-Organization
        schema:
          type: string
      - in: path
        name: id
        schema:
          type: integer
        description: A unique integer value identifying this task.
        required: true
      - in: query
        name: org
        schema:
          type: string
        description: Organization unique slug
      - in: query
        name: org_id
        schema:
          type: integer
        description: Organization identifier
      tags:
      - tasks
      requestBody:
        content:
          application/json:
            schema:
              $ref: '#/components/schemas/DataRequest'
          multipart/form-data:
            schema:
              $ref: '#/components/schemas/DataRequest'
      security:
      - sessionAuth: []
        csrfAuth: []
        tokenAuth: []
      - signatureAuth: []
      - basicAuth: []
      responses:
        '202':
          description: No response body
  /api/tasks/{id}/data/meta:
    get:
      operationId: tasks_retrieve_data_meta
      summary: Method provides a meta information about media files which are related
        with the task
      parameters:
      - in: header
        name: X-Organization
        schema:
          type: string
      - in: path
        name: id
        schema:
          type: integer
        description: A unique integer value identifying this task.
        required: true
      - in: query
        name: org
        schema:
          type: string
        description: Organization unique slug
      - in: query
        name: org_id
        schema:
          type: integer
        description: Organization identifier
      tags:
      - tasks
      security:
      - sessionAuth: []
        csrfAuth: []
        tokenAuth: []
      - signatureAuth: []
      - basicAuth: []
      responses:
        '200':
          content:
            application/vnd.cvat+json:
              schema:
                $ref: '#/components/schemas/DataMetaRead'
          description: ''
    patch:
      operationId: tasks_partial_update_data_meta
      summary: Method provides a meta information about media files which are related
        with the task
      parameters:
      - in: header
        name: X-Organization
        schema:
          type: string
      - in: path
        name: id
        schema:
          type: integer
        description: A unique integer value identifying this task.
        required: true
      - in: query
        name: org
        schema:
          type: string
        description: Organization unique slug
      - in: query
        name: org_id
        schema:
          type: integer
        description: Organization identifier
      tags:
      - tasks
      requestBody:
        content:
          application/json:
            schema:
              $ref: '#/components/schemas/PatchedDataMetaWriteRequest'
      security:
      - sessionAuth: []
        csrfAuth: []
        tokenAuth: []
      - signatureAuth: []
      - basicAuth: []
      responses:
        '200':
          content:
            application/vnd.cvat+json:
              schema:
                $ref: '#/components/schemas/DataMetaRead'
          description: ''
  /api/tasks/{id}/dataset:
    get:
      operationId: tasks_retrieve_dataset
      summary: Export task as a dataset in a specific format
      parameters:
      - in: header
        name: X-Organization
        schema:
          type: string
      - in: query
        name: action
        schema:
          type: string
          enum:
          - download
        description: Used to start downloading process after annotation file had been
          created
      - in: query
        name: cloud_storage_id
        schema:
          type: number
        description: Storage id
      - in: query
        name: filename
        schema:
          type: string
        description: Desired output file name
      - in: query
        name: format
        schema:
          type: string
        description: |-
          Desired output format name
          You can get the list of supported formats at:
          /server/annotation/formats
        required: true
      - in: path
        name: id
        schema:
          type: integer
        description: A unique integer value identifying this task.
        required: true
      - in: query
        name: location
        schema:
          type: string
          enum:
          - cloud_storage
          - local
        description: Where need to save downloaded dataset
      - in: query
        name: org
        schema:
          type: string
        description: Organization unique slug
      - in: query
        name: org_id
        schema:
          type: integer
        description: Organization identifier
      - in: query
        name: use_default_location
        schema:
          type: boolean
          default: true
        description: Use the location that was configured in task to export annotations
      tags:
      - tasks
      security:
      - sessionAuth: []
        csrfAuth: []
        tokenAuth: []
      - signatureAuth: []
      - basicAuth: []
      responses:
        '200':
          content:
            application/vnd.cvat+json:
              schema:
                type: string
                format: binary
          description: Download of file started
        '201':
          description: Output file is ready for downloading
        '202':
          description: Exporting has been started
        '400':
          description: Exporting without data is not allowed
        '405':
          description: Format is not available
  /api/tasks/{id}/preview:
    get:
      operationId: tasks_retrieve_preview
      summary: Method returns a preview image for the task
      parameters:
      - in: header
        name: X-Organization
        schema:
          type: string
      - in: path
        name: id
        schema:
          type: integer
        description: A unique integer value identifying this task.
        required: true
      - in: query
        name: org
        schema:
          type: string
        description: Organization unique slug
      - in: query
        name: org_id
        schema:
          type: integer
        description: Organization identifier
      tags:
      - tasks
      security:
      - sessionAuth: []
        csrfAuth: []
        tokenAuth: []
      - signatureAuth: []
      - basicAuth: []
      responses:
        '200':
          description: Task image preview
        '404':
          description: Task image preview not found
  /api/tasks/{id}/status:
    get:
      operationId: tasks_retrieve_status
      summary: When task is being created the method returns information about a status
        of the creation process
      parameters:
      - in: header
        name: X-Organization
        schema:
          type: string
      - in: path
        name: id
        schema:
          type: integer
        description: A unique integer value identifying this task.
        required: true
      - in: query
        name: org
        schema:
          type: string
        description: Organization unique slug
      - in: query
        name: org_id
        schema:
          type: integer
        description: Organization identifier
      tags:
      - tasks
      security:
      - sessionAuth: []
        csrfAuth: []
        tokenAuth: []
      - signatureAuth: []
      - basicAuth: []
      responses:
        '200':
          content:
            application/vnd.cvat+json:
              schema:
                $ref: '#/components/schemas/RqStatus'
          description: ''
  /api/tasks/backup/:
    post:
      operationId: tasks_create_backup
      summary: Method recreates a task from an attached task backup file
      parameters:
      - in: header
        name: X-Organization
        schema:
          type: string
      - in: query
        name: cloud_storage_id
        schema:
          type: number
        description: Storage id
      - in: query
        name: filename
        schema:
          type: string
        description: Backup file name
      - in: query
        name: location
        schema:
          type: string
          enum:
          - cloud_storage
          - local
          default: local
        description: Where to import the backup file from
      - in: query
        name: org
        schema:
          type: string
        description: Organization unique slug
      - in: query
        name: org_id
        schema:
          type: integer
        description: Organization identifier
      tags:
      - tasks
      requestBody:
        content:
          application/json:
            schema:
              $ref: '#/components/schemas/TaskFileRequest'
          multipart/form-data:
            schema:
              $ref: '#/components/schemas/TaskFileRequest'
      security:
      - sessionAuth: []
        csrfAuth: []
        tokenAuth: []
      - signatureAuth: []
      - basicAuth: []
      responses:
        '201':
          description: The task has been imported
        '202':
          description: Importing a backup file has been started
  /api/users:
    get:
      operationId: users_list
      summary: Method returns a paginated list of users
      parameters:
      - in: header
        name: X-Organization
        schema:
          type: string
      - name: filter
        required: false
        in: query
        description: 'A filter term. Available filter_fields: [''username'', ''first_name'',
          ''last_name'', ''id'', ''is_active'']'
        schema:
          type: string
      - name: first_name
        in: query
        description: A simple equality filter for the first_name field
        schema:
          type: string
      - name: is_active
        in: query
        description: A simple equality filter for the is_active field
        schema:
          type: boolean
      - name: last_name
        in: query
        description: A simple equality filter for the last_name field
        schema:
          type: string
      - in: query
        name: org
        schema:
          type: string
        description: Organization unique slug
      - in: query
        name: org_id
        schema:
          type: integer
        description: Organization identifier
      - name: page
        required: false
        in: query
        description: A page number within the paginated result set.
        schema:
          type: integer
      - name: page_size
        required: false
        in: query
        description: Number of results to return per page.
        schema:
          type: integer
      - name: search
        required: false
        in: query
        description: 'A search term. Available search_fields: (''username'', ''first_name'',
          ''last_name'')'
        schema:
          type: string
      - name: sort
        required: false
        in: query
        description: 'Which field to use when ordering the results. Available ordering_fields:
          [''username'', ''first_name'', ''last_name'', ''id'', ''is_active'']'
        schema:
          type: string
      - name: username
        in: query
        description: A simple equality filter for the username field
        schema:
          type: string
      tags:
      - users
      security:
      - sessionAuth: []
        csrfAuth: []
        tokenAuth: []
      - signatureAuth: []
      - basicAuth: []
      responses:
        '200':
          content:
            application/vnd.cvat+json:
              schema:
                $ref: '#/components/schemas/PaginatedMetaUserList'
          description: ''
  /api/users/{id}:
    get:
      operationId: users_retrieve
      summary: Method provides information of a specific user
      parameters:
      - in: header
        name: X-Organization
        schema:
          type: string
      - in: path
        name: id
        schema:
          type: integer
        description: A unique integer value identifying this user.
        required: true
      - in: query
        name: org
        schema:
          type: string
        description: Organization unique slug
      - in: query
        name: org_id
        schema:
          type: integer
        description: Organization identifier
      tags:
      - users
      security:
      - sessionAuth: []
        csrfAuth: []
        tokenAuth: []
      - signatureAuth: []
      - basicAuth: []
      responses:
        '200':
          content:
            application/vnd.cvat+json:
              schema:
                $ref: '#/components/schemas/MetaUser'
          description: ''
    patch:
      operationId: users_partial_update
      summary: Method updates chosen fields of a user
      parameters:
      - in: header
        name: X-Organization
        schema:
          type: string
      - in: path
        name: id
        schema:
          type: integer
        description: A unique integer value identifying this user.
        required: true
      - in: query
        name: org
        schema:
          type: string
        description: Organization unique slug
      - in: query
        name: org_id
        schema:
          type: integer
        description: Organization identifier
      tags:
      - users
      requestBody:
        content:
          application/json:
            schema:
              $ref: '#/components/schemas/PatchedUserRequest'
      security:
      - sessionAuth: []
        csrfAuth: []
        tokenAuth: []
      - signatureAuth: []
      - basicAuth: []
      responses:
        '200':
          content:
            application/vnd.cvat+json:
              schema:
                $ref: '#/components/schemas/MetaUser'
          description: ''
    delete:
      operationId: users_destroy
      summary: Method deletes a specific user from the server
      parameters:
      - in: header
        name: X-Organization
        schema:
          type: string
      - in: path
        name: id
        schema:
          type: integer
        description: A unique integer value identifying this user.
        required: true
      - in: query
        name: org
        schema:
          type: string
        description: Organization unique slug
      - in: query
        name: org_id
        schema:
          type: integer
        description: Organization identifier
      tags:
      - users
      security:
      - sessionAuth: []
        csrfAuth: []
        tokenAuth: []
      - signatureAuth: []
      - basicAuth: []
      responses:
        '204':
          description: The user has been deleted
  /api/users/self:
    get:
      operationId: users_retrieve_self
      description: Method returns an instance of a user who is currently authorized
      summary: Method returns an instance of a user who is currently authorized
      parameters:
      - in: header
        name: X-Organization
        schema:
          type: string
      - in: query
        name: org
        schema:
          type: string
        description: Organization unique slug
      - in: query
        name: org_id
        schema:
          type: integer
        description: Organization identifier
      tags:
      - users
      security:
      - sessionAuth: []
        csrfAuth: []
        tokenAuth: []
      - signatureAuth: []
      - basicAuth: []
      responses:
        '200':
          content:
            application/vnd.cvat+json:
              schema:
                $ref: '#/components/schemas/MetaUser'
          description: ''
  /api/webhooks:
    get:
      operationId: webhooks_list
      summary: Method returns a paginated list of webhook according to query parameters
      parameters:
      - in: header
        name: X-Organization
        schema:
          type: string
      - name: filter
        required: false
        in: query
        description: 'A filter term. Available filter_fields: [''target_url'', ''owner'',
          ''type'', ''description'', ''id'', ''project_id'', ''updated_date'']'
        schema:
          type: string
      - in: query
        name: org
        schema:
          type: string
        description: Organization unique slug
      - in: query
        name: org_id
        schema:
          type: integer
        description: Organization identifier
      - name: owner
        in: query
        description: A simple equality filter for the owner field
        schema:
          type: string
      - name: page
        required: false
        in: query
        description: A page number within the paginated result set.
        schema:
          type: integer
      - name: page_size
        required: false
        in: query
        description: Number of results to return per page.
        schema:
          type: integer
      - name: project_id
        in: query
        description: A simple equality filter for the project_id field
        schema:
          type: integer
      - name: search
        required: false
        in: query
        description: 'A search term. Available search_fields: (''target_url'', ''owner'',
          ''type'', ''description'')'
        schema:
          type: string
      - name: sort
        required: false
        in: query
        description: 'Which field to use when ordering the results. Available ordering_fields:
          [''target_url'', ''owner'', ''type'', ''description'', ''id'', ''project_id'',
          ''updated_date'']'
        schema:
          type: string
      - name: target_url
        in: query
        description: A simple equality filter for the target_url field
        schema:
          type: string
      - name: type
        in: query
        description: A simple equality filter for the type field
        schema:
          type: string
          enum:
          - organization
          - project
      tags:
      - webhooks
      security:
      - sessionAuth: []
        csrfAuth: []
        tokenAuth: []
      - signatureAuth: []
      - basicAuth: []
      responses:
        '200':
          content:
            application/vnd.cvat+json:
              schema:
                $ref: '#/components/schemas/PaginatedWebhookReadList'
          description: ''
    post:
      operationId: webhooks_create
      summary: Method creates a webhook
      parameters:
      - in: header
        name: X-Organization
        schema:
          type: string
      - in: query
        name: org
        schema:
          type: string
        description: Organization unique slug
      - in: query
        name: org_id
        schema:
          type: integer
        description: Organization identifier
      tags:
      - webhooks
      requestBody:
        content:
          application/json:
            schema:
              $ref: '#/components/schemas/WebhookWriteRequest'
        required: true
      security:
      - sessionAuth: []
        csrfAuth: []
        tokenAuth: []
      - signatureAuth: []
      - basicAuth: []
      responses:
        '201':
          content:
            application/vnd.cvat+json:
              schema:
                $ref: '#/components/schemas/WebhookRead'
          description: ''
  /api/webhooks/{id}:
    get:
      operationId: webhooks_retrieve
      summary: Method returns details of a webhook
      parameters:
      - in: header
        name: X-Organization
        schema:
          type: string
      - in: path
        name: id
        schema:
          type: integer
        description: A unique integer value identifying this webhook.
        required: true
      - in: query
        name: org
        schema:
          type: string
        description: Organization unique slug
      - in: query
        name: org_id
        schema:
          type: integer
        description: Organization identifier
      tags:
      - webhooks
      security:
      - sessionAuth: []
        csrfAuth: []
        tokenAuth: []
      - signatureAuth: []
      - basicAuth: []
      responses:
        '200':
          content:
            application/vnd.cvat+json:
              schema:
                $ref: '#/components/schemas/WebhookRead'
          description: ''
    put:
      operationId: webhooks_update
      summary: Method updates a webhook by id
      parameters:
      - in: header
        name: X-Organization
        schema:
          type: string
      - in: path
        name: id
        schema:
          type: integer
        description: A unique integer value identifying this webhook.
        required: true
      - in: query
        name: org
        schema:
          type: string
        description: Organization unique slug
      - in: query
        name: org_id
        schema:
          type: integer
        description: Organization identifier
      tags:
      - webhooks
      requestBody:
        content:
          application/json:
            schema:
              $ref: '#/components/schemas/WebhookWriteRequest'
        required: true
      security:
      - sessionAuth: []
        csrfAuth: []
        tokenAuth: []
      - signatureAuth: []
      - basicAuth: []
      responses:
        '200':
          content:
            application/vnd.cvat+json:
              schema:
                $ref: '#/components/schemas/WebhookRead'
          description: ''
    patch:
      operationId: webhooks_partial_update
      summary: Methods does a partial update of chosen fields in a webhook
      parameters:
      - in: header
        name: X-Organization
        schema:
          type: string
      - in: path
        name: id
        schema:
          type: integer
        description: A unique integer value identifying this webhook.
        required: true
      - in: query
        name: org
        schema:
          type: string
        description: Organization unique slug
      - in: query
        name: org_id
        schema:
          type: integer
        description: Organization identifier
      tags:
      - webhooks
      requestBody:
        content:
          application/json:
            schema:
              $ref: '#/components/schemas/PatchedWebhookWriteRequest'
      security:
      - sessionAuth: []
        csrfAuth: []
        tokenAuth: []
      - signatureAuth: []
      - basicAuth: []
      responses:
        '200':
          content:
            application/vnd.cvat+json:
              schema:
                $ref: '#/components/schemas/WebhookRead'
          description: ''
    delete:
      operationId: webhooks_destroy
      summary: Method deletes a webhook
      parameters:
      - in: header
        name: X-Organization
        schema:
          type: string
      - in: path
        name: id
        schema:
          type: integer
        description: A unique integer value identifying this webhook.
        required: true
      - in: query
        name: org
        schema:
          type: string
        description: Organization unique slug
      - in: query
        name: org_id
        schema:
          type: integer
        description: Organization identifier
      tags:
      - webhooks
      security:
      - sessionAuth: []
        csrfAuth: []
        tokenAuth: []
      - signatureAuth: []
      - basicAuth: []
      responses:
        '204':
          description: The webhook has been deleted
  /api/webhooks/{id}/deliveries:
    get:
      operationId: webhooks_list_deliveries
      summary: Method return a list of deliveries for a specific webhook
      parameters:
      - in: header
        name: X-Organization
        schema:
          type: string
      - name: filter
        required: false
        in: query
        description: 'A filter term. Available filter_fields: None'
        schema:
          type: string
      - in: path
        name: id
        schema:
          type: integer
        description: A unique integer value identifying this webhook.
        required: true
      - in: query
        name: org
        schema:
          type: string
        description: Organization unique slug
      - in: query
        name: org_id
        schema:
          type: integer
        description: Organization identifier
      - name: page
        required: false
        in: query
        description: A page number within the paginated result set.
        schema:
          type: integer
      - name: page_size
        required: false
        in: query
        description: Number of results to return per page.
        schema:
          type: integer
      - name: search
        required: false
        in: query
        description: 'A search term. Available search_fields: None'
        schema:
          type: string
      - name: sort
        required: false
        in: query
        description: 'Which field to use when ordering the results. Available ordering_fields:
          None'
        schema:
          type: string
      tags:
      - webhooks
      security:
      - sessionAuth: []
        csrfAuth: []
        tokenAuth: []
      - signatureAuth: []
      - basicAuth: []
      responses:
        '200':
          content:
            application/vnd.cvat+json:
              schema:
                $ref: '#/components/schemas/PaginatedWebhookDeliveryReadList'
          description: ''
  /api/webhooks/{id}/deliveries/{delivery_id}:
    get:
      operationId: webhooks_retrieve_deliveries
      summary: Method return a specific delivery for a specific webhook
      parameters:
      - in: header
        name: X-Organization
        schema:
          type: string
      - in: path
        name: delivery_id
        schema:
          type: string
          pattern: ^\d+$
        required: true
      - in: path
        name: id
        schema:
          type: integer
        description: A unique integer value identifying this webhook.
        required: true
      - in: query
        name: org
        schema:
          type: string
        description: Organization unique slug
      - in: query
        name: org_id
        schema:
          type: integer
        description: Organization identifier
      tags:
      - webhooks
      security:
      - sessionAuth: []
        csrfAuth: []
        tokenAuth: []
      - signatureAuth: []
      - basicAuth: []
      responses:
        '200':
          content:
            application/vnd.cvat+json:
              schema:
                $ref: '#/components/schemas/WebhookDeliveryRead'
          description: ''
  /api/webhooks/{id}/deliveries/{delivery_id}/redelivery:
    post:
      operationId: webhooks_create_deliveries_redelivery
      summary: Method redeliver a specific webhook delivery
      parameters:
      - in: header
        name: X-Organization
        schema:
          type: string
      - in: path
        name: delivery_id
        schema:
          type: string
          pattern: ^\d+$
        required: true
      - in: path
        name: id
        schema:
          type: integer
        description: A unique integer value identifying this webhook.
        required: true
      - in: query
        name: org
        schema:
          type: string
        description: Organization unique slug
      - in: query
        name: org_id
        schema:
          type: integer
        description: Organization identifier
      tags:
      - webhooks
      security:
      - sessionAuth: []
        csrfAuth: []
        tokenAuth: []
      - signatureAuth: []
      - basicAuth: []
      responses:
        '200':
          description: No response body
  /api/webhooks/{id}/ping:
    post:
      operationId: webhooks_create_ping
      summary: Method send ping webhook
      parameters:
      - in: header
        name: X-Organization
        schema:
          type: string
      - in: path
        name: id
        schema:
          type: integer
        description: A unique integer value identifying this webhook.
        required: true
      - in: query
        name: org
        schema:
          type: string
        description: Organization unique slug
      - in: query
        name: org_id
        schema:
          type: integer
        description: Organization identifier
      tags:
      - webhooks
      security:
      - sessionAuth: []
        csrfAuth: []
        tokenAuth: []
      - signatureAuth: []
      - basicAuth: []
      responses:
        '200':
          content:
            application/vnd.cvat+json:
              schema:
                $ref: '#/components/schemas/WebhookDeliveryRead'
          description: ''
  /api/webhooks/events:
    get:
      operationId: webhooks_retrieve_events
      summary: Method return a list of available webhook events
      parameters:
      - in: header
        name: X-Organization
        schema:
          type: string
      - in: query
        name: org
        schema:
          type: string
        description: Organization unique slug
      - in: query
        name: org_id
        schema:
          type: integer
        description: Organization identifier
      - in: query
        name: type
        schema:
          type: string
        description: Type of webhook
      tags:
      - webhooks
      security:
      - sessionAuth: []
        csrfAuth: []
        tokenAuth: []
      - signatureAuth: []
      - basicAuth: []
      responses:
        '200':
          content:
            application/vnd.cvat+json:
              schema:
                $ref: '#/components/schemas/Events'
          description: ''
components:
  schemas:
    About:
      type: object
      properties:
        name:
          type: string
          maxLength: 128
        description:
          type: string
          maxLength: 2048
        version:
          type: string
          maxLength: 64
      required:
      - description
      - name
      - version
    AnnotationConflict:
      type: object
      properties:
        id:
          type: integer
          readOnly: true
        frame:
          type: integer
          readOnly: true
        type:
          allOf:
          - $ref: '#/components/schemas/AnnotationConflictTypeEnum'
          readOnly: true
        annotation_ids:
          type: array
          items:
            $ref: '#/components/schemas/AnnotationId'
        report_id:
          type: integer
          readOnly: true
        importance:
          allOf:
          - $ref: '#/components/schemas/ImportanceEnum'
          readOnly: true
      required:
      - annotation_ids
    AnnotationConflictTypeEnum:
      enum:
      - missing_annotation
      - extra_annotation
      - mismatching_label
      - low_overlap
      - mismatching_direction
      - mismatching_attributes
      - mismatching_groups
      - covered_annotation
      type: string
    AnnotationFileRequest:
      type: object
      properties:
        annotation_file:
          type: string
          format: binary
      required:
      - annotation_file
    AnnotationId:
      type: object
      properties:
        obj_id:
          type: integer
          readOnly: true
        job_id:
          type: integer
          readOnly: true
        type:
          allOf:
          - $ref: '#/components/schemas/AnnotationIdTypeEnum'
          readOnly: true
    AnnotationIdTypeEnum:
      enum:
      - tag
      - track
      - rectangle
      - polygon
      - polyline
      - points
      - ellipse
      - cuboid
      - mask
      - skeleton
      type: string
    AnnotationsRead:
      oneOf:
      - $ref: '#/components/schemas/LabeledData'
      - type: string
        format: binary
    Attribute:
      type: object
      properties:
        id:
          type: integer
          readOnly: true
        name:
          type: string
          maxLength: 64
        mutable:
          type: boolean
        input_type:
          $ref: '#/components/schemas/InputTypeEnum'
        default_value:
          type: string
          maxLength: 128
        values:
          type: array
          items:
            type: string
            maxLength: 200
      required:
      - default_value
      - input_type
      - mutable
      - name
      - values
    AttributeRequest:
      type: object
      properties:
        name:
          type: string
          minLength: 1
          maxLength: 64
        mutable:
          type: boolean
        input_type:
          $ref: '#/components/schemas/InputTypeEnum'
        default_value:
          type: string
          minLength: 1
          maxLength: 128
        values:
          type: array
          items:
            type: string
            minLength: 1
            maxLength: 200
      required:
      - default_value
      - input_type
      - mutable
      - name
      - values
    AttributeVal:
      type: object
      properties:
        spec_id:
          type: integer
        value:
          type: string
          maxLength: 4096
      required:
      - spec_id
      - value
    AttributeValRequest:
      type: object
      properties:
        spec_id:
          type: integer
        value:
          type: string
          maxLength: 4096
      required:
      - spec_id
      - value
    BackupWriteRequest:
      oneOf:
      - $ref: '#/components/schemas/ProjectFileRequest'
      nullable: true
    BasicUser:
      type: object
      properties:
        url:
          type: string
          format: uri
          readOnly: true
        id:
          type: integer
          readOnly: true
        username:
          type: string
          description: Required. 150 characters or fewer. Letters, digits and @/./+/-/_
            only.
          pattern: ^[\w.@+-]+$
          maxLength: 150
        first_name:
          type: string
          maxLength: 150
        last_name:
          type: string
          maxLength: 150
      required:
      - username
    BasicUserRequest:
      type: object
      properties:
        username:
          type: string
          minLength: 1
          description: Required. 150 characters or fewer. Letters, digits and @/./+/-/_
            only.
          pattern: ^[\w.@+-]+$
          maxLength: 150
        first_name:
          type: string
          maxLength: 150
        last_name:
          type: string
          maxLength: 150
      required:
      - username
    ChunkType:
      enum:
      - video
      - imageset
      - list
      type: string
      description: |-
        * `video` - VIDEO
        * `imageset` - IMAGESET
        * `list` - LIST
    ClientEvents:
      type: object
      properties:
        events:
          type: array
          items:
            $ref: '#/components/schemas/Event'
          default: []
        timestamp:
          type: string
          format: date-time
      required:
      - timestamp
    ClientEventsRequest:
      type: object
      properties:
        events:
          type: array
          items:
            $ref: '#/components/schemas/EventRequest'
          default: []
        timestamp:
          type: string
          format: date-time
      required:
      - timestamp
    CloudStorageContent:
      type: object
      properties:
        next:
          type: string
          nullable: true
          description: This token is used to continue listing files in the bucket.
        content:
          type: array
          items:
            $ref: '#/components/schemas/FileInfo'
      required:
      - content
    CloudStorageRead:
      type: object
      properties:
        id:
          type: integer
          readOnly: true
        owner:
          $ref: '#/components/schemas/BasicUser'
        manifests:
          type: array
          items:
            type: string
            maxLength: 1024
          default: []
        provider_type:
          $ref: '#/components/schemas/ProviderTypeEnum'
        resource:
          type: string
          maxLength: 222
        display_name:
          type: string
          maxLength: 63
        created_date:
          type: string
          format: date-time
          readOnly: true
        updated_date:
          type: string
          format: date-time
          readOnly: true
        credentials_type:
          $ref: '#/components/schemas/CredentialsTypeEnum'
        specific_attributes:
          type: string
          maxLength: 1024
        description:
          type: string
        organization:
          type: integer
          readOnly: true
          nullable: true
      required:
      - credentials_type
      - display_name
      - provider_type
      - resource
    CloudStorageWriteRequest:
      type: object
      properties:
        provider_type:
          $ref: '#/components/schemas/ProviderTypeEnum'
        resource:
          type: string
          minLength: 1
          maxLength: 222
        display_name:
          type: string
          minLength: 1
          maxLength: 63
        owner:
          $ref: '#/components/schemas/BasicUserRequest'
        credentials_type:
          $ref: '#/components/schemas/CredentialsTypeEnum'
        session_token:
          type: string
          maxLength: 440
        account_name:
          type: string
          maxLength: 24
        key:
          type: string
          maxLength: 40
        secret_key:
          type: string
          maxLength: 44
        connection_string:
          type: string
          maxLength: 440
        key_file:
          type: string
          format: binary
        specific_attributes:
          type: string
          maxLength: 1024
        description:
          type: string
        manifests:
          type: array
          items:
            type: string
            minLength: 1
            maxLength: 1024
          default: []
      required:
      - credentials_type
      - display_name
      - provider_type
      - resource
    CommentRead:
      type: object
      properties:
        id:
          type: integer
          readOnly: true
        issue:
          type: integer
          readOnly: true
        owner:
          allOf:
          - $ref: '#/components/schemas/BasicUser'
          nullable: true
        message:
          type: string
          readOnly: true
        created_date:
          type: string
          format: date-time
          readOnly: true
        updated_date:
          type: string
          format: date-time
          readOnly: true
    CommentWriteRequest:
      type: object
      properties:
        issue:
          type: integer
        message:
          type: string
          minLength: 1
      required:
      - issue
    CommentsSummary:
      type: object
      properties:
        count:
          type: integer
          default: 0
        url:
          type: string
          format: uri
          readOnly: true
    CredentialsTypeEnum:
      enum:
      - KEY_SECRET_KEY_PAIR
      - ACCOUNT_NAME_TOKEN_PAIR
      - KEY_FILE_PATH
      - ANONYMOUS_ACCESS
      - CONNECTION_STRING
      type: string
      description: |-
        * `KEY_SECRET_KEY_PAIR` - KEY_SECRET_KEY_PAIR
        * `ACCOUNT_NAME_TOKEN_PAIR` - ACCOUNT_NAME_TOKEN_PAIR
        * `KEY_FILE_PATH` - KEY_FILE_PATH
        * `ANONYMOUS_ACCESS` - ANONYMOUS_ACCESS
        * `CONNECTION_STRING` - CONNECTION_STRING
    DataMetaRead:
      type: object
      properties:
        chunk_size:
          type: integer
          readOnly: true
          nullable: true
        size:
          type: integer
          readOnly: true
          description: |
            The number of frames included. Deleted frames do not affect this value.
        image_quality:
          type: integer
          maximum: 100
          minimum: 0
        start_frame:
          type: integer
          readOnly: true
        stop_frame:
          type: integer
          readOnly: true
        frame_filter:
          type: string
          readOnly: true
        frames:
          type: array
          items:
            $ref: '#/components/schemas/FrameMeta'
          nullable: true
        deleted_frames:
          type: array
          items:
            type: integer
            minimum: 0
        included_frames:
          type: array
          items:
            type: integer
            minimum: 0
          nullable: true
          description: |
            A list of valid frame ids. The None value means all frames are included.
      required:
      - deleted_frames
      - frames
      - image_quality
    DataRequest:
      type: object
      description: |-
        Read more about parameters here:
        https://opencv.github.io/cvat/docs/manual/basics/create_an_annotation_task/#advanced-configuration
      properties:
        chunk_size:
          type: integer
          maximum: 2147483647
          minimum: 0
          nullable: true
          description: Maximum number of frames per chunk
        size:
          type: integer
          maximum: 2147483647
          minimum: 0
          description: The number of frames
        image_quality:
          type: integer
          maximum: 100
          minimum: 0
          description: Image quality to use during annotation
        start_frame:
          type: integer
          maximum: 2147483647
          minimum: 0
          description: First frame index
        stop_frame:
          type: integer
          maximum: 2147483647
          minimum: 0
          description: Last frame index
        frame_filter:
          type: string
          description: 'Frame filter. The only supported syntax is: ''step=N'''
          maxLength: 256
        compressed_chunk_type:
          $ref: '#/components/schemas/ChunkType'
        original_chunk_type:
          $ref: '#/components/schemas/ChunkType'
        client_files:
          type: array
          items:
            type: string
            format: binary
          default: []
          description: Uploaded files
        server_files:
          type: array
          items:
            type: string
            minLength: 1
            maxLength: 1024
          default: []
          description: Paths to files from a file share mounted on the server, or
            from a cloud storage
        server_files_exclude:
          type: array
          items:
            type: string
            minLength: 1
            maxLength: 1024
          default: []
          description: |
            Paths to files and directories from a file share mounted on the server, or from a cloud storage
            that should be excluded from the directories specified in server_files.
            This option cannot be used together with filename_pattern.
            The server_files_exclude parameter cannot be used to exclude a part of dataset from an archive.

            Examples:

            Exclude all files from subfolder 'sub/sub_1/sub_2'and single file 'sub/image.jpg' from specified folder:
            server_files = ['sub/'], server_files_exclude = ['sub/sub_1/sub_2/', 'sub/image.jpg']

            Exclude all cloud storage files with prefix 'sub' from the content of manifest file:
            server_files = ['manifest.jsonl'], server_files_exclude = ['sub/']
        remote_files:
          type: array
          items:
            type: string
            minLength: 1
            maxLength: 1024
          default: []
          description: Direct download URLs for files
        use_zip_chunks:
          type: boolean
          default: false
          description: |
            When true, video chunks will be represented as zip archives with decoded video frames.
            When false, video chunks are represented as video segments
        cloud_storage_id:
          type: integer
          writeOnly: true
          nullable: true
          description: |
            If not null, the files referenced by server_files will be retrieved
            from the cloud storage with the specified ID.
            The cloud storages applicable depend on the context.
            In the user sandbox, only the user sandbox cloud storages can be used.
            In an organization, only the organization cloud storages can be used.
        use_cache:
          type: boolean
          default: false
          description: |
            Enable or disable task data chunk caching for the task.
            Read more: https://opencv.github.io/cvat/docs/manual/advanced/data_on_fly/
        copy_data:
          type: boolean
          default: false
          description: |
            Copy data from the server file share to CVAT during the task creation.
            This will create a copy of the data, making the server independent from
            the file share availability
        storage_method:
          $ref: '#/components/schemas/StorageMethod'
        storage:
          $ref: '#/components/schemas/StorageType'
        sorting_method:
          $ref: '#/components/schemas/SortingMethod'
        filename_pattern:
          type: string
          nullable: true
          minLength: 1
          description: |
            A filename filter for cloud storage files
            listed in the manifest. Supports fnmatch wildcards.
            Read more: https://docs.python.org/3/library/fnmatch.html
        job_file_mapping:
          type: array
          items:
            type: array
            items:
              type: string
              minLength: 1
              maxLength: 1024
          writeOnly: true
          description: |2

            Represents a file-to-job mapping. Useful to specify a custom job
            configuration during task creation. This option is not compatible with
            most other job split-related options. Files in the jobs must not overlap or repeat.

            Example:
            [
                ["file1.jpg", "file2.jpg"], # job #1 files
                ["file3.png"], # job #2 files
                ["file4.jpg", "file5.png", "file6.bmp"], # job #3 files
            ]
      required:
      - image_quality
    DatasetFileRequest:
      type: object
      properties:
        dataset_file:
          type: string
          format: binary
      required:
      - dataset_file
    DatasetFormat:
      type: object
      properties:
        name:
          type: string
          maxLength: 64
        ext:
          type: string
          maxLength: 64
        version:
          type: string
          maxLength: 64
        enabled:
          type: boolean
        dimension:
          type: string
          maxLength: 2
      required:
      - dimension
      - enabled
      - ext
      - name
      - version
    DatasetFormats:
      type: object
      properties:
        importers:
          type: array
          items:
            $ref: '#/components/schemas/DatasetFormat'
        exporters:
          type: array
          items:
            $ref: '#/components/schemas/DatasetFormat'
      required:
      - exporters
      - importers
    DatasetWriteRequest:
      oneOf:
      - $ref: '#/components/schemas/DatasetFileRequest'
      nullable: true
    Event:
      type: object
      properties:
        scope:
          type: string
        obj_name:
          type: string
          nullable: true
        obj_id:
          type: integer
          nullable: true
        obj_val:
          type: string
          nullable: true
        source:
          type: string
          nullable: true
        timestamp:
          type: string
          format: date-time
        count:
          type: integer
          nullable: true
        duration:
          type: integer
          default: 0
        project_id:
          type: integer
          nullable: true
        task_id:
          type: integer
          nullable: true
        job_id:
          type: integer
          nullable: true
        user_id:
          type: integer
          nullable: true
        user_name:
          type: string
          nullable: true
        user_email:
          type: string
          nullable: true
        org_id:
          type: integer
          nullable: true
        org_slug:
          type: string
          nullable: true
        payload:
          type: string
          nullable: true
      required:
      - scope
      - timestamp
    EventRequest:
      type: object
      properties:
        scope:
          type: string
          minLength: 1
        obj_name:
          type: string
          nullable: true
          minLength: 1
        obj_id:
          type: integer
          nullable: true
        obj_val:
          type: string
          nullable: true
          minLength: 1
        source:
          type: string
          nullable: true
          minLength: 1
        timestamp:
          type: string
          format: date-time
        count:
          type: integer
          nullable: true
        duration:
          type: integer
          default: 0
        project_id:
          type: integer
          nullable: true
        task_id:
          type: integer
          nullable: true
        job_id:
          type: integer
          nullable: true
        user_id:
          type: integer
          nullable: true
        user_name:
          type: string
          nullable: true
          minLength: 1
        user_email:
          type: string
          nullable: true
          minLength: 1
        org_id:
          type: integer
          nullable: true
        org_slug:
          type: string
          nullable: true
          minLength: 1
        payload:
          type: string
          nullable: true
          minLength: 1
      required:
      - scope
      - timestamp
    Events:
      type: object
      properties:
        webhook_type:
          $ref: '#/components/schemas/WebhookType'
        events:
          type: array
          items:
            $ref: '#/components/schemas/EventsEnum'
      required:
      - events
      - webhook_type
    EventsEnum:
      enum:
      - create:comment
      - create:invitation
      - create:issue
      - create:job
      - create:membership
      - create:project
      - create:task
      - delete:comment
      - delete:invitation
      - delete:issue
      - delete:job
      - delete:membership
      - delete:organization
      - delete:project
      - delete:task
      - update:comment
      - update:issue
      - update:job
      - update:membership
      - update:organization
      - update:project
      - update:task
      type: string
      description: |-
        * `create:comment` - CREATE:COMMENT
        * `create:invitation` - CREATE:INVITATION
        * `create:issue` - CREATE:ISSUE
        * `create:job` - CREATE:JOB
        * `create:membership` - CREATE:MEMBERSHIP
        * `create:project` - CREATE:PROJECT
        * `create:task` - CREATE:TASK
        * `delete:comment` - DELETE:COMMENT
        * `delete:invitation` - DELETE:INVITATION
        * `delete:issue` - DELETE:ISSUE
        * `delete:job` - DELETE:JOB
        * `delete:membership` - DELETE:MEMBERSHIP
        * `delete:organization` - DELETE:ORGANIZATION
        * `delete:project` - DELETE:PROJECT
        * `delete:task` - DELETE:TASK
        * `update:comment` - UPDATE:COMMENT
        * `update:issue` - UPDATE:ISSUE
        * `update:job` - UPDATE:JOB
        * `update:membership` - UPDATE:MEMBERSHIP
        * `update:organization` - UPDATE:ORGANIZATION
        * `update:project` - UPDATE:PROJECT
        * `update:task` - UPDATE:TASK
    FileInfo:
      type: object
      properties:
        name:
          type: string
          maxLength: 1024
        type:
          $ref: '#/components/schemas/FileInfoTypeEnum'
        mime_type:
          type: string
          maxLength: 255
      required:
      - mime_type
      - name
      - type
    FileInfoTypeEnum:
      enum:
      - REG
      - DIR
      type: string
      description: |-
        * `REG` - REG
        * `DIR` - DIR
    FrameMeta:
      type: object
      properties:
        width:
          type: integer
        height:
          type: integer
        name:
          type: string
          maxLength: 1024
        related_files:
          type: integer
        has_related_context:
          type: boolean
          readOnly: true
      required:
      - height
      - name
      - related_files
      - width
    FrameSelectionMethodEnum:
      enum:
      - random_uniform
      - manual
      type: string
    ImportanceEnum:
      enum:
      - warning
      - error
      type: string
    InputTypeEnum:
      enum:
      - checkbox
      - radio
      - number
      - text
      - select
      type: string
      description: |-
        * `checkbox` - CHECKBOX
        * `radio` - RADIO
        * `number` - NUMBER
        * `text` - TEXT
        * `select` - SELECT
    InvitationRead:
      type: object
      properties:
        key:
          type: string
          readOnly: true
        created_date:
          type: string
          format: date-time
          readOnly: true
        owner:
          $ref: '#/components/schemas/BasicUser'
        role:
          $ref: '#/components/schemas/RoleEnum'
        user:
          $ref: '#/components/schemas/BasicUser'
        organization:
          type: integer
      required:
      - organization
      - owner
      - role
      - user
    InvitationWriteRequest:
      type: object
      properties:
        role:
          $ref: '#/components/schemas/RoleEnum'
        email:
          type: string
          format: email
          minLength: 1
      required:
      - email
      - role
    IssueRead:
      type: object
      properties:
        id:
          type: integer
          readOnly: true
        frame:
          type: integer
          readOnly: true
        position:
          type: array
          items:
            type: number
            format: double
        job:
          type: integer
          readOnly: true
        owner:
          allOf:
          - $ref: '#/components/schemas/BasicUser'
          nullable: true
        assignee:
          allOf:
          - $ref: '#/components/schemas/BasicUser'
          nullable: true
        created_date:
          type: string
          format: date-time
          readOnly: true
          nullable: true
        updated_date:
          type: string
          format: date-time
          readOnly: true
          nullable: true
        resolved:
          type: boolean
          readOnly: true
        comments:
          $ref: '#/components/schemas/CommentsSummary'
      required:
      - comments
      - position
    IssueWriteRequest:
      type: object
      properties:
        frame:
          type: integer
          maximum: 2147483647
          minimum: 0
        position:
          type: array
          items:
            type: number
            format: double
        job:
          type: integer
        assignee:
          type: integer
          nullable: true
        message:
          type: string
          minLength: 1
        resolved:
          type: boolean
      required:
      - frame
      - job
      - message
      - position
    IssuesSummary:
      type: object
      properties:
        url:
          type: string
          format: uri
          readOnly: true
        count:
          type: integer
          readOnly: true
    JobAnnotationsUpdateRequest:
      oneOf:
      - $ref: '#/components/schemas/LabeledDataRequest'
      - $ref: '#/components/schemas/AnnotationFileRequest'
    JobRead:
      type: object
      properties:
        url:
          type: string
          format: uri
          readOnly: true
        id:
          type: integer
          readOnly: true
        task_id:
          type: integer
          readOnly: true
        project_id:
          type: integer
          readOnly: true
          nullable: true
        assignee:
          allOf:
          - $ref: '#/components/schemas/BasicUser'
          readOnly: true
          nullable: true
        dimension:
          type: string
          readOnly: true
          maxLength: 2
        bug_tracker:
          type: string
          readOnly: true
          nullable: true
          maxLength: 2000
        status:
          allOf:
          - $ref: '#/components/schemas/JobStatus'
          readOnly: true
        stage:
          allOf:
          - $ref: '#/components/schemas/JobStage'
          readOnly: true
        state:
          allOf:
          - $ref: '#/components/schemas/OperationStatus'
          readOnly: true
        mode:
          type: string
          readOnly: true
        frame_count:
          type: integer
          readOnly: true
        start_frame:
          type: integer
          maximum: 2147483647
          minimum: -2147483648
          readOnly: true
        stop_frame:
          type: integer
          maximum: 2147483647
          minimum: -2147483648
          readOnly: true
        data_chunk_size:
          type: integer
          maximum: 2147483647
          minimum: 0
          nullable: true
          readOnly: true
        data_compressed_chunk_type:
          allOf:
          - $ref: '#/components/schemas/ChunkType'
          readOnly: true
        created_date:
          type: string
          format: date-time
          readOnly: true
        updated_date:
          type: string
          format: date-time
          readOnly: true
        issues:
          $ref: '#/components/schemas/IssuesSummary'
        labels:
          $ref: '#/components/schemas/LabelsSummary'
        type:
          allOf:
          - $ref: '#/components/schemas/JobType'
          readOnly: true
      required:
      - issues
      - labels
    JobStage:
      enum:
      - annotation
      - validation
      - acceptance
      type: string
      description: |-
        * `annotation` - ANNOTATION
        * `validation` - VALIDATION
        * `acceptance` - ACCEPTANCE
    JobStatus:
      enum:
      - annotation
      - validation
      - completed
      type: string
<<<<<<< HEAD
    JobType:
      enum:
      - annotation
      - ground_truth
      type: string
    JobWriteRequest:
      type: object
      properties:
        assignee:
          type: integer
          nullable: true
        stage:
          $ref: '#/components/schemas/JobStage'
        state:
          $ref: '#/components/schemas/OperationStatus'
        type:
          $ref: '#/components/schemas/JobType'
        task_id:
          type: integer
        frame_selection_method:
          $ref: '#/components/schemas/FrameSelectionMethodEnum'
        count:
          type: integer
          minimum: 0
          description: |
            The number of frames included in the job.
            Applicable only to the random frame selection
        seed:
          type: integer
          minimum: 0
          description: |
            The seed value for the random number generator.
            The same value will produce the same frame sets.
            Applicable only to the random frame selection
        frames:
          type: array
          items:
            type: integer
            minimum: 0
          description: |
            The list of frame ids. Applicable only to the manual frame selection
      required:
      - task_id
      - type
=======
      description: |-
        * `annotation` - ANNOTATION
        * `validation` - VALIDATION
        * `completed` - COMPLETED
>>>>>>> 37d24e47
    JobsSummary:
      type: object
      properties:
        count:
          type: integer
          default: 0
        completed:
          type: integer
          default: 0
        url:
          type: string
          format: uri
          readOnly: true
    Label:
      type: object
      properties:
        id:
          type: integer
        name:
          type: string
          maxLength: 64
        color:
          type: string
          description: The hex value for the RGB color. Will be generated automatically,
            unless specified explicitly.
        attributes:
          type: array
          items:
            $ref: '#/components/schemas/Attribute'
          default: []
          description: The list of attributes. If you want to remove an attribute,
            you need to recreate the label and specify the remaining attributes.
        type:
          type: string
          description: Associated annotation type for this label
        svg:
          type: string
        sublabels:
          type: array
          items:
            $ref: '#/components/schemas/Sublabel'
        project_id:
          type: integer
          nullable: true
          readOnly: true
        task_id:
          type: integer
          nullable: true
          readOnly: true
        parent_id:
          type: integer
          nullable: true
          readOnly: true
        has_parent:
          type: boolean
          readOnly: true
      required:
      - name
    LabeledData:
      type: object
      properties:
        version:
          type: integer
          default: 0
        tags:
          type: array
          items:
            $ref: '#/components/schemas/LabeledImage'
          default: []
        shapes:
          type: array
          items:
            $ref: '#/components/schemas/LabeledShape'
          default: []
        tracks:
          type: array
          items:
            $ref: '#/components/schemas/LabeledTrack'
          default: []
    LabeledDataRequest:
      type: object
      properties:
        version:
          type: integer
          default: 0
        tags:
          type: array
          items:
            $ref: '#/components/schemas/LabeledImageRequest'
          default: []
        shapes:
          type: array
          items:
            $ref: '#/components/schemas/LabeledShapeRequest'
          default: []
        tracks:
          type: array
          items:
            $ref: '#/components/schemas/LabeledTrackRequest'
          default: []
    LabeledImage:
      type: object
      properties:
        id:
          type: integer
          nullable: true
        frame:
          type: integer
          minimum: 0
        label_id:
          type: integer
          minimum: 0
        group:
          type: integer
          minimum: 0
          nullable: true
        source:
          type: string
          default: manual
        attributes:
          type: array
          items:
            $ref: '#/components/schemas/AttributeVal'
          default: []
      required:
      - frame
      - label_id
    LabeledImageRequest:
      type: object
      properties:
        id:
          type: integer
          nullable: true
        frame:
          type: integer
          minimum: 0
        label_id:
          type: integer
          minimum: 0
        group:
          type: integer
          minimum: 0
          nullable: true
        source:
          type: string
          minLength: 1
          default: manual
        attributes:
          type: array
          items:
            $ref: '#/components/schemas/AttributeValRequest'
          default: []
      required:
      - frame
      - label_id
    LabeledShape:
      type: object
      properties:
        type:
          $ref: '#/components/schemas/ShapeType'
        occluded:
          type: boolean
          default: false
        outside:
          type: boolean
          default: false
        z_order:
          type: integer
          default: 0
        rotation:
          type: number
          format: double
          maximum: 360
          minimum: 0
          default: 0.0
        points:
          type: array
          items:
            type: number
            format: double
        id:
          type: integer
          nullable: true
        frame:
          type: integer
          minimum: 0
        label_id:
          type: integer
          minimum: 0
        group:
          type: integer
          minimum: 0
          nullable: true
        source:
          type: string
          default: manual
        attributes:
          type: array
          items:
            $ref: '#/components/schemas/AttributeVal'
          default: []
        elements:
          type: array
          items:
            $ref: '#/components/schemas/SubLabeledShape'
      required:
      - frame
      - label_id
      - type
    LabeledShapeRequest:
      type: object
      properties:
        type:
          $ref: '#/components/schemas/ShapeType'
        occluded:
          type: boolean
          default: false
        outside:
          type: boolean
          default: false
        z_order:
          type: integer
          default: 0
        rotation:
          type: number
          format: double
          maximum: 360
          minimum: 0
          default: 0.0
        points:
          type: array
          items:
            type: number
            format: double
        id:
          type: integer
          nullable: true
        frame:
          type: integer
          minimum: 0
        label_id:
          type: integer
          minimum: 0
        group:
          type: integer
          minimum: 0
          nullable: true
        source:
          type: string
          minLength: 1
          default: manual
        attributes:
          type: array
          items:
            $ref: '#/components/schemas/AttributeValRequest'
          default: []
        elements:
          type: array
          items:
            $ref: '#/components/schemas/SubLabeledShapeRequest'
      required:
      - frame
      - label_id
      - type
    LabeledTrack:
      type: object
      properties:
        id:
          type: integer
          nullable: true
        frame:
          type: integer
          minimum: 0
        label_id:
          type: integer
          minimum: 0
        group:
          type: integer
          minimum: 0
          nullable: true
        source:
          type: string
          default: manual
        shapes:
          type: array
          items:
            $ref: '#/components/schemas/TrackedShape'
        attributes:
          type: array
          items:
            $ref: '#/components/schemas/AttributeVal'
          default: []
        elements:
          type: array
          items:
            $ref: '#/components/schemas/SubLabeledTrack'
      required:
      - frame
      - label_id
      - shapes
    LabeledTrackRequest:
      type: object
      properties:
        id:
          type: integer
          nullable: true
        frame:
          type: integer
          minimum: 0
        label_id:
          type: integer
          minimum: 0
        group:
          type: integer
          minimum: 0
          nullable: true
        source:
          type: string
          minLength: 1
          default: manual
        shapes:
          type: array
          items:
            $ref: '#/components/schemas/TrackedShapeRequest'
        attributes:
          type: array
          items:
            $ref: '#/components/schemas/AttributeValRequest'
          default: []
        elements:
          type: array
          items:
            $ref: '#/components/schemas/SubLabeledTrackRequest'
      required:
      - frame
      - label_id
      - shapes
    LabelsSummary:
      type: object
      properties:
        url:
          type: string
          format: uri
          readOnly: true
        count:
          type: integer
          readOnly: true
    LocationEnum:
      enum:
      - cloud_storage
      - local
      type: string
      description: |-
        * `cloud_storage` - CLOUD_STORAGE
        * `local` - LOCAL
    LoginSerializerExRequest:
      type: object
      properties:
        username:
          type: string
        email:
          type: string
          format: email
        password:
          type: string
          minLength: 1
      required:
      - password
    MembershipRead:
      type: object
      properties:
        id:
          type: integer
          readOnly: true
        user:
          $ref: '#/components/schemas/BasicUser'
        organization:
          type: integer
          readOnly: true
        is_active:
          type: boolean
          readOnly: true
        joined_date:
          type: string
          format: date-time
          readOnly: true
          nullable: true
        role:
          allOf:
          - $ref: '#/components/schemas/RoleEnum'
          readOnly: true
        invitation:
          type: string
          readOnly: true
      required:
      - user
    MetaUser:
      anyOf:
      - $ref: '#/components/schemas/User'
      - $ref: '#/components/schemas/BasicUser'
    OnlineFunctionCallRequest:
      type: object
      properties:
        job:
          type: integer
        task:
          type: integer
    OperationStatus:
      enum:
      - new
      - in progress
      - completed
      - rejected
      type: string
      description: |-
        * `new` - NEW
        * `in progress` - IN_PROGRESS
        * `completed` - COMPLETED
        * `rejected` - REJECTED
    OrganizationRead:
      type: object
      properties:
        id:
          type: integer
          readOnly: true
        slug:
          type: string
          readOnly: true
          pattern: ^[-a-zA-Z0-9_]+$
        name:
          type: string
          readOnly: true
        description:
          type: string
          readOnly: true
        created_date:
          type: string
          format: date-time
          readOnly: true
        updated_date:
          type: string
          format: date-time
          readOnly: true
        contact:
          type: object
          additionalProperties: {}
          readOnly: true
        owner:
          $ref: '#/components/schemas/BasicUser'
      required:
      - owner
    OrganizationWriteRequest:
      type: object
      properties:
        slug:
          type: string
          minLength: 1
          maxLength: 16
          pattern: ^[-a-zA-Z0-9_]+$
        name:
          type: string
          maxLength: 64
        description:
          type: string
        contact:
          type: object
          additionalProperties: {}
      required:
      - slug
    PaginatedAnnotationConflictList:
      type: object
      properties:
        count:
          type: integer
          example: 123
        next:
          type: string
          nullable: true
          format: uri
          example: http://api.example.org/accounts/?page=4
        previous:
          type: string
          nullable: true
          format: uri
          example: http://api.example.org/accounts/?page=2
        results:
          type: array
          items:
            $ref: '#/components/schemas/AnnotationConflict'
    PaginatedCloudStorageReadList:
      type: object
      properties:
        count:
          type: integer
          example: 123
        next:
          type: string
          nullable: true
          format: uri
          example: http://api.example.org/accounts/?page=4
        previous:
          type: string
          nullable: true
          format: uri
          example: http://api.example.org/accounts/?page=2
        results:
          type: array
          items:
            $ref: '#/components/schemas/CloudStorageRead'
    PaginatedCommentReadList:
      type: object
      properties:
        count:
          type: integer
          example: 123
        next:
          type: string
          nullable: true
          format: uri
          example: http://api.example.org/accounts/?page=4
        previous:
          type: string
          nullable: true
          format: uri
          example: http://api.example.org/accounts/?page=2
        results:
          type: array
          items:
            $ref: '#/components/schemas/CommentRead'
    PaginatedInvitationReadList:
      type: object
      properties:
        count:
          type: integer
          example: 123
        next:
          type: string
          nullable: true
          format: uri
          example: http://api.example.org/accounts/?page=4
        previous:
          type: string
          nullable: true
          format: uri
          example: http://api.example.org/accounts/?page=2
        results:
          type: array
          items:
            $ref: '#/components/schemas/InvitationRead'
    PaginatedIssueReadList:
      type: object
      properties:
        count:
          type: integer
          example: 123
        next:
          type: string
          nullable: true
          format: uri
          example: http://api.example.org/accounts/?page=4
        previous:
          type: string
          nullable: true
          format: uri
          example: http://api.example.org/accounts/?page=2
        results:
          type: array
          items:
            $ref: '#/components/schemas/IssueRead'
    PaginatedJobReadList:
      type: object
      properties:
        count:
          type: integer
          example: 123
        next:
          type: string
          nullable: true
          format: uri
          example: http://api.example.org/accounts/?page=4
        previous:
          type: string
          nullable: true
          format: uri
          example: http://api.example.org/accounts/?page=2
        results:
          type: array
          items:
            $ref: '#/components/schemas/JobRead'
    PaginatedLabelList:
      type: object
      properties:
        count:
          type: integer
          example: 123
        next:
          type: string
          nullable: true
          format: uri
          example: http://api.example.org/accounts/?page=4
        previous:
          type: string
          nullable: true
          format: uri
          example: http://api.example.org/accounts/?page=2
        results:
          type: array
          items:
            $ref: '#/components/schemas/Label'
    PaginatedMembershipReadList:
      type: object
      properties:
        count:
          type: integer
          example: 123
        next:
          type: string
          nullable: true
          format: uri
          example: http://api.example.org/accounts/?page=4
        previous:
          type: string
          nullable: true
          format: uri
          example: http://api.example.org/accounts/?page=2
        results:
          type: array
          items:
            $ref: '#/components/schemas/MembershipRead'
    PaginatedMetaUserList:
      type: object
      properties:
        count:
          type: integer
          example: 123
        next:
          type: string
          nullable: true
          format: uri
          example: http://api.example.org/accounts/?page=4
        previous:
          type: string
          nullable: true
          format: uri
          example: http://api.example.org/accounts/?page=2
        results:
          type: array
          items:
            $ref: '#/components/schemas/MetaUser'
    PaginatedOrganizationReadList:
      type: object
      properties:
        count:
          type: integer
          example: 123
        next:
          type: string
          nullable: true
          format: uri
          example: http://api.example.org/accounts/?page=4
        previous:
          type: string
          nullable: true
          format: uri
          example: http://api.example.org/accounts/?page=2
        results:
          type: array
          items:
            $ref: '#/components/schemas/OrganizationRead'
    PaginatedProjectReadList:
      type: object
      properties:
        count:
          type: integer
          example: 123
        next:
          type: string
          nullable: true
          format: uri
          example: http://api.example.org/accounts/?page=4
        previous:
          type: string
          nullable: true
          format: uri
          example: http://api.example.org/accounts/?page=2
        results:
          type: array
          items:
            $ref: '#/components/schemas/ProjectRead'
    PaginatedQualityReportList:
      type: object
      properties:
        count:
          type: integer
          example: 123
        next:
          type: string
          nullable: true
          format: uri
          example: http://api.example.org/accounts/?page=4
        previous:
          type: string
          nullable: true
          format: uri
          example: http://api.example.org/accounts/?page=2
        results:
          type: array
          items:
            $ref: '#/components/schemas/QualityReport'
    PaginatedTaskReadList:
      type: object
      properties:
        count:
          type: integer
          example: 123
        next:
          type: string
          nullable: true
          format: uri
          example: http://api.example.org/accounts/?page=4
        previous:
          type: string
          nullable: true
          format: uri
          example: http://api.example.org/accounts/?page=2
        results:
          type: array
          items:
            $ref: '#/components/schemas/TaskRead'
    PaginatedWebhookDeliveryReadList:
      type: object
      properties:
        count:
          type: integer
          example: 123
        next:
          type: string
          nullable: true
          format: uri
          example: http://api.example.org/accounts/?page=4
        previous:
          type: string
          nullable: true
          format: uri
          example: http://api.example.org/accounts/?page=2
        results:
          type: array
          items:
            $ref: '#/components/schemas/WebhookDeliveryRead'
    PaginatedWebhookReadList:
      type: object
      properties:
        count:
          type: integer
          example: 123
        next:
          type: string
          nullable: true
          format: uri
          example: http://api.example.org/accounts/?page=4
        previous:
          type: string
          nullable: true
          format: uri
          example: http://api.example.org/accounts/?page=2
        results:
          type: array
          items:
            $ref: '#/components/schemas/WebhookRead'
    PasswordChangeRequest:
      type: object
      properties:
        old_password:
          type: string
          minLength: 1
          maxLength: 128
        new_password1:
          type: string
          minLength: 1
          maxLength: 128
        new_password2:
          type: string
          minLength: 1
          maxLength: 128
      required:
      - new_password1
      - new_password2
      - old_password
    PasswordResetConfirmRequest:
      type: object
      description: Serializer for confirming a password reset attempt.
      properties:
        new_password1:
          type: string
          minLength: 1
          maxLength: 128
        new_password2:
          type: string
          minLength: 1
          maxLength: 128
        uid:
          type: string
          minLength: 1
        token:
          type: string
          minLength: 1
      required:
      - new_password1
      - new_password2
      - token
      - uid
    PasswordResetSerializerExRequest:
      type: object
      description: Serializer for requesting a password reset e-mail.
      properties:
        email:
          type: string
          format: email
          minLength: 1
      required:
      - email
    PatchedCloudStorageWriteRequest:
      type: object
      properties:
        provider_type:
          $ref: '#/components/schemas/ProviderTypeEnum'
        resource:
          type: string
          minLength: 1
          maxLength: 222
        display_name:
          type: string
          minLength: 1
          maxLength: 63
        owner:
          $ref: '#/components/schemas/BasicUserRequest'
        credentials_type:
          $ref: '#/components/schemas/CredentialsTypeEnum'
        session_token:
          type: string
          maxLength: 440
        account_name:
          type: string
          maxLength: 24
        key:
          type: string
          maxLength: 40
        secret_key:
          type: string
          maxLength: 44
        connection_string:
          type: string
          maxLength: 440
        key_file:
          type: string
          format: binary
        specific_attributes:
          type: string
          maxLength: 1024
        description:
          type: string
        manifests:
          type: array
          items:
            type: string
            minLength: 1
            maxLength: 1024
          default: []
    PatchedCommentWriteRequest:
      type: object
      properties:
        message:
          type: string
          minLength: 1
    PatchedDataMetaWriteRequest:
      type: object
      properties:
        deleted_frames:
          type: array
          items:
            type: integer
            minimum: 0
    PatchedInvitationWriteRequest:
      type: object
      properties:
        role:
          $ref: '#/components/schemas/RoleEnum'
        email:
          type: string
          format: email
          minLength: 1
    PatchedIssueWriteRequest:
      type: object
      properties:
        position:
          type: array
          items:
            type: number
            format: double
        assignee:
          type: integer
          nullable: true
        resolved:
          type: boolean
    PatchedJobWriteRequest:
      type: object
      properties:
        assignee:
          type: integer
          nullable: true
        stage:
          $ref: '#/components/schemas/JobStage'
        state:
          $ref: '#/components/schemas/OperationStatus'
    PatchedLabelRequest:
      type: object
      properties:
        id:
          type: integer
        name:
          type: string
          minLength: 1
          maxLength: 64
        color:
          type: string
          description: The hex value for the RGB color. Will be generated automatically,
            unless specified explicitly.
        attributes:
          type: array
          items:
            $ref: '#/components/schemas/AttributeRequest'
          default: []
          description: The list of attributes. If you want to remove an attribute,
            you need to recreate the label and specify the remaining attributes.
        deleted:
          type: boolean
          writeOnly: true
          description: Delete the label. Only applicable in the PATCH methods of a
            project or a task.
        type:
          type: string
          description: Associated annotation type for this label
        svg:
          type: string
        sublabels:
          type: array
          items:
            $ref: '#/components/schemas/SublabelRequest'
    PatchedLabeledDataRequest:
      type: object
      properties:
        version:
          type: integer
          default: 0
        tags:
          type: array
          items:
            $ref: '#/components/schemas/LabeledImageRequest'
          default: []
        shapes:
          type: array
          items:
            $ref: '#/components/schemas/LabeledShapeRequest'
          default: []
        tracks:
          type: array
          items:
            $ref: '#/components/schemas/LabeledTrackRequest'
          default: []
    PatchedMembershipWriteRequest:
      type: object
      properties:
        role:
          $ref: '#/components/schemas/RoleEnum'
    PatchedOrganizationWriteRequest:
      type: object
      properties:
        slug:
          type: string
          minLength: 1
          maxLength: 16
          pattern: ^[-a-zA-Z0-9_]+$
        name:
          type: string
          maxLength: 64
        description:
          type: string
        contact:
          type: object
          additionalProperties: {}
    PatchedProjectWriteRequest:
      type: object
      properties:
        name:
          type: string
          minLength: 1
          maxLength: 256
        labels:
          type: array
          items:
            $ref: '#/components/schemas/PatchedLabelRequest'
          writeOnly: true
          default: []
        owner_id:
          type: integer
          writeOnly: true
          nullable: true
        assignee_id:
          type: integer
          writeOnly: true
          nullable: true
        bug_tracker:
          type: string
          maxLength: 2000
        target_storage:
          allOf:
          - $ref: '#/components/schemas/StorageRequest'
          writeOnly: true
        source_storage:
          allOf:
          - $ref: '#/components/schemas/StorageRequest'
          writeOnly: true
        task_subsets:
          type: array
          items:
            type: string
            minLength: 1
          writeOnly: true
    PatchedQualitySettingsRequest:
      type: object
      properties:
        iou_threshold:
          type: number
          format: double
        oks_sigma:
          type: number
          format: double
        line_thickness:
          type: number
          format: double
        low_overlap_threshold:
          type: number
          format: double
        oriented_lines:
          type: boolean
        line_orientation_threshold:
          type: number
          format: double
        compare_groups:
          type: boolean
        group_match_threshold:
          type: number
          format: double
        check_covered_annotations:
          type: boolean
        object_visibility_threshold:
          type: number
          format: double
        panoptic_comparison:
          type: boolean
        compare_attributes:
          type: boolean
    PatchedTaskWriteRequest:
      type: object
      properties:
        name:
          type: string
          minLength: 1
          maxLength: 256
        project_id:
          type: integer
          nullable: true
        owner_id:
          type: integer
          writeOnly: true
          nullable: true
        assignee_id:
          type: integer
          writeOnly: true
          nullable: true
        bug_tracker:
          type: string
          maxLength: 2000
        labels:
          type: array
          items:
            $ref: '#/components/schemas/PatchedLabelRequest'
        subset:
          type: string
          maxLength: 64
        target_storage:
          allOf:
          - $ref: '#/components/schemas/StorageRequest'
          nullable: true
        source_storage:
          allOf:
          - $ref: '#/components/schemas/StorageRequest'
          nullable: true
    PatchedUserRequest:
      type: object
      properties:
        username:
          type: string
          minLength: 1
          description: Required. 150 characters or fewer. Letters, digits and @/./+/-/_
            only.
          pattern: ^[\w.@+-]+$
          maxLength: 150
        first_name:
          type: string
          maxLength: 150
        last_name:
          type: string
          maxLength: 150
        email:
          type: string
          format: email
          title: Email address
          maxLength: 254
        groups:
          type: array
          items:
            type: string
            minLength: 1
        is_staff:
          type: boolean
          title: Staff status
          description: Designates whether the user can log into this admin site.
        is_superuser:
          type: boolean
          title: Superuser status
          description: Designates that this user has all permissions without explicitly
            assigning them.
        is_active:
          type: boolean
          title: Active
          description: Designates whether this user should be treated as active. Unselect
            this instead of deleting accounts.
    PatchedWebhookWriteRequest:
      type: object
      properties:
        target_url:
          type: string
          format: uri
          minLength: 1
          maxLength: 8192
        description:
          type: string
          maxLength: 128
        content_type:
          $ref: '#/components/schemas/WebhookContentType'
        secret:
          type: string
          maxLength: 64
        is_active:
          type: boolean
        enable_ssl:
          type: boolean
        events:
          type: array
          items:
            $ref: '#/components/schemas/EventsEnum'
          writeOnly: true
    Plugins:
      type: object
      properties:
        GIT_INTEGRATION:
          type: boolean
        ANALYTICS:
          type: boolean
        MODELS:
          type: boolean
        PREDICT:
          type: boolean
      required:
      - ANALYTICS
      - GIT_INTEGRATION
      - MODELS
      - PREDICT
    ProjectFileRequest:
      type: object
      properties:
        project_file:
          type: string
          format: binary
      required:
      - project_file
    ProjectRead:
      type: object
      properties:
        url:
          type: string
          format: uri
          readOnly: true
        id:
          type: integer
          readOnly: true
        name:
          type: string
          readOnly: true
        owner:
          allOf:
          - $ref: '#/components/schemas/BasicUser'
          readOnly: true
        assignee:
          allOf:
          - $ref: '#/components/schemas/BasicUser'
          readOnly: true
          nullable: true
        bug_tracker:
          type: string
          readOnly: true
        task_subsets:
          type: array
          items:
            type: string
          readOnly: true
        created_date:
          type: string
          format: date-time
          readOnly: true
        updated_date:
          type: string
          format: date-time
          readOnly: true
        status:
          allOf:
          - $ref: '#/components/schemas/JobStatus'
          readOnly: true
        dimension:
          type: string
          readOnly: true
          nullable: true
          maxLength: 16
        organization:
          type: integer
          readOnly: true
          nullable: true
        target_storage:
          allOf:
          - $ref: '#/components/schemas/Storage'
          readOnly: true
          nullable: true
        source_storage:
          allOf:
          - $ref: '#/components/schemas/Storage'
          readOnly: true
          nullable: true
        tasks:
          $ref: '#/components/schemas/TasksSummary'
        labels:
          $ref: '#/components/schemas/LabelsSummary'
      required:
      - labels
      - tasks
    ProjectWriteRequest:
      type: object
      properties:
        name:
          type: string
          minLength: 1
          maxLength: 256
        labels:
          type: array
          items:
            $ref: '#/components/schemas/PatchedLabelRequest'
          writeOnly: true
          default: []
        owner_id:
          type: integer
          writeOnly: true
          nullable: true
        assignee_id:
          type: integer
          writeOnly: true
          nullable: true
        bug_tracker:
          type: string
          maxLength: 2000
        target_storage:
          allOf:
          - $ref: '#/components/schemas/StorageRequest'
          writeOnly: true
        source_storage:
          allOf:
          - $ref: '#/components/schemas/StorageRequest'
          writeOnly: true
        task_subsets:
          type: array
          items:
            type: string
            minLength: 1
          writeOnly: true
      required:
      - name
    ProviderTypeEnum:
      enum:
      - AWS_S3_BUCKET
      - AZURE_CONTAINER
      - GOOGLE_DRIVE
      - GOOGLE_CLOUD_STORAGE
      type: string
<<<<<<< HEAD
    QualityReport:
      type: object
      properties:
        id:
          type: integer
          readOnly: true
        job_id:
          type: integer
          nullable: true
          readOnly: true
        task_id:
          type: integer
          nullable: true
          readOnly: true
        parent_id:
          type: integer
          nullable: true
          readOnly: true
        target:
          $ref: '#/components/schemas/QualityReportTarget'
        summary:
          $ref: '#/components/schemas/QualityReportSummary'
        parameters:
          $ref: '#/components/schemas/QualityReportParameters'
        created_date:
          type: string
          format: date-time
          readOnly: true
        target_last_updated:
          type: string
          format: date-time
          readOnly: true
        gt_last_updated:
          type: string
          format: date-time
          readOnly: true
      required:
      - parameters
      - summary
      - target
    QualityReportCreateRequest:
      type: object
      properties:
        task_id:
          type: integer
          writeOnly: true
      required:
      - task_id
    QualityReportParameters:
      type: object
      properties:
        iou_threshold:
          type: number
          format: double
      required:
      - iou_threshold
    QualityReportSummary:
      type: object
      properties:
        frame_count:
          type: integer
        frame_share_percent:
          type: number
          format: double
        conflict_count:
          type: integer
        warning_count:
          type: integer
        error_count:
          type: integer
        conflicts_by_type:
          type: object
          additionalProperties:
            type: integer
        valid_count:
          type: integer
        ds_count:
          type: integer
        gt_count:
          type: integer
      required:
      - conflict_count
      - conflicts_by_type
      - ds_count
      - error_count
      - frame_count
      - frame_share_percent
      - gt_count
      - valid_count
      - warning_count
    QualityReportTarget:
      enum:
      - job
      - task
      type: string
    QualitySettings:
      type: object
      properties:
        id:
          type: integer
          readOnly: true
        task:
          type: integer
          readOnly: true
        iou_threshold:
          type: number
          format: double
        oks_sigma:
          type: number
          format: double
        line_thickness:
          type: number
          format: double
        low_overlap_threshold:
          type: number
          format: double
        oriented_lines:
          type: boolean
        line_orientation_threshold:
          type: number
          format: double
        compare_groups:
          type: boolean
        group_match_threshold:
          type: number
          format: double
        check_covered_annotations:
          type: boolean
        object_visibility_threshold:
          type: number
          format: double
        panoptic_comparison:
          type: boolean
        compare_attributes:
          type: boolean
=======
      description: |-
        * `AWS_S3_BUCKET` - AWS_S3
        * `AZURE_CONTAINER` - AZURE_CONTAINER
        * `GOOGLE_DRIVE` - GOOGLE_DRIVE
        * `GOOGLE_CLOUD_STORAGE` - GOOGLE_CLOUD_STORAGE
>>>>>>> 37d24e47
    RegisterSerializerEx:
      type: object
      properties:
        username:
          type: string
          maxLength: 150
          minLength: 5
        email:
          type: string
          format: email
        first_name:
          type: string
        last_name:
          type: string
      required:
      - username
    RegisterSerializerExRequest:
      type: object
      properties:
        username:
          type: string
          minLength: 5
          maxLength: 150
        email:
          type: string
          format: email
          minLength: 1
        password1:
          type: string
          writeOnly: true
          minLength: 1
        password2:
          type: string
          writeOnly: true
          minLength: 1
        first_name:
          type: string
          minLength: 1
        last_name:
          type: string
          minLength: 1
      required:
      - password1
      - password2
      - username
    RestAuthDetail:
      type: object
      properties:
        detail:
          type: string
          readOnly: true
    RoleEnum:
      enum:
      - worker
      - supervisor
      - maintainer
      - owner
      type: string
      description: |-
        * `worker` - Worker
        * `supervisor` - Supervisor
        * `maintainer` - Maintainer
        * `owner` - Owner
    RqStatus:
      type: object
      properties:
        state:
          $ref: '#/components/schemas/RqStatusStateEnum'
        message:
          type: string
          default: ''
        progress:
          type: number
          format: double
          maximum: 100
          default: 0.0
      required:
      - state
    RqStatusStateEnum:
      enum:
      - Queued
      - Started
      - Finished
      - Failed
      type: string
      description: |-
        * `Queued` - Queued
        * `Started` - Started
        * `Finished` - Finished
        * `Failed` - Failed
    ShapeType:
      enum:
      - rectangle
      - polygon
      - polyline
      - points
      - ellipse
      - cuboid
      - mask
      - skeleton
      type: string
      description: |-
        * `rectangle` - RECTANGLE
        * `polygon` - POLYGON
        * `polyline` - POLYLINE
        * `points` - POINTS
        * `ellipse` - ELLIPSE
        * `cuboid` - CUBOID
        * `mask` - MASK
        * `skeleton` - SKELETON
    SigningRequest:
      type: object
      properties:
        url:
          type: string
          minLength: 1
      required:
      - url
    SortingMethod:
      enum:
      - lexicographical
      - natural
      - predefined
      - random
      type: string
      description: |-
        * `lexicographical` - LEXICOGRAPHICAL
        * `natural` - NATURAL
        * `predefined` - PREDEFINED
        * `random` - RANDOM
    Storage:
      type: object
      properties:
        id:
          type: integer
          readOnly: true
        location:
          $ref: '#/components/schemas/LocationEnum'
        cloud_storage_id:
          type: integer
          maximum: 2147483647
          minimum: -2147483648
          nullable: true
    StorageMethod:
      enum:
      - cache
      - file_system
      type: string
      description: |-
        * `cache` - CACHE
        * `file_system` - FILE_SYSTEM
    StorageRequest:
      type: object
      properties:
        location:
          $ref: '#/components/schemas/LocationEnum'
        cloud_storage_id:
          type: integer
          maximum: 2147483647
          minimum: -2147483648
          nullable: true
    StorageType:
      enum:
      - cloud_storage
      - local
      - share
      type: string
      description: |-
        * `cloud_storage` - CLOUD_STORAGE
        * `local` - LOCAL
        * `share` - SHARE
    SubLabeledShape:
      type: object
      properties:
        type:
          $ref: '#/components/schemas/ShapeType'
        occluded:
          type: boolean
          default: false
        outside:
          type: boolean
          default: false
        z_order:
          type: integer
          default: 0
        rotation:
          type: number
          format: double
          maximum: 360
          minimum: 0
          default: 0.0
        points:
          type: array
          items:
            type: number
            format: double
        id:
          type: integer
          nullable: true
        frame:
          type: integer
          minimum: 0
        label_id:
          type: integer
          minimum: 0
        group:
          type: integer
          minimum: 0
          nullable: true
        source:
          type: string
          default: manual
        attributes:
          type: array
          items:
            $ref: '#/components/schemas/AttributeVal'
          default: []
      required:
      - frame
      - label_id
      - type
    SubLabeledShapeRequest:
      type: object
      properties:
        type:
          $ref: '#/components/schemas/ShapeType'
        occluded:
          type: boolean
          default: false
        outside:
          type: boolean
          default: false
        z_order:
          type: integer
          default: 0
        rotation:
          type: number
          format: double
          maximum: 360
          minimum: 0
          default: 0.0
        points:
          type: array
          items:
            type: number
            format: double
        id:
          type: integer
          nullable: true
        frame:
          type: integer
          minimum: 0
        label_id:
          type: integer
          minimum: 0
        group:
          type: integer
          minimum: 0
          nullable: true
        source:
          type: string
          minLength: 1
          default: manual
        attributes:
          type: array
          items:
            $ref: '#/components/schemas/AttributeValRequest'
          default: []
      required:
      - frame
      - label_id
      - type
    SubLabeledTrack:
      type: object
      properties:
        id:
          type: integer
          nullable: true
        frame:
          type: integer
          minimum: 0
        label_id:
          type: integer
          minimum: 0
        group:
          type: integer
          minimum: 0
          nullable: true
        source:
          type: string
          default: manual
        shapes:
          type: array
          items:
            $ref: '#/components/schemas/TrackedShape'
        attributes:
          type: array
          items:
            $ref: '#/components/schemas/AttributeVal'
          default: []
      required:
      - frame
      - label_id
      - shapes
    SubLabeledTrackRequest:
      type: object
      properties:
        id:
          type: integer
          nullable: true
        frame:
          type: integer
          minimum: 0
        label_id:
          type: integer
          minimum: 0
        group:
          type: integer
          minimum: 0
          nullable: true
        source:
          type: string
          minLength: 1
          default: manual
        shapes:
          type: array
          items:
            $ref: '#/components/schemas/TrackedShapeRequest'
        attributes:
          type: array
          items:
            $ref: '#/components/schemas/AttributeValRequest'
          default: []
      required:
      - frame
      - label_id
      - shapes
    Sublabel:
      type: object
      properties:
        id:
          type: integer
        name:
          type: string
          maxLength: 64
        color:
          type: string
          description: The hex value for the RGB color. Will be generated automatically,
            unless specified explicitly.
        attributes:
          type: array
          items:
            $ref: '#/components/schemas/Attribute'
          default: []
          description: The list of attributes. If you want to remove an attribute,
            you need to recreate the label and specify the remaining attributes.
        type:
          type: string
          description: Associated annotation type for this label
        has_parent:
          type: boolean
      required:
      - name
    SublabelRequest:
      type: object
      properties:
        id:
          type: integer
        name:
          type: string
          minLength: 1
          maxLength: 64
        color:
          type: string
          description: The hex value for the RGB color. Will be generated automatically,
            unless specified explicitly.
        attributes:
          type: array
          items:
            $ref: '#/components/schemas/AttributeRequest'
          default: []
          description: The list of attributes. If you want to remove an attribute,
            you need to recreate the label and specify the remaining attributes.
        type:
          type: string
          description: Associated annotation type for this label
        has_parent:
          type: boolean
      required:
      - name
    TaskAnnotationsUpdateRequest:
      oneOf:
      - $ref: '#/components/schemas/LabeledDataRequest'
      - $ref: '#/components/schemas/AnnotationFileRequest'
      nullable: true
    TaskAnnotationsWriteRequest:
      oneOf:
      - $ref: '#/components/schemas/AnnotationFileRequest'
      nullable: true
    TaskFileRequest:
      type: object
      properties:
        task_file:
          type: string
          format: binary
      required:
      - task_file
    TaskRead:
      type: object
      properties:
        url:
          type: string
          format: uri
          readOnly: true
        id:
          type: integer
          readOnly: true
        name:
          type: string
          readOnly: true
        project_id:
          type: integer
          nullable: true
        mode:
          type: string
          readOnly: true
        owner:
          $ref: '#/components/schemas/BasicUser'
        assignee:
          allOf:
          - $ref: '#/components/schemas/BasicUser'
          nullable: true
        bug_tracker:
          type: string
          readOnly: true
        created_date:
          type: string
          format: date-time
          readOnly: true
        updated_date:
          type: string
          format: date-time
          readOnly: true
        overlap:
          type: integer
          readOnly: true
          nullable: true
        segment_size:
          type: integer
          readOnly: true
        status:
          allOf:
          - $ref: '#/components/schemas/JobStatus'
          readOnly: true
        data_chunk_size:
          type: integer
          maximum: 2147483647
          minimum: 0
          nullable: true
          readOnly: true
        data_compressed_chunk_type:
          allOf:
          - $ref: '#/components/schemas/ChunkType'
          readOnly: true
        data_original_chunk_type:
          allOf:
          - $ref: '#/components/schemas/ChunkType'
          readOnly: true
        size:
          type: integer
          maximum: 2147483647
          minimum: 0
          readOnly: true
        image_quality:
          type: integer
          maximum: 32767
          minimum: 0
          readOnly: true
        data:
          type: integer
          readOnly: true
        dimension:
          type: string
        subset:
          type: string
          readOnly: true
        organization:
          type: integer
          readOnly: true
          nullable: true
        target_storage:
          allOf:
          - $ref: '#/components/schemas/Storage'
          nullable: true
        source_storage:
          allOf:
          - $ref: '#/components/schemas/Storage'
          nullable: true
        jobs:
          $ref: '#/components/schemas/JobsSummary'
        labels:
          $ref: '#/components/schemas/LabelsSummary'
        quality_settings:
          type: integer
          readOnly: true
      required:
      - jobs
      - labels
    TaskWriteRequest:
      type: object
      properties:
        name:
          type: string
          minLength: 1
          maxLength: 256
        project_id:
          type: integer
          nullable: true
        owner_id:
          type: integer
          writeOnly: true
          nullable: true
        assignee_id:
          type: integer
          writeOnly: true
          nullable: true
        bug_tracker:
          type: string
          maxLength: 2000
        overlap:
          type: integer
          maximum: 2147483647
          minimum: 0
          nullable: true
        segment_size:
          type: integer
          maximum: 2147483647
          minimum: 0
        labels:
          type: array
          items:
            $ref: '#/components/schemas/PatchedLabelRequest'
        subset:
          type: string
          maxLength: 64
        target_storage:
          allOf:
          - $ref: '#/components/schemas/StorageRequest'
          nullable: true
        source_storage:
          allOf:
          - $ref: '#/components/schemas/StorageRequest'
          nullable: true
      required:
      - name
    TasksSummary:
      type: object
      properties:
        count:
          type: integer
          default: 0
        url:
          type: string
          format: uri
          readOnly: true
    Token:
      type: object
      description: Serializer for Token model.
      properties:
        key:
          type: string
          maxLength: 40
      required:
      - key
    TrackedShape:
      type: object
      properties:
        type:
          $ref: '#/components/schemas/ShapeType'
        occluded:
          type: boolean
          default: false
        outside:
          type: boolean
          default: false
        z_order:
          type: integer
          default: 0
        rotation:
          type: number
          format: double
          maximum: 360
          minimum: 0
          default: 0.0
        points:
          type: array
          items:
            type: number
            format: double
        id:
          type: integer
          nullable: true
        frame:
          type: integer
          minimum: 0
        attributes:
          type: array
          items:
            $ref: '#/components/schemas/AttributeVal'
          default: []
      required:
      - frame
      - type
    TrackedShapeRequest:
      type: object
      properties:
        type:
          $ref: '#/components/schemas/ShapeType'
        occluded:
          type: boolean
          default: false
        outside:
          type: boolean
          default: false
        z_order:
          type: integer
          default: 0
        rotation:
          type: number
          format: double
          maximum: 360
          minimum: 0
          default: 0.0
        points:
          type: array
          items:
            type: number
            format: double
        id:
          type: integer
          nullable: true
        frame:
          type: integer
          minimum: 0
        attributes:
          type: array
          items:
            $ref: '#/components/schemas/AttributeValRequest'
          default: []
      required:
      - frame
      - type
    User:
      type: object
      properties:
        url:
          type: string
          format: uri
          readOnly: true
        id:
          type: integer
          readOnly: true
        username:
          type: string
          description: Required. 150 characters or fewer. Letters, digits and @/./+/-/_
            only.
          pattern: ^[\w.@+-]+$
          maxLength: 150
        first_name:
          type: string
          maxLength: 150
        last_name:
          type: string
          maxLength: 150
        email:
          type: string
          format: email
          title: Email address
          maxLength: 254
        groups:
          type: array
          items:
            type: string
        is_staff:
          type: boolean
          title: Staff status
          description: Designates whether the user can log into this admin site.
        is_superuser:
          type: boolean
          title: Superuser status
          description: Designates that this user has all permissions without explicitly
            assigning them.
        is_active:
          type: boolean
          title: Active
          description: Designates whether this user should be treated as active. Unselect
            this instead of deleting accounts.
        last_login:
          type: string
          format: date-time
          readOnly: true
          nullable: true
        date_joined:
          type: string
          format: date-time
          readOnly: true
      required:
      - groups
      - username
    WebhookContentType:
      enum:
      - application/json
      type: string
      description: '* `application/json` - JSON'
    WebhookDeliveryRead:
      type: object
      properties:
        id:
          type: integer
          readOnly: true
        webhook_id:
          type: integer
          readOnly: true
        event:
          type: string
          readOnly: true
        status_code:
          type: integer
          readOnly: true
          nullable: true
        redelivery:
          type: boolean
          readOnly: true
        created_date:
          type: string
          format: date-time
          readOnly: true
        updated_date:
          type: string
          format: date-time
          readOnly: true
        changed_fields:
          type: string
          readOnly: true
        request:
          type: object
          additionalProperties: {}
          readOnly: true
        response:
          type: object
          additionalProperties: {}
          readOnly: true
    WebhookRead:
      type: object
      properties:
        id:
          type: integer
          readOnly: true
        url:
          type: string
          format: uri
          readOnly: true
        target_url:
          type: string
          format: uri
          readOnly: true
        description:
          type: string
          readOnly: true
        type:
          $ref: '#/components/schemas/WebhookType'
        content_type:
          $ref: '#/components/schemas/WebhookContentType'
        is_active:
          type: boolean
          readOnly: true
        enable_ssl:
          type: boolean
          readOnly: true
        created_date:
          type: string
          format: date-time
          readOnly: true
        updated_date:
          type: string
          format: date-time
          readOnly: true
        owner:
          allOf:
          - $ref: '#/components/schemas/BasicUser'
          readOnly: true
        project_id:
          type: integer
          nullable: true
        organization:
          type: integer
          readOnly: true
          nullable: true
        events:
          type: array
          items:
            $ref: '#/components/schemas/EventsEnum'
          readOnly: true
        last_status:
          type: integer
          readOnly: true
        last_delivery_date:
          type: string
          format: date-time
          readOnly: true
      required:
      - content_type
      - type
    WebhookType:
      enum:
      - organization
      - project
      type: string
      description: |-
        * `organization` - ORGANIZATION
        * `project` - PROJECT
    WebhookWriteRequest:
      type: object
      properties:
        target_url:
          type: string
          format: uri
          minLength: 1
          maxLength: 8192
        description:
          type: string
          maxLength: 128
        type:
          $ref: '#/components/schemas/WebhookType'
        content_type:
          $ref: '#/components/schemas/WebhookContentType'
        secret:
          type: string
          maxLength: 64
        is_active:
          type: boolean
        enable_ssl:
          type: boolean
        project_id:
          type: integer
          writeOnly: true
          nullable: true
        events:
          type: array
          items:
            $ref: '#/components/schemas/EventsEnum'
          writeOnly: true
      required:
      - events
      - target_url
      - type
  securitySchemes:
    basicAuth:
      type: http
      scheme: basic
    csrfAuth:
      type: apiKey
      in: cookie
      name: csrftoken
      description: Can be sent as a cookie or as the X-CSRFTOKEN header
    sessionAuth:
      type: apiKey
      in: cookie
      name: sessionid
    signatureAuth:
      type: apiKey
      in: query
      name: sign
      description: Can be used to share URLs to private links
    tokenAuth:
      type: apiKey
      in: header
      name: Authorization
      description: |2

        To authenticate using a token (or API key), you need to have 3 components in a request:
        - the 'sessionid' cookie
        - the 'csrftoken' cookie or 'X-CSRFTOKEN' header
        - the 'Authentication' header with the 'Token ' prefix

        You can obtain an API key (the token) from the server response on
        the basic auth request.
      x-token-prefix: Token
externalDocs:
  description: CVAT documentation
  url: https://opencv.github.io/cvat/docs/<|MERGE_RESOLUTION|>--- conflicted
+++ resolved
@@ -4692,7 +4692,6 @@
           - br
           - bs
           - ca
-          - ckb
           - cs
           - cy
           - da
@@ -4745,7 +4744,6 @@
           - ml
           - mn
           - mr
-          - ms
           - my
           - nb
           - ne
@@ -7069,10 +7067,6 @@
       - imageset
       - list
       type: string
-      description: |-
-        * `video` - VIDEO
-        * `imageset` - IMAGESET
-        * `list` - LIST
     ClientEvents:
       type: object
       properties:
@@ -7262,19 +7256,12 @@
       - ANONYMOUS_ACCESS
       - CONNECTION_STRING
       type: string
-      description: |-
-        * `KEY_SECRET_KEY_PAIR` - KEY_SECRET_KEY_PAIR
-        * `ACCOUNT_NAME_TOKEN_PAIR` - ACCOUNT_NAME_TOKEN_PAIR
-        * `KEY_FILE_PATH` - KEY_FILE_PATH
-        * `ANONYMOUS_ACCESS` - ANONYMOUS_ACCESS
-        * `CONNECTION_STRING` - CONNECTION_STRING
     DataMetaRead:
       type: object
       properties:
         chunk_size:
           type: integer
           readOnly: true
-          nullable: true
         size:
           type: integer
           readOnly: true
@@ -7671,29 +7658,6 @@
       - update:project
       - update:task
       type: string
-      description: |-
-        * `create:comment` - CREATE:COMMENT
-        * `create:invitation` - CREATE:INVITATION
-        * `create:issue` - CREATE:ISSUE
-        * `create:job` - CREATE:JOB
-        * `create:membership` - CREATE:MEMBERSHIP
-        * `create:project` - CREATE:PROJECT
-        * `create:task` - CREATE:TASK
-        * `delete:comment` - DELETE:COMMENT
-        * `delete:invitation` - DELETE:INVITATION
-        * `delete:issue` - DELETE:ISSUE
-        * `delete:job` - DELETE:JOB
-        * `delete:membership` - DELETE:MEMBERSHIP
-        * `delete:organization` - DELETE:ORGANIZATION
-        * `delete:project` - DELETE:PROJECT
-        * `delete:task` - DELETE:TASK
-        * `update:comment` - UPDATE:COMMENT
-        * `update:issue` - UPDATE:ISSUE
-        * `update:job` - UPDATE:JOB
-        * `update:membership` - UPDATE:MEMBERSHIP
-        * `update:organization` - UPDATE:ORGANIZATION
-        * `update:project` - UPDATE:PROJECT
-        * `update:task` - UPDATE:TASK
     FileInfo:
       type: object
       properties:
@@ -7714,9 +7678,6 @@
       - REG
       - DIR
       type: string
-      description: |-
-        * `REG` - REG
-        * `DIR` - DIR
     FrameMeta:
       type: object
       properties:
@@ -7755,12 +7716,6 @@
       - text
       - select
       type: string
-      description: |-
-        * `checkbox` - CHECKBOX
-        * `radio` - RADIO
-        * `number` - NUMBER
-        * `text` - TEXT
-        * `select` - SELECT
     InvitationRead:
       type: object
       properties:
@@ -7974,17 +7929,12 @@
       - validation
       - acceptance
       type: string
-      description: |-
-        * `annotation` - ANNOTATION
-        * `validation` - VALIDATION
-        * `acceptance` - ACCEPTANCE
     JobStatus:
       enum:
       - annotation
       - validation
       - completed
       type: string
-<<<<<<< HEAD
     JobType:
       enum:
       - annotation
@@ -8029,12 +7979,6 @@
       required:
       - task_id
       - type
-=======
-      description: |-
-        * `annotation` - ANNOTATION
-        * `validation` - VALIDATION
-        * `completed` - COMPLETED
->>>>>>> 37d24e47
     JobsSummary:
       type: object
       properties:
@@ -8387,9 +8331,6 @@
       - cloud_storage
       - local
       type: string
-      description: |-
-        * `cloud_storage` - CLOUD_STORAGE
-        * `local` - LOCAL
     LoginSerializerExRequest:
       type: object
       properties:
@@ -8421,7 +8362,6 @@
           type: string
           format: date-time
           readOnly: true
-          nullable: true
         role:
           allOf:
           - $ref: '#/components/schemas/RoleEnum'
@@ -8449,11 +8389,6 @@
       - completed
       - rejected
       type: string
-      description: |-
-        * `new` - NEW
-        * `in progress` - IN_PROGRESS
-        * `completed` - COMPLETED
-        * `rejected` - REJECTED
     OrganizationRead:
       type: object
       properties:
@@ -9158,7 +9093,6 @@
           type: array
           items:
             type: string
-            minLength: 1
         is_staff:
           type: boolean
           title: Staff status
@@ -9337,7 +9271,6 @@
       - GOOGLE_DRIVE
       - GOOGLE_CLOUD_STORAGE
       type: string
-<<<<<<< HEAD
     QualityReport:
       type: object
       properties:
@@ -9473,13 +9406,6 @@
           type: boolean
         compare_attributes:
           type: boolean
-=======
-      description: |-
-        * `AWS_S3_BUCKET` - AWS_S3
-        * `AZURE_CONTAINER` - AZURE_CONTAINER
-        * `GOOGLE_DRIVE` - GOOGLE_DRIVE
-        * `GOOGLE_CLOUD_STORAGE` - GOOGLE_CLOUD_STORAGE
->>>>>>> 37d24e47
     RegisterSerializerEx:
       type: object
       properties:
@@ -9538,11 +9464,6 @@
       - maintainer
       - owner
       type: string
-      description: |-
-        * `worker` - Worker
-        * `supervisor` - Supervisor
-        * `maintainer` - Maintainer
-        * `owner` - Owner
     RqStatus:
       type: object
       properties:
@@ -9565,11 +9486,6 @@
       - Finished
       - Failed
       type: string
-      description: |-
-        * `Queued` - Queued
-        * `Started` - Started
-        * `Finished` - Finished
-        * `Failed` - Failed
     ShapeType:
       enum:
       - rectangle
@@ -9581,15 +9497,6 @@
       - mask
       - skeleton
       type: string
-      description: |-
-        * `rectangle` - RECTANGLE
-        * `polygon` - POLYGON
-        * `polyline` - POLYLINE
-        * `points` - POINTS
-        * `ellipse` - ELLIPSE
-        * `cuboid` - CUBOID
-        * `mask` - MASK
-        * `skeleton` - SKELETON
     SigningRequest:
       type: object
       properties:
@@ -9605,11 +9512,6 @@
       - predefined
       - random
       type: string
-      description: |-
-        * `lexicographical` - LEXICOGRAPHICAL
-        * `natural` - NATURAL
-        * `predefined` - PREDEFINED
-        * `random` - RANDOM
     Storage:
       type: object
       properties:
@@ -9628,9 +9530,6 @@
       - cache
       - file_system
       type: string
-      description: |-
-        * `cache` - CACHE
-        * `file_system` - FILE_SYSTEM
     StorageRequest:
       type: object
       properties:
@@ -9647,10 +9546,6 @@
       - local
       - share
       type: string
-      description: |-
-        * `cloud_storage` - CLOUD_STORAGE
-        * `local` - LOCAL
-        * `share` - SHARE
     SubLabeledShape:
       type: object
       properties:
@@ -10193,7 +10088,6 @@
       enum:
       - application/json
       type: string
-      description: '* `application/json` - JSON'
     WebhookDeliveryRead:
       type: object
       properties:
@@ -10209,7 +10103,6 @@
         status_code:
           type: integer
           readOnly: true
-          nullable: true
         redelivery:
           type: boolean
           readOnly: true
@@ -10298,9 +10191,6 @@
       - organization
       - project
       type: string
-      description: |-
-        * `organization` - ORGANIZATION
-        * `project` - PROJECT
     WebhookWriteRequest:
       type: object
       properties:
