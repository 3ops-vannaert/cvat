openapi: 3.0.3
info:
  title: CVAT REST API
  version: '2.5'
  description: REST API for Computer Vision Annotation Tool (CVAT)
  termsOfService: https://www.google.com/policies/terms/
  contact:
    name: CVAT.ai team
    url: https://github.com/cvat-ai/cvat
    email: support@cvat.ai
  license:
    name: MIT License
    url: https://en.wikipedia.org/wiki/MIT_License
paths:
  /api/auth/login:
    post:
      operationId: auth_create_login
      description: |-
        Check the credentials and return the REST Token
        if the credentials are valid and authenticated.
        If email verification is enabled and the user has the unverified email,
        an email with a confirmation link will be sent.
        Calls Django Auth login method to register User ID
        in Django session framework.

        Accept the following POST parameters: username, email, password
        Return the REST Framework Token Object's key.
      tags:
      - auth
      requestBody:
        content:
          application/json:
            schema:
              $ref: '#/components/schemas/LoginSerializerExRequest'
        required: true
      security:
      - sessionAuth: []
        csrfAuth: []
        tokenAuth: []
      - signatureAuth: []
      - basicAuth: []
      - {}
      responses:
        '200':
          content:
            application/vnd.cvat+json:
              schema:
                $ref: '#/components/schemas/Token'
          description: ''
  /api/auth/logout:
    post:
      operationId: auth_create_logout
      description: |-
        Calls Django logout method and delete the Token object
        assigned to the current User object.

        Accepts/Returns nothing.
      tags:
      - auth
      security:
      - sessionAuth: []
        csrfAuth: []
        tokenAuth: []
      - signatureAuth: []
      - basicAuth: []
      - {}
      responses:
        '200':
          content:
            application/vnd.cvat+json:
              schema:
                $ref: '#/components/schemas/RestAuthDetail'
          description: ''
  /api/auth/password/change:
    post:
      operationId: auth_create_password_change
      description: |-
        Calls Django Auth SetPasswordForm save method.

        Accepts the following POST parameters: new_password1, new_password2
        Returns the success/fail message.
      tags:
      - auth
      requestBody:
        content:
          application/json:
            schema:
              $ref: '#/components/schemas/PasswordChangeRequest'
        required: true
      security:
      - sessionAuth: []
        csrfAuth: []
        tokenAuth: []
      - signatureAuth: []
      - basicAuth: []
      responses:
        '200':
          content:
            application/vnd.cvat+json:
              schema:
                $ref: '#/components/schemas/RestAuthDetail'
          description: ''
  /api/auth/password/reset:
    post:
      operationId: auth_create_password_reset
      description: |-
        Calls Django Auth PasswordResetForm save method.

        Accepts the following POST parameters: email
        Returns the success/fail message.
      tags:
      - auth
      requestBody:
        content:
          application/json:
            schema:
              $ref: '#/components/schemas/PasswordResetSerializerExRequest'
        required: true
      security:
      - sessionAuth: []
        csrfAuth: []
        tokenAuth: []
      - signatureAuth: []
      - basicAuth: []
      - {}
      responses:
        '200':
          content:
            application/vnd.cvat+json:
              schema:
                $ref: '#/components/schemas/RestAuthDetail'
          description: ''
  /api/auth/password/reset/confirm:
    post:
      operationId: auth_create_password_reset_confirm
      description: |-
        Password reset e-mail link is confirmed, therefore
        this resets the user's password.

        Accepts the following POST parameters: token, uid,
            new_password1, new_password2
        Returns the success/fail message.
      tags:
      - auth
      requestBody:
        content:
          application/json:
            schema:
              $ref: '#/components/schemas/PasswordResetConfirmRequest'
        required: true
      security:
      - sessionAuth: []
        csrfAuth: []
        tokenAuth: []
      - signatureAuth: []
      - basicAuth: []
      - {}
      responses:
        '200':
          content:
            application/vnd.cvat+json:
              schema:
                $ref: '#/components/schemas/RestAuthDetail'
          description: ''
  /api/auth/register:
    post:
      operationId: auth_create_register
      tags:
      - auth
      requestBody:
        content:
          application/json:
            schema:
              $ref: '#/components/schemas/RegisterSerializerExRequest'
        required: true
      security:
      - sessionAuth: []
        csrfAuth: []
        tokenAuth: []
      - signatureAuth: []
      - basicAuth: []
      - {}
      responses:
        '201':
          content:
            application/vnd.cvat+json:
              schema:
                $ref: '#/components/schemas/RegisterSerializerEx'
          description: ''
  /api/auth/rules:
    get:
      operationId: auth_retrieve_rules
      tags:
      - auth
      security:
      - {}
      responses:
        '200':
          description: No response body
  /api/auth/signing:
    post:
      operationId: auth_create_signing
      description: Signed URL contains a token which authenticates a user on the server.Signed
        URL is valid during 30 seconds since signing.
      summary: This method signs URL for access to the server
      tags:
      - auth
      requestBody:
        content:
          application/json:
            schema:
              $ref: '#/components/schemas/SigningRequest'
        required: true
      security:
      - sessionAuth: []
        csrfAuth: []
        tokenAuth: []
      - signatureAuth: []
      - basicAuth: []
      responses:
        '200':
          content:
            application/vnd.cvat+json:
              schema:
                type: string
          description: text URL
  /api/cloudstorages:
    get:
      operationId: cloudstorages_list
      summary: Returns a paginated list of storages
      parameters:
      - name: X-Organization
        in: header
        description: Organization unique slug
        schema:
          type: string
      - name: credentials_type
        in: query
        description: A simple equality filter for the credentials_type field
        schema:
          type: string
          enum:
          - KEY_SECRET_KEY_PAIR
          - ACCOUNT_NAME_TOKEN_PAIR
          - KEY_FILE_PATH
          - ANONYMOUS_ACCESS
          - CONNECTION_STRING
      - name: filter
        required: false
        in: query
        description: 'A filter term. Available filter_fields: [''provider_type'',
          ''name'', ''resource'', ''credentials_type'', ''owner'', ''description'',
          ''id'']'
        schema:
          type: string
      - name: name
        in: query
        description: A simple equality filter for the name field
        schema:
          type: string
      - name: org
        in: query
        description: Organization unique slug
        schema:
          type: string
      - name: org_id
        in: query
        description: Organization identifier
        schema:
          type: integer
      - name: owner
        in: query
        description: A simple equality filter for the owner field
        schema:
          type: string
      - name: page
        required: false
        in: query
        description: A page number within the paginated result set.
        schema:
          type: integer
      - name: page_size
        required: false
        in: query
        description: Number of results to return per page.
        schema:
          type: integer
      - name: provider_type
        in: query
        description: A simple equality filter for the provider_type field
        schema:
          type: string
          enum:
          - AWS_S3_BUCKET
          - AZURE_CONTAINER
          - GOOGLE_DRIVE
          - GOOGLE_CLOUD_STORAGE
      - name: resource
        in: query
        description: A simple equality filter for the resource field
        schema:
          type: string
      - name: search
        required: false
        in: query
        description: 'A search term. Available search_fields: (''provider_type'',
          ''name'', ''resource'', ''credentials_type'', ''owner'', ''description'')'
        schema:
          type: string
      - name: sort
        required: false
        in: query
        description: 'Which field to use when ordering the results. Available ordering_fields:
          [''provider_type'', ''name'', ''resource'', ''credentials_type'', ''owner'',
          ''description'', ''id'']'
        schema:
          type: string
      tags:
      - cloudstorages
      security:
      - sessionAuth: []
        csrfAuth: []
        tokenAuth: []
      - signatureAuth: []
      - basicAuth: []
      responses:
        '200':
          content:
            application/vnd.cvat+json:
              schema:
                $ref: '#/components/schemas/PaginatedCloudStorageReadList'
          description: ''
    post:
      operationId: cloudstorages_create
      summary: Method creates a cloud storage with a specified characteristics
      parameters:
      - in: header
        name: X-Organization
        schema:
          type: string
      - in: query
        name: org
        schema:
          type: string
        description: Organization unique slug
      - in: query
        name: org_id
        schema:
          type: integer
        description: Organization identifier
      tags:
      - cloudstorages
      requestBody:
        content:
          application/json:
            schema:
              $ref: '#/components/schemas/CloudStorageWriteRequest'
            examples:
              CreateAWSS3CloudStorageWithCredentials:
                value:
                  provider_type: AWS_S3_BUCKET
                  resource: somebucket
                  display_name: Bucket
                  credentials_type: KEY_SECRET_KEY_PAIR
                  key: XXX
                  secret_key: XXX
                  specific_attributes: region=eu-central-1
                  description: Some description
                  manifests:
                  - manifest.jsonl
                summary: Create AWS S3 cloud storage with credentials
              CreateAWSS3CloudStorageWithoutCredentials:
                value:
                  provider_type: AWS_S3_BUCKET
                  resource: somebucket
                  display_name: Bucket
                  credentials_type: ANONYMOUS_ACCESS
                  manifests:
                  - manifest.jsonl
                summary: Create AWS S3 cloud storage without credentials
              CreateAzureCloudStorage:
                value:
                  provider_type: AZURE_CONTAINER
                  resource: sonecontainer
                  display_name: Container
                  credentials_type: ACCOUNT_NAME_TOKEN_PAIR
                  account_name: someaccount
                  session_token: xxx
                  manifests:
                  - manifest.jsonl
                summary: Create Azure cloud storage
              CreateGCS:
                value:
                  provider_type: GOOGLE_CLOUD_STORAGE
                  resource: somebucket
                  display_name: Bucket
                  credentials_type: KEY_FILE_PATH
                  key_file: file
                  manifests:
                  - manifest.jsonl
                summary: Create GCS
          multipart/form-data:
            schema:
              $ref: '#/components/schemas/CloudStorageWriteRequest'
        required: true
      security:
      - sessionAuth: []
        csrfAuth: []
        tokenAuth: []
      - signatureAuth: []
      - basicAuth: []
      responses:
        '201':
          content:
            application/vnd.cvat+json:
              schema:
                $ref: '#/components/schemas/CloudStorageRead'
          description: ''
  /api/cloudstorages/{id}:
    get:
      operationId: cloudstorages_retrieve
      summary: Method returns details of a specific cloud storage
      parameters:
      - in: path
        name: id
        schema:
          type: integer
        description: A unique integer value identifying this cloud storage.
        required: true
      tags:
      - cloudstorages
      security:
      - sessionAuth: []
        csrfAuth: []
        tokenAuth: []
      - signatureAuth: []
      - basicAuth: []
      responses:
        '200':
          content:
            application/vnd.cvat+json:
              schema:
                $ref: '#/components/schemas/CloudStorageRead'
          description: ''
    patch:
      operationId: cloudstorages_partial_update
      summary: Methods does a partial update of chosen fields in a cloud storage instance
      parameters:
      - in: path
        name: id
        schema:
          type: integer
        description: A unique integer value identifying this cloud storage.
        required: true
      tags:
      - cloudstorages
      requestBody:
        content:
          application/json:
            schema:
              $ref: '#/components/schemas/PatchedCloudStorageWriteRequest'
            examples:
              CreateAWSS3CloudStorageWithCredentials:
                value:
                  provider_type: AWS_S3_BUCKET
                  resource: somebucket
                  display_name: Bucket
                  credentials_type: KEY_SECRET_KEY_PAIR
                  key: XXX
                  secret_key: XXX
                  specific_attributes: region=eu-central-1
                  description: Some description
                  manifests:
                  - manifest.jsonl
                summary: Create AWS S3 cloud storage with credentials
              CreateAWSS3CloudStorageWithoutCredentials:
                value:
                  provider_type: AWS_S3_BUCKET
                  resource: somebucket
                  display_name: Bucket
                  credentials_type: ANONYMOUS_ACCESS
                  manifests:
                  - manifest.jsonl
                summary: Create AWS S3 cloud storage without credentials
              CreateAzureCloudStorage:
                value:
                  provider_type: AZURE_CONTAINER
                  resource: sonecontainer
                  display_name: Container
                  credentials_type: ACCOUNT_NAME_TOKEN_PAIR
                  account_name: someaccount
                  session_token: xxx
                  manifests:
                  - manifest.jsonl
                summary: Create Azure cloud storage
              CreateGCS:
                value:
                  provider_type: GOOGLE_CLOUD_STORAGE
                  resource: somebucket
                  display_name: Bucket
                  credentials_type: KEY_FILE_PATH
                  key_file: file
                  manifests:
                  - manifest.jsonl
                summary: Create GCS
          multipart/form-data:
            schema:
              $ref: '#/components/schemas/PatchedCloudStorageWriteRequest'
      security:
      - sessionAuth: []
        csrfAuth: []
        tokenAuth: []
      - signatureAuth: []
      - basicAuth: []
      responses:
        '200':
          content:
            application/vnd.cvat+json:
              schema:
                $ref: '#/components/schemas/CloudStorageRead'
          description: ''
    delete:
      operationId: cloudstorages_destroy
      summary: Method deletes a specific cloud storage
      parameters:
      - in: path
        name: id
        schema:
          type: integer
        description: A unique integer value identifying this cloud storage.
        required: true
      tags:
      - cloudstorages
      security:
      - sessionAuth: []
        csrfAuth: []
        tokenAuth: []
      - signatureAuth: []
      - basicAuth: []
      responses:
        '204':
          description: The cloud storage has been removed
  /api/cloudstorages/{id}/actions:
    get:
      operationId: cloudstorages_retrieve_actions
      description: Method return allowed actions for cloud storage. It's required
        for reading/writing
      summary: Method returns allowed actions for the cloud storage
      parameters:
      - in: path
        name: id
        schema:
          type: integer
        description: A unique integer value identifying this cloud storage.
        required: true
      tags:
      - cloudstorages
      security:
      - sessionAuth: []
        csrfAuth: []
        tokenAuth: []
      - signatureAuth: []
      - basicAuth: []
      responses:
        '200':
          content:
            application/vnd.cvat+json:
              schema:
                type: string
          description: Cloud Storage actions (GET | PUT | DELETE)
  /api/cloudstorages/{id}/content:
    get:
      operationId: cloudstorages_retrieve_content
      description: 'This method is deprecated and will be removed in version 2.6.0.
        Please use the new version of API: /cloudstorages/id/content-v2/'
      summary: Method returns a manifest content
      parameters:
      - in: path
        name: id
        schema:
          type: integer
        description: A unique integer value identifying this cloud storage.
        required: true
      - in: query
        name: manifest_path
        schema:
          type: string
        description: Path to the manifest file in a cloud storage
      tags:
      - cloudstorages
      security:
      - sessionAuth: []
        csrfAuth: []
        tokenAuth: []
      - signatureAuth: []
      - basicAuth: []
      deprecated: true
      responses:
        '200':
          content:
            application/vnd.cvat+json:
              schema:
                type: array
                items:
                  type: string
          description: A manifest content
  /api/cloudstorages/{id}/content-v2:
    get:
      operationId: cloudstorages_retrieve_content_v2
      summary: Method returns the content of the cloud storage
      parameters:
      - in: path
        name: id
        schema:
          type: integer
        description: A unique integer value identifying this cloud storage.
        required: true
      - in: query
        name: manifest_path
        schema:
          type: string
        description: Path to the manifest file in a cloud storage
      - in: query
        name: next_token
        schema:
          type: string
        description: Used to continue listing files in the bucket
      - in: query
        name: page_size
        schema:
          type: integer
      - in: query
        name: prefix
        schema:
          type: string
        description: Prefix to filter data
      tags:
      - cloudstorages
      security:
      - sessionAuth: []
        csrfAuth: []
        tokenAuth: []
      - signatureAuth: []
      - basicAuth: []
      responses:
        '200':
          content:
            application/vnd.cvat+json:
              schema:
                $ref: '#/components/schemas/CloudStorageContent'
          description: A manifest content
  /api/cloudstorages/{id}/preview:
    get:
      operationId: cloudstorages_retrieve_preview
      summary: Method returns a preview image from a cloud storage
      parameters:
      - in: path
        name: id
        schema:
          type: integer
        description: A unique integer value identifying this cloud storage.
        required: true
      tags:
      - cloudstorages
      security:
      - sessionAuth: []
        csrfAuth: []
        tokenAuth: []
      - signatureAuth: []
      - basicAuth: []
      responses:
        '200':
          description: Cloud Storage preview
        '400':
          description: Failed to get cloud storage preview
        '404':
          description: Cloud Storage preview not found
  /api/cloudstorages/{id}/status:
    get:
      operationId: cloudstorages_retrieve_status
      summary: Method returns a cloud storage status
      parameters:
      - in: path
        name: id
        schema:
          type: integer
        description: A unique integer value identifying this cloud storage.
        required: true
      tags:
      - cloudstorages
      security:
      - sessionAuth: []
        csrfAuth: []
        tokenAuth: []
      - signatureAuth: []
      - basicAuth: []
      responses:
        '200':
          content:
            application/vnd.cvat+json:
              schema:
                type: string
          description: Cloud Storage status (AVAILABLE | NOT_FOUND | FORBIDDEN)
  /api/comments:
    get:
      operationId: comments_list
      summary: Method returns a paginated list of comments
      parameters:
      - name: X-Organization
        in: header
        description: Organization unique slug
        schema:
          type: string
      - name: filter
        required: false
        in: query
        description: 'A filter term. Available filter_fields: [''owner'', ''id'',
          ''issue_id'', ''frame_id'', ''job_id'']'
        schema:
          type: string
      - name: frame_id
        in: query
        description: A simple equality filter for the frame_id field
        schema:
          type: integer
      - name: issue_id
        in: query
        description: A simple equality filter for the issue_id field
        schema:
          type: integer
      - name: job_id
        in: query
        description: A simple equality filter for the job_id field
        schema:
          type: integer
      - name: org
        in: query
        description: Organization unique slug
        schema:
          type: string
      - name: org_id
        in: query
        description: Organization identifier
        schema:
          type: integer
      - name: owner
        in: query
        description: A simple equality filter for the owner field
        schema:
          type: string
      - name: page
        required: false
        in: query
        description: A page number within the paginated result set.
        schema:
          type: integer
      - name: page_size
        required: false
        in: query
        description: Number of results to return per page.
        schema:
          type: integer
      - name: search
        required: false
        in: query
        description: 'A search term. Available search_fields: (''owner'',)'
        schema:
          type: string
      - name: sort
        required: false
        in: query
        description: 'Which field to use when ordering the results. Available ordering_fields:
          [''owner'', ''id'', ''issue_id'', ''frame_id'', ''job_id'']'
        schema:
          type: string
      tags:
      - comments
      security:
      - sessionAuth: []
        csrfAuth: []
        tokenAuth: []
      - signatureAuth: []
      - basicAuth: []
      responses:
        '200':
          content:
            application/vnd.cvat+json:
              schema:
                $ref: '#/components/schemas/PaginatedCommentReadList'
          description: ''
    post:
      operationId: comments_create
      summary: Method creates a comment
      parameters:
      - in: header
        name: X-Organization
        schema:
          type: string
      - in: query
        name: org
        schema:
          type: string
        description: Organization unique slug
      - in: query
        name: org_id
        schema:
          type: integer
        description: Organization identifier
      tags:
      - comments
      requestBody:
        content:
          application/json:
            schema:
              $ref: '#/components/schemas/CommentWriteRequest'
        required: true
      security:
      - sessionAuth: []
        csrfAuth: []
        tokenAuth: []
      - signatureAuth: []
      - basicAuth: []
      responses:
        '201':
          content:
            application/vnd.cvat+json:
              schema:
                $ref: '#/components/schemas/CommentRead'
          description: ''
  /api/comments/{id}:
    get:
      operationId: comments_retrieve
      summary: Method returns details of a comment
      parameters:
      - in: path
        name: id
        schema:
          type: integer
        description: A unique integer value identifying this comment.
        required: true
      tags:
      - comments
      security:
      - sessionAuth: []
        csrfAuth: []
        tokenAuth: []
      - signatureAuth: []
      - basicAuth: []
      responses:
        '200':
          content:
            application/vnd.cvat+json:
              schema:
                $ref: '#/components/schemas/CommentRead'
          description: ''
    patch:
      operationId: comments_partial_update
      summary: Methods does a partial update of chosen fields in a comment
      parameters:
      - in: path
        name: id
        schema:
          type: integer
        description: A unique integer value identifying this comment.
        required: true
      tags:
      - comments
      requestBody:
        content:
          application/json:
            schema:
              $ref: '#/components/schemas/PatchedCommentWriteRequest'
      security:
      - sessionAuth: []
        csrfAuth: []
        tokenAuth: []
      - signatureAuth: []
      - basicAuth: []
      responses:
        '200':
          content:
            application/vnd.cvat+json:
              schema:
                $ref: '#/components/schemas/CommentRead'
          description: ''
    delete:
      operationId: comments_destroy
      summary: Method deletes a comment
      parameters:
      - in: path
        name: id
        schema:
          type: integer
        description: A unique integer value identifying this comment.
        required: true
      tags:
      - comments
      security:
      - sessionAuth: []
        csrfAuth: []
        tokenAuth: []
      - signatureAuth: []
      - basicAuth: []
      responses:
        '204':
          description: The comment has been deleted
  /api/events:
    get:
      operationId: events_list
      description: Recieve logs from the server
      summary: 'Method returns csv log file '
      parameters:
      - in: query
        name: action
        schema:
          type: string
          enum:
          - download
        description: Used to start downloading process after annotation file had been
          created
      - in: query
        name: filename
        schema:
          type: string
        description: Desired output file name
      - in: query
        name: from
        schema:
          type: string
          format: date-time
        description: Filter events after the datetime. If no 'from' or 'to' parameters
          are passed, the last 30 days will be set.
      - in: query
        name: job_id
        schema:
          type: integer
        description: Filter events by job ID
      - in: query
        name: org_id
        schema:
          type: integer
        description: Filter events by organization ID
      - in: query
        name: project_id
        schema:
          type: integer
        description: Filter events by project ID
      - in: query
        name: query_id
        schema:
          type: string
        description: ID of query request that need to check or download
      - in: query
        name: task_id
        schema:
          type: integer
        description: Filter events by task ID
      - in: query
        name: to
        schema:
          type: string
          format: date-time
        description: Filter events before the datetime. If no 'from' or 'to' parameters
          are passed, the last 30 days will be set.
      - in: query
        name: user_id
        schema:
          type: integer
        description: Filter events by user ID
      tags:
      - events
      security:
      - sessionAuth: []
        csrfAuth: []
        tokenAuth: []
      - signatureAuth: []
      - basicAuth: []
      responses:
        '200':
          description: Download of file started
        '201':
          description: CSV log file is ready for downloading
        '202':
          description: Creating a CSV log file has been started
    post:
      operationId: events_create
      description: Sends logs to the Clickhouse if it is connected
      summary: Method saves logs from a client on the server
      parameters:
      - in: header
        name: X-Organization
        schema:
          type: string
      - in: query
        name: org
        schema:
          type: string
        description: Organization unique slug
      - in: query
        name: org_id
        schema:
          type: integer
        description: Organization identifier
      tags:
      - events
      requestBody:
        content:
          application/json:
            schema:
              $ref: '#/components/schemas/ClientEventsRequest'
        required: true
      security:
      - sessionAuth: []
        csrfAuth: []
        tokenAuth: []
      - signatureAuth: []
      - basicAuth: []
      responses:
        '201':
          content:
            application/vnd.cvat+json:
              schema:
                $ref: '#/components/schemas/ClientEvents'
          description: ''
  /api/invitations:
    get:
      operationId: invitations_list
      summary: Method returns a paginated list of invitations
      parameters:
      - name: X-Organization
        in: header
        description: Organization unique slug
        schema:
          type: string
      - name: filter
        required: false
        in: query
        description: 'A filter term. Available filter_fields: [''owner'']'
        schema:
          type: string
      - name: org
        in: query
        description: Organization unique slug
        schema:
          type: string
      - name: org_id
        in: query
        description: Organization identifier
        schema:
          type: integer
      - name: owner
        in: query
        description: A simple equality filter for the owner field
        schema:
          type: string
      - name: page
        required: false
        in: query
        description: A page number within the paginated result set.
        schema:
          type: integer
      - name: page_size
        required: false
        in: query
        description: Number of results to return per page.
        schema:
          type: integer
      - name: search
        required: false
        in: query
        description: 'A search term. Available search_fields: (''owner'',)'
        schema:
          type: string
      - name: sort
        required: false
        in: query
        description: 'Which field to use when ordering the results. Available ordering_fields:
          [''owner'', ''created_date'']'
        schema:
          type: string
      tags:
      - invitations
      security:
      - sessionAuth: []
        csrfAuth: []
        tokenAuth: []
      - signatureAuth: []
      - basicAuth: []
      responses:
        '200':
          content:
            application/vnd.cvat+json:
              schema:
                $ref: '#/components/schemas/PaginatedInvitationReadList'
          description: ''
    post:
      operationId: invitations_create
      summary: Method creates an invitation
      parameters:
      - in: header
        name: X-Organization
        schema:
          type: string
      - in: query
        name: org
        schema:
          type: string
        description: Organization unique slug
      - in: query
        name: org_id
        schema:
          type: integer
        description: Organization identifier
      tags:
      - invitations
      requestBody:
        content:
          application/json:
            schema:
              $ref: '#/components/schemas/InvitationWriteRequest'
        required: true
      security:
      - sessionAuth: []
        csrfAuth: []
        tokenAuth: []
      - signatureAuth: []
      - basicAuth: []
      responses:
        '201':
          content:
            application/vnd.cvat+json:
              schema:
                $ref: '#/components/schemas/InvitationRead'
          description: ''
  /api/invitations/{key}:
    get:
      operationId: invitations_retrieve
      summary: Method returns details of an invitation
      parameters:
      - in: path
        name: key
        schema:
          type: string
        description: A unique value identifying this invitation.
        required: true
      tags:
      - invitations
      security:
      - sessionAuth: []
        csrfAuth: []
        tokenAuth: []
      - signatureAuth: []
      - basicAuth: []
      responses:
        '200':
          content:
            application/vnd.cvat+json:
              schema:
                $ref: '#/components/schemas/InvitationRead'
          description: ''
    patch:
      operationId: invitations_partial_update
      summary: Methods does a partial update of chosen fields in an invitation
      parameters:
      - in: path
        name: key
        schema:
          type: string
        description: A unique value identifying this invitation.
        required: true
      tags:
      - invitations
      requestBody:
        content:
          application/json:
            schema:
              $ref: '#/components/schemas/PatchedInvitationWriteRequest'
      security:
      - sessionAuth: []
        csrfAuth: []
        tokenAuth: []
      - signatureAuth: []
      - basicAuth: []
      responses:
        '200':
          content:
            application/vnd.cvat+json:
              schema:
                $ref: '#/components/schemas/InvitationRead'
          description: ''
    delete:
      operationId: invitations_destroy
      summary: Method deletes an invitation
      parameters:
      - in: path
        name: key
        schema:
          type: string
        description: A unique value identifying this invitation.
        required: true
      tags:
      - invitations
      security:
      - sessionAuth: []
        csrfAuth: []
        tokenAuth: []
      - signatureAuth: []
      - basicAuth: []
      responses:
        '204':
          description: The invitation has been deleted
  /api/issues:
    get:
      operationId: issues_list
      summary: Method returns a paginated list of issues
      parameters:
      - name: X-Organization
        in: header
        description: Organization unique slug
        schema:
          type: string
      - name: assignee
        in: query
        description: A simple equality filter for the assignee field
        schema:
          type: string
      - name: filter
        required: false
        in: query
        description: 'A filter term. Available filter_fields: [''owner'', ''assignee'',
          ''id'', ''job_id'', ''task_id'', ''resolved'', ''frame_id'']'
        schema:
          type: string
      - name: frame_id
        in: query
        description: A simple equality filter for the frame_id field
        schema:
          type: integer
      - name: job_id
        in: query
        description: A simple equality filter for the job_id field
        schema:
          type: integer
      - name: org
        in: query
        description: Organization unique slug
        schema:
          type: string
      - name: org_id
        in: query
        description: Organization identifier
        schema:
          type: integer
      - name: owner
        in: query
        description: A simple equality filter for the owner field
        schema:
          type: string
      - name: page
        required: false
        in: query
        description: A page number within the paginated result set.
        schema:
          type: integer
      - name: page_size
        required: false
        in: query
        description: Number of results to return per page.
        schema:
          type: integer
      - name: resolved
        in: query
        description: A simple equality filter for the resolved field
        schema:
          type: boolean
      - name: search
        required: false
        in: query
        description: 'A search term. Available search_fields: (''owner'', ''assignee'')'
        schema:
          type: string
      - name: sort
        required: false
        in: query
        description: 'Which field to use when ordering the results. Available ordering_fields:
          [''owner'', ''assignee'', ''id'', ''job_id'', ''task_id'', ''resolved'',
          ''frame_id'']'
        schema:
          type: string
      - name: task_id
        in: query
        description: A simple equality filter for the task_id field
        schema:
          type: integer
      tags:
      - issues
      security:
      - sessionAuth: []
        csrfAuth: []
        tokenAuth: []
      - signatureAuth: []
      - basicAuth: []
      responses:
        '200':
          content:
            application/vnd.cvat+json:
              schema:
                $ref: '#/components/schemas/PaginatedIssueReadList'
          description: ''
    post:
      operationId: issues_create
      summary: Method creates an issue
      parameters:
      - in: header
        name: X-Organization
        schema:
          type: string
      - in: query
        name: org
        schema:
          type: string
        description: Organization unique slug
      - in: query
        name: org_id
        schema:
          type: integer
        description: Organization identifier
      tags:
      - issues
      requestBody:
        content:
          application/json:
            schema:
              $ref: '#/components/schemas/IssueWriteRequest'
        required: true
      security:
      - sessionAuth: []
        csrfAuth: []
        tokenAuth: []
      - signatureAuth: []
      - basicAuth: []
      responses:
        '201':
          content:
            application/vnd.cvat+json:
              schema:
                $ref: '#/components/schemas/IssueRead'
          description: ''
  /api/issues/{id}:
    get:
      operationId: issues_retrieve
      summary: Method returns details of an issue
      parameters:
      - in: path
        name: id
        schema:
          type: integer
        description: A unique integer value identifying this issue.
        required: true
      tags:
      - issues
      security:
      - sessionAuth: []
        csrfAuth: []
        tokenAuth: []
      - signatureAuth: []
      - basicAuth: []
      responses:
        '200':
          content:
            application/vnd.cvat+json:
              schema:
                $ref: '#/components/schemas/IssueRead'
          description: ''
    patch:
      operationId: issues_partial_update
      summary: Methods does a partial update of chosen fields in an issue
      parameters:
      - in: path
        name: id
        schema:
          type: integer
        description: A unique integer value identifying this issue.
        required: true
      tags:
      - issues
      requestBody:
        content:
          application/json:
            schema:
              $ref: '#/components/schemas/PatchedIssueWriteRequest'
      security:
      - sessionAuth: []
        csrfAuth: []
        tokenAuth: []
      - signatureAuth: []
      - basicAuth: []
      responses:
        '200':
          content:
            application/vnd.cvat+json:
              schema:
                $ref: '#/components/schemas/IssueRead'
          description: ''
    delete:
      operationId: issues_destroy
      summary: Method deletes an issue
      parameters:
      - in: path
        name: id
        schema:
          type: integer
        description: A unique integer value identifying this issue.
        required: true
      tags:
      - issues
      security:
      - sessionAuth: []
        csrfAuth: []
        tokenAuth: []
      - signatureAuth: []
      - basicAuth: []
      responses:
        '204':
          description: The issue has been deleted
  /api/jobs:
    get:
      operationId: jobs_list
      summary: Method returns a paginated list of jobs
      parameters:
      - name: X-Organization
        in: header
        description: Organization unique slug
        schema:
          type: string
      - name: assignee
        in: query
        description: A simple equality filter for the assignee field
        schema:
          type: string
      - name: dimension
        in: query
        description: A simple equality filter for the dimension field
        schema:
          type: string
          enum:
          - 3d
          - 2d
      - name: filter
        required: false
        in: query
        description: 'A filter term. Available filter_fields: [''task_name'', ''project_name'',
          ''assignee'', ''state'', ''stage'', ''id'', ''task_id'', ''project_id'',
          ''updated_date'', ''dimension'', ''type'']'
        schema:
          type: string
      - name: org
        in: query
        description: Organization unique slug
        schema:
          type: string
      - name: org_id
        in: query
        description: Organization identifier
        schema:
          type: integer
      - name: page
        required: false
        in: query
        description: A page number within the paginated result set.
        schema:
          type: integer
      - name: page_size
        required: false
        in: query
        description: Number of results to return per page.
        schema:
          type: integer
      - name: project_id
        in: query
        description: A simple equality filter for the project_id field
        schema:
          type: integer
      - name: project_name
        in: query
        description: A simple equality filter for the project_name field
        schema:
          type: string
      - name: search
        required: false
        in: query
        description: 'A search term. Available search_fields: (''task_name'', ''project_name'',
          ''assignee'', ''state'', ''stage'')'
        schema:
          type: string
      - name: sort
        required: false
        in: query
        description: 'Which field to use when ordering the results. Available ordering_fields:
          [''task_name'', ''project_name'', ''assignee'', ''state'', ''stage'', ''id'',
          ''task_id'', ''project_id'', ''updated_date'', ''dimension'', ''type'']'
        schema:
          type: string
      - name: stage
        in: query
        description: A simple equality filter for the stage field
        schema:
          type: string
          enum:
          - annotation
          - validation
          - acceptance
      - name: state
        in: query
        description: A simple equality filter for the state field
        schema:
          type: string
          enum:
          - new
          - in progress
          - completed
          - rejected
      - name: task_id
        in: query
        description: A simple equality filter for the task_id field
        schema:
          type: integer
      - name: task_name
        in: query
        description: A simple equality filter for the task_name field
        schema:
          type: string
      - name: type
        in: query
        description: A simple equality filter for the type field
        schema:
          type: string
          enum:
          - annotation
          - ground_truth
      tags:
      - jobs
      security:
      - sessionAuth: []
        csrfAuth: []
        tokenAuth: []
      - signatureAuth: []
      - basicAuth: []
      responses:
        '200':
          content:
            application/vnd.cvat+json:
              schema:
                $ref: '#/components/schemas/PaginatedJobReadList'
          description: ''
    post:
      operationId: jobs_create
      summary: Method creates a new job in the task
      parameters:
      - in: header
        name: X-Organization
        schema:
          type: string
      - in: query
        name: org
        schema:
          type: string
        description: Organization unique slug
      - in: query
        name: org_id
        schema:
          type: integer
        description: Organization identifier
      tags:
      - jobs
      requestBody:
        content:
          application/json:
            schema:
              $ref: '#/components/schemas/JobWriteRequest'
        required: true
      security:
      - sessionAuth: []
        csrfAuth: []
        tokenAuth: []
      - signatureAuth: []
      - basicAuth: []
      responses:
        '201':
          content:
            application/vnd.cvat+json:
              schema:
                $ref: '#/components/schemas/JobRead'
          description: ''
  /api/jobs/{id}:
    get:
      operationId: jobs_retrieve
      summary: Method returns details of a job
      parameters:
      - in: path
        name: id
        schema:
          type: integer
        description: A unique integer value identifying this job.
        required: true
      tags:
      - jobs
      security:
      - sessionAuth: []
        csrfAuth: []
        tokenAuth: []
      - signatureAuth: []
      - basicAuth: []
      responses:
        '200':
          content:
            application/vnd.cvat+json:
              schema:
                $ref: '#/components/schemas/JobRead'
          description: ''
    patch:
      operationId: jobs_partial_update
      summary: Methods does a partial update of chosen fields in a job
      parameters:
      - in: path
        name: id
        schema:
          type: integer
        description: A unique integer value identifying this job.
        required: true
      tags:
      - jobs
      requestBody:
        content:
          application/json:
            schema:
              $ref: '#/components/schemas/PatchedJobWriteRequest'
      security:
      - sessionAuth: []
        csrfAuth: []
        tokenAuth: []
      - signatureAuth: []
      - basicAuth: []
      responses:
        '200':
          content:
            application/vnd.cvat+json:
              schema:
                $ref: '#/components/schemas/JobRead'
          description: ''
    delete:
      operationId: jobs_destroy
      description: |
        Please note, that not every job can be removed. Currently,
        it is only available for Ground Truth jobs.
      summary: Method deletes a job and its related annotations
      parameters:
      - in: header
        name: X-Organization
        schema:
          type: string
      - in: path
        name: id
        schema:
          type: integer
        description: A unique integer value identifying this job.
        required: true
      - in: query
        name: org
        schema:
          type: string
        description: Organization unique slug
      - in: query
        name: org_id
        schema:
          type: integer
        description: Organization identifier
      tags:
      - jobs
      security:
      - sessionAuth: []
        csrfAuth: []
        tokenAuth: []
      - signatureAuth: []
      - basicAuth: []
      responses:
        '204':
          description: The job has been deleted
  /api/jobs/{id}/annotations/:
    get:
      operationId: jobs_retrieve_annotations
      summary: Method returns annotations for a specific job as a JSON document. If
        format is specified, a zip archive is returned.
      parameters:
      - in: query
        name: action
        schema:
          type: string
          enum:
          - download
        description: Used to start downloading process after annotation file had been
          created
      - in: query
        name: cloud_storage_id
        schema:
          type: number
        description: Storage id
      - in: query
        name: filename
        schema:
          type: string
        description: Desired output file name
      - in: query
        name: format
        schema:
          type: string
        description: |-
          Desired output format name
          You can get the list of supported formats at:
          /server/annotation/formats
      - in: path
        name: id
        schema:
          type: integer
        description: A unique integer value identifying this job.
        required: true
      - in: query
        name: location
        schema:
          type: string
          enum:
          - cloud_storage
          - local
        description: Where need to save downloaded annotation
      - in: query
        name: use_default_location
        schema:
          type: boolean
          default: true
        description: Use the location that was configured in the task to export annotation
      tags:
      - jobs
      security:
      - sessionAuth: []
        csrfAuth: []
        tokenAuth: []
      - signatureAuth: []
      - basicAuth: []
      responses:
        '200':
          content:
            application/vnd.cvat+json:
              schema:
                $ref: '#/components/schemas/AnnotationsRead'
          description: Download of file started
        '201':
          description: Output file is ready for downloading
        '202':
          description: Exporting has been started
        '405':
          description: Format is not available
    post:
      operationId: jobs_create_annotations
      summary: Method allows to upload job annotations
      parameters:
      - in: query
        name: cloud_storage_id
        schema:
          type: number
        description: Storage id
      - in: query
        name: filename
        schema:
          type: string
        description: Annotation file name
      - in: query
        name: format
        schema:
          type: string
        description: |-
          Input format name
          You can get the list of supported formats at:
          /server/annotation/formats
      - in: path
        name: id
        schema:
          type: integer
        description: A unique integer value identifying this job.
        required: true
      - in: query
        name: location
        schema:
          type: string
          enum:
          - cloud_storage
          - local
        description: where to import the annotation from
      - in: query
        name: use_default_location
        schema:
          type: boolean
          default: true
        description: Use the location that was configured in the task to import annotation
      tags:
      - jobs
      requestBody:
        content:
          application/json:
            schema:
              $ref: '#/components/schemas/AnnotationFileRequest'
          multipart/form-data:
            schema:
              $ref: '#/components/schemas/AnnotationFileRequest'
      security:
      - sessionAuth: []
        csrfAuth: []
        tokenAuth: []
      - signatureAuth: []
      - basicAuth: []
      responses:
        '201':
          description: Uploading has finished
        '202':
          description: Uploading has been started
        '405':
          description: Format is not available
    put:
      operationId: jobs_update_annotations
      summary: Method performs an update of all annotations in a specific job
      parameters:
      - in: query
        name: cloud_storage_id
        schema:
          type: number
        description: Storage id
      - in: query
        name: filename
        schema:
          type: string
        description: Annotation file name
      - in: query
        name: format
        schema:
          type: string
        description: |-
          Input format name
          You can get the list of supported formats at:
          /server/annotation/formats
      - in: path
        name: id
        schema:
          type: integer
        description: A unique integer value identifying this job.
        required: true
<<<<<<< HEAD
      - in: query
        name: location
        schema:
          type: string
          enum:
          - cloud_storage
          - local
        description: where to import the annotation from
      - in: query
        name: org
        schema:
          type: string
        description: Organization unique slug
      - in: query
        name: org_id
        schema:
          type: integer
        description: Organization identifier
      - in: query
        name: use_default_location
        schema:
          type: boolean
          default: true
        description: Use the location that was configured in the task to import annotation
=======
>>>>>>> ed3dbe8f
      tags:
      - jobs
      requestBody:
        content:
          application/json:
            schema:
              $ref: '#/components/schemas/JobAnnotationsUpdateRequest'
          multipart/form-data:
            schema:
              $ref: '#/components/schemas/JobAnnotationsUpdateRequest'
      security:
      - sessionAuth: []
        csrfAuth: []
        tokenAuth: []
      - signatureAuth: []
      - basicAuth: []
      responses:
        '201':
          description: Uploading has finished
        '202':
          description: Uploading has been started
        '405':
          description: Format is not available
    patch:
      operationId: jobs_partial_update_annotations
      summary: Method performs a partial update of annotations in a specific job
      parameters:
      - in: query
        name: action
        schema:
          type: string
          enum:
          - create
          - delete
          - update
        required: true
      - in: path
        name: id
        schema:
          type: integer
        description: A unique integer value identifying this job.
        required: true
      tags:
      - jobs
      requestBody:
        content:
          application/json:
            schema:
              $ref: '#/components/schemas/PatchedLabeledDataRequest'
          multipart/form-data:
            schema:
              $ref: '#/components/schemas/PatchedLabeledDataRequest'
      security:
      - sessionAuth: []
        csrfAuth: []
        tokenAuth: []
      - signatureAuth: []
      - basicAuth: []
      responses:
        '200':
          description: Annotations successfully uploaded
    delete:
      operationId: jobs_destroy_annotations
      summary: Method deletes all annotations for a specific job
      parameters:
      - in: path
        name: id
        schema:
          type: integer
        description: A unique integer value identifying this job.
        required: true
      tags:
      - jobs
      security:
      - sessionAuth: []
        csrfAuth: []
        tokenAuth: []
      - signatureAuth: []
      - basicAuth: []
      responses:
        '204':
          description: The annotation has been deleted
  /api/jobs/{id}/data:
    get:
      operationId: jobs_retrieve_data
      summary: Method returns data for a specific job
      parameters:
      - in: path
        name: id
        schema:
          type: integer
        description: A unique integer value identifying this job.
        required: true
      - in: query
        name: number
        schema:
          type: integer
        description: A unique number value identifying chunk or frame
      - in: query
        name: quality
        schema:
          type: string
          enum:
          - compressed
          - original
        description: Specifies the quality level of the requested data
      - in: query
        name: type
        schema:
          type: string
          enum:
          - chunk
          - context_image
          - frame
        description: Specifies the type of the requested data
      tags:
      - jobs
      security:
      - sessionAuth: []
        csrfAuth: []
        tokenAuth: []
      - signatureAuth: []
      - basicAuth: []
      responses:
        '200':
          content:
            application/vnd.cvat+json:
              schema:
                type: string
                format: binary
          description: Data of a specific type
  /api/jobs/{id}/data/meta:
    get:
      operationId: jobs_retrieve_data_meta
      summary: Method provides a meta information about media files which are related
        with the job
      parameters:
      - in: path
        name: id
        schema:
          type: integer
        description: A unique integer value identifying this job.
        required: true
      tags:
      - jobs
      security:
      - sessionAuth: []
        csrfAuth: []
        tokenAuth: []
      - signatureAuth: []
      - basicAuth: []
      responses:
        '200':
          content:
            application/vnd.cvat+json:
              schema:
                $ref: '#/components/schemas/DataMetaRead'
          description: ''
    patch:
      operationId: jobs_partial_update_data_meta
      summary: Method provides a meta information about media files which are related
        with the job
      parameters:
      - in: path
        name: id
        schema:
          type: integer
        description: A unique integer value identifying this job.
        required: true
      tags:
      - tasks
      requestBody:
        content:
          application/json:
            schema:
              $ref: '#/components/schemas/PatchedDataMetaWriteRequest'
      security:
      - sessionAuth: []
        csrfAuth: []
        tokenAuth: []
      - signatureAuth: []
      - basicAuth: []
      responses:
        '200':
          content:
            application/vnd.cvat+json:
              schema:
                $ref: '#/components/schemas/DataMetaRead'
          description: ''
  /api/jobs/{id}/dataset:
    get:
      operationId: jobs_retrieve_dataset
      summary: Export job as a dataset in a specific format
      parameters:
      - in: query
        name: action
        schema:
          type: string
          enum:
          - download
        description: Used to start downloading process after annotation file had been
          created
      - in: query
        name: cloud_storage_id
        schema:
          type: number
        description: Storage id
      - in: query
        name: filename
        schema:
          type: string
        description: Desired output file name
      - in: query
        name: format
        schema:
          type: string
        description: |-
          Desired output format name
          You can get the list of supported formats at:
          /server/annotation/formats
        required: true
      - in: path
        name: id
        schema:
          type: integer
        description: A unique integer value identifying this job.
        required: true
      - in: query
        name: location
        schema:
          type: string
          enum:
          - cloud_storage
          - local
        description: Where need to save downloaded dataset
      - in: query
        name: use_default_location
        schema:
          type: boolean
          default: true
        description: Use the location that was configured in the task to export dataset
      tags:
      - jobs
      security:
      - sessionAuth: []
        csrfAuth: []
        tokenAuth: []
      - signatureAuth: []
      - basicAuth: []
      responses:
        '200':
          content:
            application/vnd.cvat+json:
              schema:
                type: string
                format: binary
          description: Download of file started
        '201':
          description: Output file is ready for downloading
        '202':
          description: Exporting has been started
        '405':
          description: Format is not available
  /api/jobs/{id}/preview:
    get:
      operationId: jobs_retrieve_preview
      summary: Method returns a preview image for the job
      parameters:
      - in: path
        name: id
        schema:
          type: integer
        description: A unique integer value identifying this job.
        required: true
      tags:
      - jobs
      security:
      - sessionAuth: []
        csrfAuth: []
        tokenAuth: []
      - signatureAuth: []
      - basicAuth: []
      responses:
        '200':
          description: Job image preview
  /api/labels:
    get:
      operationId: labels_list
      summary: Method returns a paginated list of labels
      parameters:
      - in: header
        name: X-Organization
        schema:
          type: string
      - name: color
        in: query
        description: A simple equality filter for the color field
        schema:
          type: string
      - name: filter
        required: false
        in: query
        description: 'A filter term. Available filter_fields: [''name'', ''parent'',
          ''id'', ''type'', ''color'', ''parent_id'']'
        schema:
          type: string
      - in: query
        name: job_id
        schema:
          type: integer
        description: A simple equality filter for job id
      - name: name
        in: query
        description: A simple equality filter for the name field
        schema:
          type: string
      - in: query
        name: org
        schema:
          type: string
        description: Organization unique slug
      - in: query
        name: org_id
        schema:
          type: integer
        description: Organization identifier
      - name: page
        required: false
        in: query
        description: A page number within the paginated result set.
        schema:
          type: integer
      - name: page_size
        required: false
        in: query
        description: Number of results to return per page.
        schema:
          type: integer
      - name: parent
        in: query
        description: A simple equality filter for the parent field
        schema:
          type: string
      - name: parent_id
        in: query
        description: A simple equality filter for the parent_id field
        schema:
          type: integer
      - in: query
        name: project_id
        schema:
          type: integer
        description: A simple equality filter for project id
      - name: search
        required: false
        in: query
        description: 'A search term. Available search_fields: (''name'', ''parent'')'
        schema:
          type: string
      - name: sort
        required: false
        in: query
        description: 'Which field to use when ordering the results. Available ordering_fields:
          [''name'', ''parent'', ''id'', ''type'', ''color'', ''parent_id'']'
        schema:
          type: string
      - in: query
        name: task_id
        schema:
          type: integer
        description: A simple equality filter for task id
      - name: type
        in: query
        description: A simple equality filter for the type field
        schema:
          type: string
          enum:
          - bbox
          - ellipse
          - polygon
          - polyline
          - points
          - cuboid
          - cuboid_3d
          - skeleton
          - tag
          - any
      tags:
      - labels
      security:
      - sessionAuth: []
        csrfAuth: []
        tokenAuth: []
      - signatureAuth: []
      - basicAuth: []
      responses:
        '200':
          content:
            application/vnd.cvat+json:
              schema:
                $ref: '#/components/schemas/PaginatedLabelList'
          description: ''
  /api/labels/{id}:
    get:
      operationId: labels_retrieve
      summary: Method returns details of a label
      parameters:
      - in: path
        name: id
        schema:
          type: integer
        description: A unique integer value identifying this label.
        required: true
      tags:
      - labels
      security:
      - sessionAuth: []
        csrfAuth: []
        tokenAuth: []
      - signatureAuth: []
      - basicAuth: []
      responses:
        '200':
          content:
            application/vnd.cvat+json:
              schema:
                $ref: '#/components/schemas/Label'
          description: ''
    patch:
      operationId: labels_partial_update
      summary: Methods does a partial update of chosen fields in a labelTo modify
        a sublabel, please use the PATCH method of the parent label
      parameters:
      - in: path
        name: id
        schema:
          type: integer
        description: A unique integer value identifying this label.
        required: true
      tags:
      - labels
      requestBody:
        content:
          application/json:
            schema:
              $ref: '#/components/schemas/PatchedLabelRequest'
      security:
      - sessionAuth: []
        csrfAuth: []
        tokenAuth: []
      - signatureAuth: []
      - basicAuth: []
      responses:
        '200':
          content:
            application/vnd.cvat+json:
              schema:
                $ref: '#/components/schemas/Label'
          description: ''
    delete:
      operationId: labels_destroy
      summary: Method deletes a label. To delete a sublabel, please use the PATCH
        method of the parent label
      parameters:
      - in: path
        name: id
        schema:
          type: integer
        description: A unique integer value identifying this label.
        required: true
      tags:
      - labels
      security:
      - sessionAuth: []
        csrfAuth: []
        tokenAuth: []
      - signatureAuth: []
      - basicAuth: []
      responses:
        '204':
          description: The label has been deleted
  /api/lambda/functions:
    get:
      operationId: lambda_list_functions
      summary: Method returns a list of functions
      tags:
      - lambda
      security:
      - sessionAuth: []
        csrfAuth: []
        tokenAuth: []
      - signatureAuth: []
      - basicAuth: []
      responses:
        '200':
          description: No response body
  /api/lambda/functions/{func_id}:
    get:
      operationId: lambda_retrieve_functions
      summary: Method returns the information about the function
      parameters:
      - in: path
        name: func_id
        schema:
          type: string
          pattern: ^[a-zA-Z0-9_.-]+$
        required: true
      tags:
      - lambda
      security:
      - sessionAuth: []
        csrfAuth: []
        tokenAuth: []
      - signatureAuth: []
      - basicAuth: []
      responses:
        '200':
          content:
            application/vnd.cvat+json:
              schema:
                type: object
                additionalProperties: {}
          description: Information about the function
    post:
      operationId: lambda_create_functions
      description: |
        Allows to execute a function for immediate computation.

        Intended for short-lived executions, useful for interactive calls.

        When executed for interactive annotation, the job id must be specified
        in the 'job' input field. The task id is not required in this case,
        but if it is specified, it must match the job task id.
      parameters:
      - in: path
        name: func_id
        schema:
          type: string
          pattern: ^[a-zA-Z0-9_.-]+$
        required: true
      tags:
      - lambda
      requestBody:
        content:
          application/json:
            schema:
              $ref: '#/components/schemas/OnlineFunctionCallRequest'
      security:
      - sessionAuth: []
        csrfAuth: []
        tokenAuth: []
      - signatureAuth: []
      - basicAuth: []
      responses:
        '200':
          description: Returns function invocation results
  /api/lambda/requests:
    get:
      operationId: lambda_list_requests
      summary: Method returns a list of requests
      tags:
      - lambda
      security:
      - sessionAuth: []
        csrfAuth: []
        tokenAuth: []
      - signatureAuth: []
      - basicAuth: []
      responses:
        '200':
          description: No response body
    post:
      operationId: lambda_create_requests
      summary: Method calls the function
      parameters:
      - in: header
        name: X-Organization
        schema:
          type: string
      - in: query
        name: org
        schema:
          type: string
        description: Organization unique slug
      - in: query
        name: org_id
        schema:
          type: integer
        description: Organization identifier
      tags:
      - lambda
      security:
      - sessionAuth: []
        csrfAuth: []
        tokenAuth: []
      - signatureAuth: []
      - basicAuth: []
      responses:
        '201':
          description: No response body
  /api/lambda/requests/{id}:
    get:
      operationId: lambda_retrieve_requests
      summary: Method returns the status of the request
      parameters:
      - in: path
        name: id
        schema:
          type: integer
        description: Request id
        required: true
      tags:
      - lambda
      security:
      - sessionAuth: []
        csrfAuth: []
        tokenAuth: []
      - signatureAuth: []
      - basicAuth: []
      responses:
        '200':
          description: No response body
  /api/memberships:
    get:
      operationId: memberships_list
      summary: Method returns a paginated list of memberships
      parameters:
      - name: X-Organization
        in: header
        description: Organization unique slug
        schema:
          type: string
      - name: filter
        required: false
        in: query
        description: 'A filter term. Available filter_fields: [''user'', ''role'',
          ''id'']'
        schema:
          type: string
      - name: org
        in: query
        description: Organization unique slug
        schema:
          type: string
      - name: org_id
        in: query
        description: Organization identifier
        schema:
          type: integer
      - name: page
        required: false
        in: query
        description: A page number within the paginated result set.
        schema:
          type: integer
      - name: page_size
        required: false
        in: query
        description: Number of results to return per page.
        schema:
          type: integer
      - name: role
        in: query
        description: A simple equality filter for the role field
        schema:
          type: string
          enum:
          - worker
          - supervisor
          - maintainer
          - owner
      - name: search
        required: false
        in: query
        description: 'A search term. Available search_fields: (''user'', ''role'')'
        schema:
          type: string
      - name: sort
        required: false
        in: query
        description: 'Which field to use when ordering the results. Available ordering_fields:
          [''user'', ''role'', ''id'']'
        schema:
          type: string
      - name: user
        in: query
        description: A simple equality filter for the user field
        schema:
          type: string
      tags:
      - memberships
      security:
      - sessionAuth: []
        csrfAuth: []
        tokenAuth: []
      - signatureAuth: []
      - basicAuth: []
      responses:
        '200':
          content:
            application/vnd.cvat+json:
              schema:
                $ref: '#/components/schemas/PaginatedMembershipReadList'
          description: ''
  /api/memberships/{id}:
    get:
      operationId: memberships_retrieve
      summary: Method returns details of a membership
      parameters:
      - in: path
        name: id
        schema:
          type: integer
        description: A unique integer value identifying this membership.
        required: true
      tags:
      - memberships
      security:
      - sessionAuth: []
        csrfAuth: []
        tokenAuth: []
      - signatureAuth: []
      - basicAuth: []
      responses:
        '200':
          content:
            application/vnd.cvat+json:
              schema:
                $ref: '#/components/schemas/MembershipRead'
          description: ''
    patch:
      operationId: memberships_partial_update
      summary: Methods does a partial update of chosen fields in a membership
      parameters:
      - in: path
        name: id
        schema:
          type: integer
        description: A unique integer value identifying this membership.
        required: true
      tags:
      - memberships
      requestBody:
        content:
          application/json:
            schema:
              $ref: '#/components/schemas/PatchedMembershipWriteRequest'
      security:
      - sessionAuth: []
        csrfAuth: []
        tokenAuth: []
      - signatureAuth: []
      - basicAuth: []
      responses:
        '200':
          content:
            application/vnd.cvat+json:
              schema:
                $ref: '#/components/schemas/MembershipRead'
          description: ''
    delete:
      operationId: memberships_destroy
      summary: Method deletes a membership
      parameters:
      - in: path
        name: id
        schema:
          type: integer
        description: A unique integer value identifying this membership.
        required: true
      tags:
      - memberships
      security:
      - sessionAuth: []
        csrfAuth: []
        tokenAuth: []
      - signatureAuth: []
      - basicAuth: []
      responses:
        '204':
          description: The membership has been deleted
  /api/organizations:
    get:
      operationId: organizations_list
      summary: Method returns a paginated list of organizations
      parameters:
      - name: filter
        required: false
        in: query
        description: 'A filter term. Available filter_fields: [''name'', ''owner'',
          ''id'', ''slug'']'
        schema:
          type: string
      - name: name
        in: query
        description: A simple equality filter for the name field
        schema:
          type: string
      - name: owner
        in: query
        description: A simple equality filter for the owner field
        schema:
          type: string
      - name: page
        required: false
        in: query
        description: A page number within the paginated result set.
        schema:
          type: integer
      - name: page_size
        required: false
        in: query
        description: Number of results to return per page.
        schema:
          type: integer
      - name: search
        required: false
        in: query
        description: 'A search term. Available search_fields: (''name'', ''owner'')'
        schema:
          type: string
      - name: slug
        in: query
        description: A simple equality filter for the slug field
        schema:
          type: string
      - name: sort
        required: false
        in: query
        description: 'Which field to use when ordering the results. Available ordering_fields:
          [''name'', ''owner'', ''id'', ''slug'']'
        schema:
          type: string
      tags:
      - organizations
      security:
      - sessionAuth: []
        csrfAuth: []
        tokenAuth: []
      - signatureAuth: []
      - basicAuth: []
      responses:
        '200':
          content:
            application/vnd.cvat+json:
              schema:
                $ref: '#/components/schemas/PaginatedOrganizationReadList'
          description: ''
    post:
      operationId: organizations_create
      summary: Method creates an organization
      tags:
      - organizations
      requestBody:
        content:
          application/json:
            schema:
              $ref: '#/components/schemas/OrganizationWriteRequest'
        required: true
      security:
      - sessionAuth: []
        csrfAuth: []
        tokenAuth: []
      - signatureAuth: []
      - basicAuth: []
      responses:
        '201':
          content:
            application/vnd.cvat+json:
              schema:
                $ref: '#/components/schemas/OrganizationRead'
          description: ''
  /api/organizations/{id}:
    get:
      operationId: organizations_retrieve
      summary: Method returns details of an organization
      parameters:
      - in: path
        name: id
        schema:
          type: integer
        description: A unique integer value identifying this organization.
        required: true
      tags:
      - organizations
      security:
      - sessionAuth: []
        csrfAuth: []
        tokenAuth: []
      - signatureAuth: []
      - basicAuth: []
      responses:
        '200':
          content:
            application/vnd.cvat+json:
              schema:
                $ref: '#/components/schemas/OrganizationRead'
          description: ''
    patch:
      operationId: organizations_partial_update
      summary: Methods does a partial update of chosen fields in an organization
      parameters:
      - in: path
        name: id
        schema:
          type: integer
        description: A unique integer value identifying this organization.
        required: true
      tags:
      - organizations
      requestBody:
        content:
          application/json:
            schema:
              $ref: '#/components/schemas/PatchedOrganizationWriteRequest'
      security:
      - sessionAuth: []
        csrfAuth: []
        tokenAuth: []
      - signatureAuth: []
      - basicAuth: []
      responses:
        '200':
          content:
            application/vnd.cvat+json:
              schema:
                $ref: '#/components/schemas/OrganizationRead'
          description: ''
    delete:
      operationId: organizations_destroy
      summary: Method deletes an organization
      parameters:
      - in: path
        name: id
        schema:
          type: integer
        description: A unique integer value identifying this organization.
        required: true
      tags:
      - organizations
      security:
      - sessionAuth: []
        csrfAuth: []
        tokenAuth: []
      - signatureAuth: []
      - basicAuth: []
      responses:
        '204':
          description: The organization has been deleted
  /api/projects:
    get:
      operationId: projects_list
      summary: Returns a paginated list of projects
      parameters:
      - name: X-Organization
        in: header
        description: Organization unique slug
        schema:
          type: string
      - name: assignee
        in: query
        description: A simple equality filter for the assignee field
        schema:
          type: string
      - name: filter
        required: false
        in: query
        description: 'A filter term. Available filter_fields: [''name'', ''owner'',
          ''assignee'', ''status'', ''id'', ''updated_date'']'
        schema:
          type: string
      - name: name
        in: query
        description: A simple equality filter for the name field
        schema:
          type: string
      - name: org
        in: query
        description: Organization unique slug
        schema:
          type: string
      - name: org_id
        in: query
        description: Organization identifier
        schema:
          type: integer
      - name: owner
        in: query
        description: A simple equality filter for the owner field
        schema:
          type: string
      - name: page
        required: false
        in: query
        description: A page number within the paginated result set.
        schema:
          type: integer
      - name: page_size
        required: false
        in: query
        description: Number of results to return per page.
        schema:
          type: integer
      - name: search
        required: false
        in: query
        description: 'A search term. Available search_fields: (''name'', ''owner'',
          ''assignee'', ''status'')'
        schema:
          type: string
      - name: sort
        required: false
        in: query
        description: 'Which field to use when ordering the results. Available ordering_fields:
          [''name'', ''owner'', ''assignee'', ''status'', ''id'', ''updated_date'']'
        schema:
          type: string
      - name: status
        in: query
        description: A simple equality filter for the status field
        schema:
          type: string
          enum:
          - annotation
          - validation
          - completed
      tags:
      - projects
      security:
      - sessionAuth: []
        csrfAuth: []
        tokenAuth: []
      - signatureAuth: []
      - basicAuth: []
      responses:
        '200':
          content:
            application/vnd.cvat+json:
              schema:
                $ref: '#/components/schemas/PaginatedProjectReadList'
          description: ''
    post:
      operationId: projects_create
      summary: Method creates a new project
      parameters:
      - in: header
        name: X-Organization
        schema:
          type: string
      - in: query
        name: org
        schema:
          type: string
        description: Organization unique slug
      - in: query
        name: org_id
        schema:
          type: integer
        description: Organization identifier
      tags:
      - projects
      requestBody:
        content:
          application/json:
            schema:
              $ref: '#/components/schemas/ProjectWriteRequest'
        required: true
      security:
      - sessionAuth: []
        csrfAuth: []
        tokenAuth: []
      - signatureAuth: []
      - basicAuth: []
      responses:
        '201':
          content:
            application/vnd.cvat+json:
              schema:
                $ref: '#/components/schemas/ProjectRead'
          description: ''
  /api/projects/{id}:
    get:
      operationId: projects_retrieve
      summary: Method returns details of a specific project
      parameters:
      - in: path
        name: id
        schema:
          type: integer
        description: A unique integer value identifying this project.
        required: true
      tags:
      - projects
      security:
      - sessionAuth: []
        csrfAuth: []
        tokenAuth: []
      - signatureAuth: []
      - basicAuth: []
      responses:
        '200':
          content:
            application/vnd.cvat+json:
              schema:
                $ref: '#/components/schemas/ProjectRead'
          description: ''
    patch:
      operationId: projects_partial_update
      summary: Methods does a partial update of chosen fields in a project
      parameters:
      - in: path
        name: id
        schema:
          type: integer
        description: A unique integer value identifying this project.
        required: true
      tags:
      - projects
      requestBody:
        content:
          application/json:
            schema:
              $ref: '#/components/schemas/PatchedProjectWriteRequest'
      security:
      - sessionAuth: []
        csrfAuth: []
        tokenAuth: []
      - signatureAuth: []
      - basicAuth: []
      responses:
        '200':
          content:
            application/vnd.cvat+json:
              schema:
                $ref: '#/components/schemas/ProjectRead'
          description: ''
    delete:
      operationId: projects_destroy
      summary: Method deletes a specific project
      parameters:
      - in: path
        name: id
        schema:
          type: integer
        description: A unique integer value identifying this project.
        required: true
      tags:
      - projects
      security:
      - sessionAuth: []
        csrfAuth: []
        tokenAuth: []
      - signatureAuth: []
      - basicAuth: []
      responses:
        '204':
          description: The project has been deleted
  /api/projects/{id}/annotations:
    get:
      operationId: projects_retrieve_annotations
      summary: Method allows to download project annotations
      parameters:
      - in: query
        name: action
        schema:
          type: string
          enum:
          - download
        description: Used to start downloading process after annotation file had been
          created
      - in: query
        name: cloud_storage_id
        schema:
          type: number
        description: Storage id
      - in: query
        name: filename
        schema:
          type: string
        description: Desired output file name
      - in: query
        name: format
        schema:
          type: string
        description: |-
          Desired output format name
          You can get the list of supported formats at:
          /server/annotation/formats
        required: true
      - in: path
        name: id
        schema:
          type: integer
        description: A unique integer value identifying this project.
        required: true
      - in: query
        name: location
        schema:
          type: string
          enum:
          - cloud_storage
          - local
        description: Where need to save downloaded dataset
      - in: query
        name: use_default_location
        schema:
          type: boolean
          default: true
        description: Use the location that was configured in project to export annotation
      tags:
      - projects
      security:
      - sessionAuth: []
        csrfAuth: []
        tokenAuth: []
      - signatureAuth: []
      - basicAuth: []
      responses:
        '200':
          content:
            application/vnd.cvat+json:
              schema:
                $ref: '#/components/schemas/AnnotationsRead'
          description: Download of file started
        '201':
          description: Annotations file is ready to download
        '202':
          description: Dump of annotations has been started
        '401':
          description: Format is not specified
        '405':
          description: Format is not available
  /api/projects/{id}/backup:
    get:
      operationId: projects_retrieve_backup
      summary: Methods creates a backup copy of a project
      parameters:
      - in: query
        name: action
        schema:
          type: string
          enum:
          - download
        description: Used to start downloading process after backup file had been
          created
      - in: query
        name: cloud_storage_id
        schema:
          type: number
        description: Storage id
      - in: query
        name: filename
        schema:
          type: string
        description: Backup file name
      - in: path
        name: id
        schema:
          type: integer
        description: A unique integer value identifying this project.
        required: true
      - in: query
        name: location
        schema:
          type: string
          enum:
          - cloud_storage
          - local
        description: Where need to save downloaded backup
      - in: query
        name: use_default_location
        schema:
          type: boolean
          default: true
        description: Use the location that was configured in project to export backup
      tags:
      - projects
      security:
      - sessionAuth: []
        csrfAuth: []
        tokenAuth: []
      - signatureAuth: []
      - basicAuth: []
      responses:
        '200':
          description: Download of file started
        '201':
          description: Output backup file is ready for downloading
        '202':
          description: Creating a backup file has been started
  /api/projects/{id}/dataset/:
    get:
      operationId: projects_retrieve_dataset
      summary: Export project as a dataset in a specific format
      parameters:
      - in: query
        name: action
        schema:
          type: string
          enum:
          - download
          - import_status
        description: Used to start downloading process after annotation file had been
          created
      - in: query
        name: cloud_storage_id
        schema:
          type: number
        description: Storage id
      - in: query
        name: filename
        schema:
          type: string
        description: Desired output file name
      - in: query
        name: format
        schema:
          type: string
        description: |-
          Desired output format name
          You can get the list of supported formats at:
          /server/annotation/formats
      - in: path
        name: id
        schema:
          type: integer
        description: A unique integer value identifying this project.
        required: true
      - in: query
        name: location
        schema:
          type: string
          enum:
          - cloud_storage
          - local
        description: Where need to save downloaded dataset
      - in: query
        name: use_default_location
        schema:
          type: boolean
          default: true
        description: Use the location that was configured in project to import dataset
      tags:
      - projects
      security:
      - sessionAuth: []
        csrfAuth: []
        tokenAuth: []
      - signatureAuth: []
      - basicAuth: []
      responses:
        '200':
          content:
            application/vnd.cvat+json:
              schema:
                type: string
                format: binary
          description: Download of file started
        '201':
          description: Output file is ready for downloading
        '202':
          description: Exporting has been started
        '405':
          description: Format is not available
    post:
      operationId: projects_create_dataset
      summary: Import dataset in specific format as a project
      parameters:
      - in: query
        name: cloud_storage_id
        schema:
          type: number
        description: Storage id
      - in: query
        name: filename
        schema:
          type: string
        description: Dataset file name
      - in: query
        name: format
        schema:
          type: string
        description: |-
          Desired dataset format name
          You can get the list of supported formats at:
          /server/annotation/formats
      - in: path
        name: id
        schema:
          type: integer
        description: A unique integer value identifying this project.
        required: true
      - in: query
        name: location
        schema:
          type: string
          enum:
          - cloud_storage
          - local
        description: Where to import the dataset from
      - in: query
        name: use_default_location
        schema:
          type: boolean
          default: true
        description: Use the location that was configured in the project to import
          annotations
      tags:
      - projects
      requestBody:
        content:
          application/json:
            schema:
              $ref: '#/components/schemas/DatasetWriteRequest'
          multipart/form-data:
            schema:
              $ref: '#/components/schemas/DatasetWriteRequest'
      security:
      - sessionAuth: []
        csrfAuth: []
        tokenAuth: []
      - signatureAuth: []
      - basicAuth: []
      responses:
        '202':
          description: Importing has been started
        '400':
          description: Failed to import dataset
        '405':
          description: Format is not available
  /api/projects/{id}/preview:
    get:
      operationId: projects_retrieve_preview
      summary: Method returns a preview image for the project
      parameters:
      - in: path
        name: id
        schema:
          type: integer
        description: A unique integer value identifying this project.
        required: true
      tags:
      - projects
      security:
      - sessionAuth: []
        csrfAuth: []
        tokenAuth: []
      - signatureAuth: []
      - basicAuth: []
      responses:
        '200':
          description: Project image preview
        '404':
          description: Project image preview not found
  /api/projects/backup/:
    post:
      operationId: projects_create_backup
      summary: Methods create a project from a backup
      parameters:
      - in: header
        name: X-Organization
        schema:
          type: string
      - in: query
        name: cloud_storage_id
        schema:
          type: number
        description: Storage id
      - in: query
        name: filename
        schema:
          type: string
        description: Backup file name
      - in: query
        name: location
        schema:
          type: string
          enum:
          - cloud_storage
          - local
          default: local
        description: Where to import the backup file from
      - in: query
        name: org
        schema:
          type: string
        description: Organization unique slug
      - in: query
        name: org_id
        schema:
          type: integer
        description: Organization identifier
      tags:
      - projects
      requestBody:
        content:
          application/json:
            schema:
              $ref: '#/components/schemas/BackupWriteRequest'
          multipart/form-data:
            schema:
              $ref: '#/components/schemas/BackupWriteRequest'
      security:
      - sessionAuth: []
        csrfAuth: []
        tokenAuth: []
      - signatureAuth: []
      - basicAuth: []
      responses:
        '201':
          description: The project has been imported
        '202':
          description: Importing a backup file has been started
  /api/quality/conflicts:
    get:
      operationId: quality_list_conflicts
      summary: Method returns a paginated list of annotation conflicts
      parameters:
      - in: header
        name: X-Organization
        schema:
          type: string
      - name: filter
        required: false
        in: query
        description: 'A filter term. Available filter_fields: [''id'', ''frame'',
          ''type'', ''job_id'', ''task_id'', ''importance'']'
        schema:
          type: string
      - name: frame
        in: query
        description: A simple equality filter for the frame field
        schema:
          type: integer
      - name: importance
        in: query
        description: A simple equality filter for the importance field
        schema:
          type: string
          enum:
          - warning
          - error
      - name: job_id
        in: query
        description: A simple equality filter for the job_id field
        schema:
          type: integer
      - in: query
        name: org
        schema:
          type: string
        description: Organization unique slug
      - in: query
        name: org_id
        schema:
          type: integer
        description: Organization identifier
      - name: page
        required: false
        in: query
        description: A page number within the paginated result set.
        schema:
          type: integer
      - name: page_size
        required: false
        in: query
        description: Number of results to return per page.
        schema:
          type: integer
      - in: query
        name: report_id
        schema:
          type: integer
        description: A simple equality filter for report id
      - name: search
        required: false
        in: query
        description: 'A search term. Available search_fields: []'
        schema:
          type: string
      - name: sort
        required: false
        in: query
        description: 'Which field to use when ordering the results. Available ordering_fields:
          [''id'', ''frame'', ''type'', ''job_id'', ''task_id'', ''importance'']'
        schema:
          type: string
      - name: task_id
        in: query
        description: A simple equality filter for the task_id field
        schema:
          type: integer
      - name: type
        in: query
        description: A simple equality filter for the type field
        schema:
          type: string
          enum:
          - missing_annotation
          - extra_annotation
          - mismatching_label
          - low_overlap
          - mismatching_direction
          - mismatching_attributes
          - mismatching_groups
          - covered_annotation
      tags:
      - quality
      security:
      - sessionAuth: []
        csrfAuth: []
        tokenAuth: []
      - signatureAuth: []
      - basicAuth: []
      responses:
        '200':
          content:
            application/vnd.cvat+json:
              schema:
                $ref: '#/components/schemas/PaginatedAnnotationConflictList'
          description: ''
  /api/quality/reports:
    get:
      operationId: quality_list_reports
      summary: Method returns a paginated list of quality reports
      parameters:
      - in: header
        name: X-Organization
        schema:
          type: string
      - name: filter
        required: false
        in: query
        description: 'A filter term. Available filter_fields: [''id'', ''job_id'',
          ''created_date'', ''gt_last_updated'', ''target_last_updated'', ''parent_id'']'
        schema:
          type: string
      - name: job_id
        in: query
        description: A simple equality filter for the job_id field
        schema:
          type: integer
      - in: query
        name: org
        schema:
          type: string
        description: Organization unique slug
      - in: query
        name: org_id
        schema:
          type: integer
        description: Organization identifier
      - name: page
        required: false
        in: query
        description: A page number within the paginated result set.
        schema:
          type: integer
      - name: page_size
        required: false
        in: query
        description: Number of results to return per page.
        schema:
          type: integer
      - name: parent_id
        in: query
        description: A simple equality filter for the parent_id field
        schema:
          type: integer
      - name: search
        required: false
        in: query
        description: 'A search term. Available search_fields: []'
        schema:
          type: string
      - name: sort
        required: false
        in: query
        description: 'Which field to use when ordering the results. Available ordering_fields:
          [''id'', ''job_id'', ''created_date'', ''gt_last_updated'', ''target_last_updated'',
          ''parent_id'']'
        schema:
          type: string
      - in: query
        name: target
        schema:
          type: string
        description: A simple equality filter for target
      - in: query
        name: task_id
        schema:
          type: integer
        description: A simple equality filter for task id
      tags:
      - quality
      security:
      - sessionAuth: []
        csrfAuth: []
        tokenAuth: []
      - signatureAuth: []
      - basicAuth: []
      responses:
        '200':
          content:
            application/vnd.cvat+json:
              schema:
                $ref: '#/components/schemas/PaginatedQualityReportList'
          description: ''
    post:
      operationId: quality_create_report
      summary: Creates a quality report asynchronously and allows to check request
        status
      parameters:
      - in: header
        name: X-Organization
        schema:
          type: string
      - in: query
        name: org
        schema:
          type: string
        description: Organization unique slug
      - in: query
        name: org_id
        schema:
          type: integer
        description: Organization identifier
      - in: query
        name: rq_id
        schema:
          type: string
        description: |
          The report creation request id. Can be specified to check the report
          creation status.
      tags:
      - quality
      requestBody:
        content:
          application/json:
            schema:
              $ref: '#/components/schemas/QualityReportCreateRequest'
      security:
      - sessionAuth: []
        csrfAuth: []
        tokenAuth: []
      - signatureAuth: []
      - basicAuth: []
      responses:
        '201':
          content:
            application/vnd.cvat+json:
              schema:
                $ref: '#/components/schemas/QualityReport'
          description: ''
        '202':
          content:
            application/vnd.cvat+json:
              schema:
                type: string
          description: |
            A quality report request has been enqueued, the request id is returned.
            The request status can be checked at this endpoint by passing the rq_id
            as the query parameter. If the request id is specified, this response
            means the quality report request is queued or is being processed.
        '400':
          description: Invalid or failed request, check the response data for details
  /api/quality/reports/{id}:
    get:
      operationId: quality_retrieve_report
      summary: Method returns details of a quality report
      parameters:
      - in: header
        name: X-Organization
        schema:
          type: string
      - in: path
        name: id
        schema:
          type: integer
        description: A unique integer value identifying this quality report.
        required: true
      - in: query
        name: org
        schema:
          type: string
        description: Organization unique slug
      - in: query
        name: org_id
        schema:
          type: integer
        description: Organization identifier
      tags:
      - quality
      security:
      - sessionAuth: []
        csrfAuth: []
        tokenAuth: []
      - signatureAuth: []
      - basicAuth: []
      responses:
        '200':
          content:
            application/vnd.cvat+json:
              schema:
                $ref: '#/components/schemas/QualityReport'
          description: ''
  /api/quality/reports/{id}/data:
    get:
      operationId: quality_retrieve_report_data
      summary: Retrieve full contents of the report in JSON format
      parameters:
      - in: header
        name: X-Organization
        schema:
          type: string
      - in: path
        name: id
        schema:
          type: integer
        description: A unique integer value identifying this quality report.
        required: true
      - in: query
        name: org
        schema:
          type: string
        description: Organization unique slug
      - in: query
        name: org_id
        schema:
          type: integer
        description: Organization identifier
      tags:
      - quality
      security:
      - sessionAuth: []
        csrfAuth: []
        tokenAuth: []
      - signatureAuth: []
      - basicAuth: []
      responses:
        '200':
          content:
            application/vnd.cvat+json:
              schema:
                type: object
                additionalProperties: {}
          description: ''
  /api/quality/settings/{id}:
    get:
      operationId: quality_retrieve_settings
      summary: Method returns details of a quality settings
      parameters:
      - in: header
        name: X-Organization
        schema:
          type: string
      - in: path
        name: id
        schema:
          type: integer
        description: A unique integer value identifying this quality settings.
        required: true
      - in: query
        name: org
        schema:
          type: string
        description: Organization unique slug
      - in: query
        name: org_id
        schema:
          type: integer
        description: Organization identifier
      tags:
      - quality
      security:
      - sessionAuth: []
        csrfAuth: []
        tokenAuth: []
      - signatureAuth: []
      - basicAuth: []
      responses:
        '200':
          content:
            application/vnd.cvat+json:
              schema:
                $ref: '#/components/schemas/QualitySettings'
          description: ''
    patch:
      operationId: quality_partial_update_settings
      parameters:
      - in: header
        name: X-Organization
        schema:
          type: string
      - in: path
        name: id
        schema:
          type: integer
        description: A unique integer value identifying this quality settings.
        required: true
      - in: query
        name: org
        schema:
          type: string
        description: Organization unique slug
      - in: query
        name: org_id
        schema:
          type: integer
        description: Organization identifier
      tags:
      - quality
      requestBody:
        content:
          application/json:
            schema:
              $ref: '#/components/schemas/PatchedQualitySettingsRequest'
      security:
      - sessionAuth: []
        csrfAuth: []
        tokenAuth: []
      - signatureAuth: []
      - basicAuth: []
      responses:
        '200':
          content:
            application/vnd.cvat+json:
              schema:
                $ref: '#/components/schemas/QualitySettings'
          description: ''
  /api/schema/:
    get:
      operationId: schema_retrieve
      description: |-
        OpenApi3 schema for this API. Format can be selected via content negotiation.

        - YAML: application/vnd.oai.openapi
        - JSON: application/vnd.oai.openapi+json
      parameters:
      - in: query
        name: lang
        schema:
          type: string
          enum:
          - af
          - ar
          - ar-dz
          - ast
          - az
          - be
          - bg
          - bn
          - br
          - bs
          - ca
          - cs
          - cy
          - da
          - de
          - dsb
          - el
          - en
          - en-au
          - en-gb
          - eo
          - es
          - es-ar
          - es-co
          - es-mx
          - es-ni
          - es-ve
          - et
          - eu
          - fa
          - fi
          - fr
          - fy
          - ga
          - gd
          - gl
          - he
          - hi
          - hr
          - hsb
          - hu
          - hy
          - ia
          - id
          - ig
          - io
          - is
          - it
          - ja
          - ka
          - kab
          - kk
          - km
          - kn
          - ko
          - ky
          - lb
          - lt
          - lv
          - mk
          - ml
          - mn
          - mr
          - my
          - nb
          - ne
          - nl
          - nn
          - os
          - pa
          - pl
          - pt
          - pt-br
          - ro
          - ru
          - sk
          - sl
          - sq
          - sr
          - sr-latn
          - sv
          - sw
          - ta
          - te
          - tg
          - th
          - tk
          - tr
          - tt
          - udm
          - uk
          - ur
          - uz
          - vi
          - zh-hans
          - zh-hant
      - in: query
        name: scheme
        schema:
          type: string
          enum:
          - json
          - yaml
      tags:
      - schema
      security:
      - sessionAuth: []
        csrfAuth: []
        tokenAuth: []
      - signatureAuth: []
      - basicAuth: []
      responses:
        '200':
          content:
            application/vnd.oai.openapi:
              schema:
                type: object
                additionalProperties: {}
            application/yaml:
              schema:
                type: object
                additionalProperties: {}
            application/vnd.oai.openapi+json:
              schema:
                type: object
                additionalProperties: {}
            application/json:
              schema:
                type: object
                additionalProperties: {}
          description: ''
  /api/server/about:
    get:
      operationId: server_retrieve_about
      summary: Method provides basic CVAT information
      tags:
      - server
      security:
      - sessionAuth: []
        csrfAuth: []
        tokenAuth: []
      - signatureAuth: []
      - basicAuth: []
      responses:
        '200':
          content:
            application/vnd.cvat+json:
              schema:
                $ref: '#/components/schemas/About'
          description: ''
  /api/server/annotation/formats:
    get:
      operationId: server_retrieve_annotation_formats
      summary: Method provides the list of supported annotations formats
      tags:
      - server
      security:
      - sessionAuth: []
        csrfAuth: []
        tokenAuth: []
      - signatureAuth: []
      - basicAuth: []
      responses:
        '200':
          content:
            application/vnd.cvat+json:
              schema:
                $ref: '#/components/schemas/DatasetFormats'
          description: ''
  /api/server/plugins:
    get:
      operationId: server_retrieve_plugins
      summary: Method provides allowed plugins
      tags:
      - server
      security:
      - sessionAuth: []
        csrfAuth: []
        tokenAuth: []
      - signatureAuth: []
      - basicAuth: []
      responses:
        '200':
          content:
            application/vnd.cvat+json:
              schema:
                $ref: '#/components/schemas/Plugins'
          description: ''
  /api/server/share:
    get:
      operationId: server_list_share
      summary: Returns all files and folders that are on the server along specified
        path
      parameters:
      - in: query
        name: directory
        schema:
          type: string
        description: Directory to browse
      tags:
      - server
      security:
      - sessionAuth: []
        csrfAuth: []
        tokenAuth: []
      - signatureAuth: []
      - basicAuth: []
      responses:
        '200':
          content:
            application/vnd.cvat+json:
              schema:
                type: array
                items:
                  $ref: '#/components/schemas/FileInfo'
          description: ''
  /api/tasks:
    get:
      operationId: tasks_list
      summary: Returns a paginated list of tasks
      parameters:
      - name: X-Organization
        in: header
        description: Organization unique slug
        schema:
          type: string
      - name: assignee
        in: query
        description: A simple equality filter for the assignee field
        schema:
          type: string
      - name: dimension
        in: query
        description: A simple equality filter for the dimension field
        schema:
          type: string
          enum:
          - 3d
          - 2d
      - name: filter
        required: false
        in: query
        description: 'A filter term. Available filter_fields: [''project_name'', ''name'',
          ''owner'', ''status'', ''assignee'', ''subset'', ''mode'', ''dimension'',
          ''tracker_link'', ''id'', ''project_id'', ''updated_date'']'
        schema:
          type: string
      - name: mode
        in: query
        description: A simple equality filter for the mode field
        schema:
          type: string
      - name: name
        in: query
        description: A simple equality filter for the name field
        schema:
          type: string
      - name: org
        in: query
        description: Organization unique slug
        schema:
          type: string
      - name: org_id
        in: query
        description: Organization identifier
        schema:
          type: integer
      - name: owner
        in: query
        description: A simple equality filter for the owner field
        schema:
          type: string
      - name: page
        required: false
        in: query
        description: A page number within the paginated result set.
        schema:
          type: integer
      - name: page_size
        required: false
        in: query
        description: Number of results to return per page.
        schema:
          type: integer
      - name: project_id
        in: query
        description: A simple equality filter for the project_id field
        schema:
          type: integer
      - name: project_name
        in: query
        description: A simple equality filter for the project_name field
        schema:
          type: string
      - name: search
        required: false
        in: query
        description: 'A search term. Available search_fields: (''project_name'', ''name'',
          ''owner'', ''status'', ''assignee'', ''subset'', ''mode'', ''dimension'',
          ''tracker_link'')'
        schema:
          type: string
      - name: sort
        required: false
        in: query
        description: 'Which field to use when ordering the results. Available ordering_fields:
          [''project_name'', ''name'', ''owner'', ''status'', ''assignee'', ''subset'',
          ''mode'', ''dimension'', ''tracker_link'', ''id'', ''project_id'', ''updated_date'']'
        schema:
          type: string
      - name: status
        in: query
        description: A simple equality filter for the status field
        schema:
          type: string
          enum:
          - annotation
          - validation
          - completed
      - name: subset
        in: query
        description: A simple equality filter for the subset field
        schema:
          type: string
      - name: tracker_link
        in: query
        description: A simple equality filter for the tracker_link field
        schema:
          type: string
      tags:
      - tasks
      security:
      - sessionAuth: []
        csrfAuth: []
        tokenAuth: []
      - signatureAuth: []
      - basicAuth: []
      responses:
        '200':
          content:
            application/vnd.cvat+json:
              schema:
                $ref: '#/components/schemas/PaginatedTaskReadList'
          description: ''
    post:
      operationId: tasks_create
      summary: Method creates a new task in a database without any attached images
        and videos
      parameters:
      - in: header
        name: X-Organization
        schema:
          type: string
      - in: query
        name: org
        schema:
          type: string
        description: Organization unique slug
      - in: query
        name: org_id
        schema:
          type: integer
        description: Organization identifier
      tags:
      - tasks
      requestBody:
        content:
          application/json:
            schema:
              $ref: '#/components/schemas/TaskWriteRequest'
        required: true
      security:
      - sessionAuth: []
        csrfAuth: []
        tokenAuth: []
      - signatureAuth: []
      - basicAuth: []
      responses:
        '201':
          content:
            application/vnd.cvat+json:
              schema:
                $ref: '#/components/schemas/TaskRead'
          description: ''
  /api/tasks/{id}:
    get:
      operationId: tasks_retrieve
      summary: Method returns details of a specific task
      parameters:
      - in: path
        name: id
        schema:
          type: integer
        description: A unique integer value identifying this task.
        required: true
      tags:
      - tasks
      security:
      - sessionAuth: []
        csrfAuth: []
        tokenAuth: []
      - signatureAuth: []
      - basicAuth: []
      responses:
        '200':
          content:
            application/vnd.cvat+json:
              schema:
                $ref: '#/components/schemas/TaskRead'
          description: ''
    patch:
      operationId: tasks_partial_update
      summary: Methods does a partial update of chosen fields in a task
      parameters:
      - in: path
        name: id
        schema:
          type: integer
        description: A unique integer value identifying this task.
        required: true
      tags:
      - tasks
      requestBody:
        content:
          application/json:
            schema:
              $ref: '#/components/schemas/PatchedTaskWriteRequest'
      security:
      - sessionAuth: []
        csrfAuth: []
        tokenAuth: []
      - signatureAuth: []
      - basicAuth: []
      responses:
        '200':
          content:
            application/vnd.cvat+json:
              schema:
                $ref: '#/components/schemas/TaskRead'
          description: ''
    delete:
      operationId: tasks_destroy
      summary: Method deletes a specific task, all attached jobs, annotations, and
        data
      parameters:
      - in: path
        name: id
        schema:
          type: integer
        description: A unique integer value identifying this task.
        required: true
      tags:
      - tasks
      security:
      - sessionAuth: []
        csrfAuth: []
        tokenAuth: []
      - signatureAuth: []
      - basicAuth: []
      responses:
        '204':
          description: The task has been deleted
  /api/tasks/{id}/annotations/:
    get:
      operationId: tasks_retrieve_annotations
      summary: Method allows to download task annotations
      parameters:
      - in: query
        name: action
        schema:
          type: string
          enum:
          - download
        description: Used to start downloading process after annotation file had been
          created
      - in: query
        name: cloud_storage_id
        schema:
          type: number
        description: Storage id
      - in: query
        name: filename
        schema:
          type: string
        description: Desired output file name
      - in: query
        name: format
        schema:
          type: string
        description: |-
          Desired output format name
          You can get the list of supported formats at:
          /server/annotation/formats
      - in: path
        name: id
        schema:
          type: integer
        description: A unique integer value identifying this task.
        required: true
      - in: query
        name: location
        schema:
          type: string
          enum:
          - cloud_storage
          - local
        description: Where need to save downloaded dataset
      - in: query
        name: use_default_location
        schema:
          type: boolean
          default: true
        description: Use the location that was configured in the task to export annotation
      tags:
      - tasks
      security:
      - sessionAuth: []
        csrfAuth: []
        tokenAuth: []
      - signatureAuth: []
      - basicAuth: []
      responses:
        '200':
          content:
            application/vnd.cvat+json:
              schema:
                $ref: '#/components/schemas/AnnotationsRead'
          description: Download of file started
        '201':
          description: Annotations file is ready to download
        '202':
          description: Dump of annotations has been started
        '400':
          description: Exporting without data is not allowed
        '405':
          description: Format is not available
    post:
      operationId: tasks_create_annotations
      summary: Method allows to upload task annotations from a local file or a cloud
        storage
      parameters:
      - in: query
        name: cloud_storage_id
        schema:
          type: number
        description: Storage id
      - in: query
        name: filename
        schema:
          type: string
        description: Annotation file name
      - in: query
        name: format
        schema:
          type: string
        description: |-
          Input format name
          You can get the list of supported formats at:
          /server/annotation/formats
      - in: path
        name: id
        schema:
          type: integer
        description: A unique integer value identifying this task.
        required: true
      - in: query
        name: location
        schema:
          type: string
          enum:
          - cloud_storage
          - local
        description: where to import the annotation from
      - in: query
        name: use_default_location
        schema:
          type: boolean
          default: true
        description: Use the location that was configured in task to import annotations
      tags:
      - tasks
      requestBody:
        content:
          application/json:
            schema:
              $ref: '#/components/schemas/TaskAnnotationsWriteRequest'
          multipart/form-data:
            schema:
              $ref: '#/components/schemas/TaskAnnotationsWriteRequest'
      security:
      - sessionAuth: []
        csrfAuth: []
        tokenAuth: []
      - signatureAuth: []
      - basicAuth: []
      responses:
        '201':
          description: Uploading has finished
        '202':
          description: Uploading has been started
        '405':
          description: Format is not available
    put:
      operationId: tasks_update_annotations
      summary: Method allows to upload task annotations
      parameters:
      - in: query
        name: format
        schema:
          type: string
        description: |-
          Input format name
          You can get the list of supported formats at:
          /server/annotation/formats
      - in: path
        name: id
        schema:
          type: integer
        description: A unique integer value identifying this task.
        required: true
      tags:
      - tasks
      requestBody:
        content:
          application/json:
            schema:
              $ref: '#/components/schemas/TaskAnnotationsUpdateRequest'
          multipart/form-data:
            schema:
              $ref: '#/components/schemas/TaskAnnotationsUpdateRequest'
      security:
      - sessionAuth: []
        csrfAuth: []
        tokenAuth: []
      - signatureAuth: []
      - basicAuth: []
      responses:
        '201':
          description: Uploading has finished
        '202':
          description: Uploading has been started
        '405':
          description: Format is not available
    patch:
      operationId: tasks_partial_update_annotations
      summary: Method performs a partial update of annotations in a specific task
      parameters:
      - in: query
        name: action
        schema:
          type: string
          enum:
          - create
          - delete
          - update
        required: true
      - in: path
        name: id
        schema:
          type: integer
        description: A unique integer value identifying this task.
        required: true
      tags:
      - tasks
      requestBody:
        content:
          application/json:
            schema:
              $ref: '#/components/schemas/PatchedLabeledDataRequest'
          multipart/form-data:
            schema:
              $ref: '#/components/schemas/PatchedLabeledDataRequest'
      security:
      - sessionAuth: []
        csrfAuth: []
        tokenAuth: []
      - signatureAuth: []
      - basicAuth: []
      responses:
        '200':
          content:
            application/vnd.cvat+json:
              schema:
                $ref: '#/components/schemas/LabeledData'
          description: ''
    delete:
      operationId: tasks_destroy_annotations
      summary: Method deletes all annotations for a specific task
      parameters:
      - in: path
        name: id
        schema:
          type: integer
        description: A unique integer value identifying this task.
        required: true
      tags:
      - tasks
      security:
      - sessionAuth: []
        csrfAuth: []
        tokenAuth: []
      - signatureAuth: []
      - basicAuth: []
      responses:
        '204':
          description: The annotation has been deleted
  /api/tasks/{id}/backup:
    get:
      operationId: tasks_retrieve_backup
      summary: Method backup a specified task
      parameters:
      - in: query
        name: action
        schema:
          type: string
          enum:
          - download
        description: Used to start downloading process after backup file had been
          created
      - in: query
        name: cloud_storage_id
        schema:
          type: number
        description: Storage id
      - in: query
        name: filename
        schema:
          type: string
        description: Backup file name
      - in: path
        name: id
        schema:
          type: integer
        description: A unique integer value identifying this task.
        required: true
      - in: query
        name: location
        schema:
          type: string
          enum:
          - cloud_storage
          - local
        description: Where need to save downloaded backup
      - in: query
        name: use_default_location
        schema:
          type: boolean
          default: true
        description: Use the location that was configured in the task to export backup
      tags:
      - tasks
      security:
      - sessionAuth: []
        csrfAuth: []
        tokenAuth: []
      - signatureAuth: []
      - basicAuth: []
      responses:
        '200':
          description: Download of file started
        '201':
          description: Output backup file is ready for downloading
        '202':
          description: Creating a backup file has been started
  /api/tasks/{id}/data/:
    get:
      operationId: tasks_retrieve_data
      summary: Method returns data for a specific task
      parameters:
      - in: path
        name: id
        schema:
          type: integer
        description: A unique integer value identifying this task.
        required: true
      - in: query
        name: number
        schema:
          type: integer
        description: A unique number value identifying chunk or frame
      - in: query
        name: quality
        schema:
          type: string
          enum:
          - compressed
          - original
        description: Specifies the quality level of the requested data
      - in: query
        name: type
        schema:
          type: string
          enum:
          - chunk
          - context_image
          - frame
        description: Specifies the type of the requested data
      tags:
      - tasks
      security:
      - sessionAuth: []
        csrfAuth: []
        tokenAuth: []
      - signatureAuth: []
      - basicAuth: []
      responses:
        '200':
          description: Data of a specific type
    post:
      operationId: tasks_create_data
      summary: Method permanently attaches images or video to a task. Supports tus
        uploads, see more https://tus.io/
      parameters:
      - in: header
        name: Upload-Finish
        schema:
          type: boolean
        description: Finishes data upload. Can be combined with Upload-Start header
          to create task data with one request
      - in: header
        name: Upload-Multiple
        schema:
          type: boolean
        description: Indicates that data with this request are single or multiple
          files that should be attached to a task
      - in: header
        name: Upload-Start
        schema:
          type: boolean
        description: Initializes data upload. No data should be sent with this header
      - in: path
        name: id
        schema:
          type: integer
        description: A unique integer value identifying this task.
        required: true
      tags:
      - tasks
      requestBody:
        content:
          application/json:
            schema:
              $ref: '#/components/schemas/DataRequest'
          multipart/form-data:
            schema:
              $ref: '#/components/schemas/DataRequest'
      security:
      - sessionAuth: []
        csrfAuth: []
        tokenAuth: []
      - signatureAuth: []
      - basicAuth: []
      responses:
        '202':
          description: No response body
  /api/tasks/{id}/data/meta:
    get:
      operationId: tasks_retrieve_data_meta
      summary: Method provides a meta information about media files which are related
        with the task
      parameters:
      - in: path
        name: id
        schema:
          type: integer
        description: A unique integer value identifying this task.
        required: true
      tags:
      - tasks
      security:
      - sessionAuth: []
        csrfAuth: []
        tokenAuth: []
      - signatureAuth: []
      - basicAuth: []
      responses:
        '200':
          content:
            application/vnd.cvat+json:
              schema:
                $ref: '#/components/schemas/DataMetaRead'
          description: ''
    patch:
      operationId: tasks_partial_update_data_meta
      summary: Method provides a meta information about media files which are related
        with the task
      parameters:
      - in: path
        name: id
        schema:
          type: integer
        description: A unique integer value identifying this task.
        required: true
      tags:
      - tasks
      requestBody:
        content:
          application/json:
            schema:
              $ref: '#/components/schemas/PatchedDataMetaWriteRequest'
      security:
      - sessionAuth: []
        csrfAuth: []
        tokenAuth: []
      - signatureAuth: []
      - basicAuth: []
      responses:
        '200':
          content:
            application/vnd.cvat+json:
              schema:
                $ref: '#/components/schemas/DataMetaRead'
          description: ''
  /api/tasks/{id}/dataset:
    get:
      operationId: tasks_retrieve_dataset
      summary: Export task as a dataset in a specific format
      parameters:
      - in: query
        name: action
        schema:
          type: string
          enum:
          - download
        description: Used to start downloading process after annotation file had been
          created
      - in: query
        name: cloud_storage_id
        schema:
          type: number
        description: Storage id
      - in: query
        name: filename
        schema:
          type: string
        description: Desired output file name
      - in: query
        name: format
        schema:
          type: string
        description: |-
          Desired output format name
          You can get the list of supported formats at:
          /server/annotation/formats
        required: true
      - in: path
        name: id
        schema:
          type: integer
        description: A unique integer value identifying this task.
        required: true
      - in: query
        name: location
        schema:
          type: string
          enum:
          - cloud_storage
          - local
        description: Where need to save downloaded dataset
      - in: query
        name: use_default_location
        schema:
          type: boolean
          default: true
        description: Use the location that was configured in task to export annotations
      tags:
      - tasks
      security:
      - sessionAuth: []
        csrfAuth: []
        tokenAuth: []
      - signatureAuth: []
      - basicAuth: []
      responses:
        '200':
          content:
            application/vnd.cvat+json:
              schema:
                type: string
                format: binary
          description: Download of file started
        '201':
          description: Output file is ready for downloading
        '202':
          description: Exporting has been started
        '400':
          description: Exporting without data is not allowed
        '405':
          description: Format is not available
  /api/tasks/{id}/preview:
    get:
      operationId: tasks_retrieve_preview
      summary: Method returns a preview image for the task
      parameters:
      - in: path
        name: id
        schema:
          type: integer
        description: A unique integer value identifying this task.
        required: true
      tags:
      - tasks
      security:
      - sessionAuth: []
        csrfAuth: []
        tokenAuth: []
      - signatureAuth: []
      - basicAuth: []
      responses:
        '200':
          description: Task image preview
        '404':
          description: Task image preview not found
  /api/tasks/{id}/status:
    get:
      operationId: tasks_retrieve_status
      summary: When task is being created the method returns information about a status
        of the creation process
      parameters:
      - in: path
        name: id
        schema:
          type: integer
        description: A unique integer value identifying this task.
        required: true
      tags:
      - tasks
      security:
      - sessionAuth: []
        csrfAuth: []
        tokenAuth: []
      - signatureAuth: []
      - basicAuth: []
      responses:
        '200':
          content:
            application/vnd.cvat+json:
              schema:
                $ref: '#/components/schemas/RqStatus'
          description: ''
  /api/tasks/backup/:
    post:
      operationId: tasks_create_backup
      summary: Method recreates a task from an attached task backup file
      parameters:
      - in: header
        name: X-Organization
        schema:
          type: string
      - in: query
        name: cloud_storage_id
        schema:
          type: number
        description: Storage id
      - in: query
        name: filename
        schema:
          type: string
        description: Backup file name
      - in: query
        name: location
        schema:
          type: string
          enum:
          - cloud_storage
          - local
          default: local
        description: Where to import the backup file from
      - in: query
        name: org
        schema:
          type: string
        description: Organization unique slug
      - in: query
        name: org_id
        schema:
          type: integer
        description: Organization identifier
      tags:
      - tasks
      requestBody:
        content:
          application/json:
            schema:
              $ref: '#/components/schemas/TaskFileRequest'
          multipart/form-data:
            schema:
              $ref: '#/components/schemas/TaskFileRequest'
      security:
      - sessionAuth: []
        csrfAuth: []
        tokenAuth: []
      - signatureAuth: []
      - basicAuth: []
      responses:
        '201':
          description: The task has been imported
        '202':
          description: Importing a backup file has been started
  /api/users:
    get:
      operationId: users_list
      summary: Method returns a paginated list of users
      parameters:
      - name: X-Organization
        in: header
        description: Organization unique slug
        schema:
          type: string
      - name: filter
        required: false
        in: query
        description: 'A filter term. Available filter_fields: [''username'', ''first_name'',
          ''last_name'', ''id'', ''is_active'']'
        schema:
          type: string
      - name: first_name
        in: query
        description: A simple equality filter for the first_name field
        schema:
          type: string
      - name: is_active
        in: query
        description: A simple equality filter for the is_active field
        schema:
          type: boolean
      - name: last_name
        in: query
        description: A simple equality filter for the last_name field
        schema:
          type: string
      - name: org
        in: query
        description: Organization unique slug
        schema:
          type: string
      - name: org_id
        in: query
        description: Organization identifier
        schema:
          type: integer
      - name: page
        required: false
        in: query
        description: A page number within the paginated result set.
        schema:
          type: integer
      - name: page_size
        required: false
        in: query
        description: Number of results to return per page.
        schema:
          type: integer
      - name: search
        required: false
        in: query
        description: 'A search term. Available search_fields: (''username'', ''first_name'',
          ''last_name'')'
        schema:
          type: string
      - name: sort
        required: false
        in: query
        description: 'Which field to use when ordering the results. Available ordering_fields:
          [''username'', ''first_name'', ''last_name'', ''id'', ''is_active'']'
        schema:
          type: string
      - name: username
        in: query
        description: A simple equality filter for the username field
        schema:
          type: string
      tags:
      - users
      security:
      - sessionAuth: []
        csrfAuth: []
        tokenAuth: []
      - signatureAuth: []
      - basicAuth: []
      responses:
        '200':
          content:
            application/vnd.cvat+json:
              schema:
                $ref: '#/components/schemas/PaginatedMetaUserList'
          description: ''
  /api/users/{id}:
    get:
      operationId: users_retrieve
      summary: Method provides information of a specific user
      parameters:
      - in: path
        name: id
        schema:
          type: integer
        description: A unique integer value identifying this user.
        required: true
      tags:
      - users
      security:
      - sessionAuth: []
        csrfAuth: []
        tokenAuth: []
      - signatureAuth: []
      - basicAuth: []
      responses:
        '200':
          content:
            application/vnd.cvat+json:
              schema:
                $ref: '#/components/schemas/MetaUser'
          description: ''
    patch:
      operationId: users_partial_update
      summary: Method updates chosen fields of a user
      parameters:
      - in: path
        name: id
        schema:
          type: integer
        description: A unique integer value identifying this user.
        required: true
      tags:
      - users
      requestBody:
        content:
          application/json:
            schema:
              $ref: '#/components/schemas/PatchedUserRequest'
      security:
      - sessionAuth: []
        csrfAuth: []
        tokenAuth: []
      - signatureAuth: []
      - basicAuth: []
      responses:
        '200':
          content:
            application/vnd.cvat+json:
              schema:
                $ref: '#/components/schemas/MetaUser'
          description: ''
    delete:
      operationId: users_destroy
      summary: Method deletes a specific user from the server
      parameters:
      - in: path
        name: id
        schema:
          type: integer
        description: A unique integer value identifying this user.
        required: true
      tags:
      - users
      security:
      - sessionAuth: []
        csrfAuth: []
        tokenAuth: []
      - signatureAuth: []
      - basicAuth: []
      responses:
        '204':
          description: The user has been deleted
  /api/users/self:
    get:
      operationId: users_retrieve_self
      description: Method returns an instance of a user who is currently authorized
      summary: Method returns an instance of a user who is currently authorized
      tags:
      - users
      security:
      - sessionAuth: []
        csrfAuth: []
        tokenAuth: []
      - signatureAuth: []
      - basicAuth: []
      responses:
        '200':
          content:
            application/vnd.cvat+json:
              schema:
                $ref: '#/components/schemas/MetaUser'
          description: ''
  /api/webhooks:
    get:
      operationId: webhooks_list
      summary: Method returns a paginated list of webhook according to query parameters
      parameters:
      - name: X-Organization
        in: header
        description: Organization unique slug
        schema:
          type: string
      - name: filter
        required: false
        in: query
        description: 'A filter term. Available filter_fields: [''target_url'', ''owner'',
          ''type'', ''description'', ''id'', ''project_id'', ''updated_date'']'
        schema:
          type: string
      - name: org
        in: query
        description: Organization unique slug
        schema:
          type: string
      - name: org_id
        in: query
        description: Organization identifier
        schema:
          type: integer
      - name: owner
        in: query
        description: A simple equality filter for the owner field
        schema:
          type: string
      - name: page
        required: false
        in: query
        description: A page number within the paginated result set.
        schema:
          type: integer
      - name: page_size
        required: false
        in: query
        description: Number of results to return per page.
        schema:
          type: integer
      - name: project_id
        in: query
        description: A simple equality filter for the project_id field
        schema:
          type: integer
      - name: search
        required: false
        in: query
        description: 'A search term. Available search_fields: (''target_url'', ''owner'',
          ''type'', ''description'')'
        schema:
          type: string
      - name: sort
        required: false
        in: query
        description: 'Which field to use when ordering the results. Available ordering_fields:
          [''target_url'', ''owner'', ''type'', ''description'', ''id'', ''project_id'',
          ''updated_date'']'
        schema:
          type: string
      - name: target_url
        in: query
        description: A simple equality filter for the target_url field
        schema:
          type: string
      - name: type
        in: query
        description: A simple equality filter for the type field
        schema:
          type: string
          enum:
          - organization
          - project
      tags:
      - webhooks
      security:
      - sessionAuth: []
        csrfAuth: []
        tokenAuth: []
      - signatureAuth: []
      - basicAuth: []
      responses:
        '200':
          content:
            application/vnd.cvat+json:
              schema:
                $ref: '#/components/schemas/PaginatedWebhookReadList'
          description: ''
    post:
      operationId: webhooks_create
      summary: Method creates a webhook
      parameters:
      - in: header
        name: X-Organization
        schema:
          type: string
      - in: query
        name: org
        schema:
          type: string
        description: Organization unique slug
      - in: query
        name: org_id
        schema:
          type: integer
        description: Organization identifier
      tags:
      - webhooks
      requestBody:
        content:
          application/json:
            schema:
              $ref: '#/components/schemas/WebhookWriteRequest'
        required: true
      security:
      - sessionAuth: []
        csrfAuth: []
        tokenAuth: []
      - signatureAuth: []
      - basicAuth: []
      responses:
        '201':
          content:
            application/vnd.cvat+json:
              schema:
                $ref: '#/components/schemas/WebhookRead'
          description: ''
  /api/webhooks/{id}:
    get:
      operationId: webhooks_retrieve
      summary: Method returns details of a webhook
      parameters:
      - in: path
        name: id
        schema:
          type: integer
        description: A unique integer value identifying this webhook.
        required: true
      tags:
      - webhooks
      security:
      - sessionAuth: []
        csrfAuth: []
        tokenAuth: []
      - signatureAuth: []
      - basicAuth: []
      responses:
        '200':
          content:
            application/vnd.cvat+json:
              schema:
                $ref: '#/components/schemas/WebhookRead'
          description: ''
    put:
      operationId: webhooks_update
      summary: Method updates a webhook by id
      parameters:
      - in: path
        name: id
        schema:
          type: integer
        description: A unique integer value identifying this webhook.
        required: true
      tags:
      - webhooks
      requestBody:
        content:
          application/json:
            schema:
              $ref: '#/components/schemas/WebhookWriteRequest'
        required: true
      security:
      - sessionAuth: []
        csrfAuth: []
        tokenAuth: []
      - signatureAuth: []
      - basicAuth: []
      responses:
        '200':
          content:
            application/vnd.cvat+json:
              schema:
                $ref: '#/components/schemas/WebhookRead'
          description: ''
    patch:
      operationId: webhooks_partial_update
      summary: Methods does a partial update of chosen fields in a webhook
      parameters:
      - in: path
        name: id
        schema:
          type: integer
        description: A unique integer value identifying this webhook.
        required: true
      tags:
      - webhooks
      requestBody:
        content:
          application/json:
            schema:
              $ref: '#/components/schemas/PatchedWebhookWriteRequest'
      security:
      - sessionAuth: []
        csrfAuth: []
        tokenAuth: []
      - signatureAuth: []
      - basicAuth: []
      responses:
        '200':
          content:
            application/vnd.cvat+json:
              schema:
                $ref: '#/components/schemas/WebhookRead'
          description: ''
    delete:
      operationId: webhooks_destroy
      summary: Method deletes a webhook
      parameters:
      - in: path
        name: id
        schema:
          type: integer
        description: A unique integer value identifying this webhook.
        required: true
      tags:
      - webhooks
      security:
      - sessionAuth: []
        csrfAuth: []
        tokenAuth: []
      - signatureAuth: []
      - basicAuth: []
      responses:
        '204':
          description: The webhook has been deleted
  /api/webhooks/{id}/deliveries:
    get:
      operationId: webhooks_list_deliveries
      summary: Method return a list of deliveries for a specific webhook
      parameters:
      - name: filter
        required: false
        in: query
        description: 'A filter term. Available filter_fields: None'
        schema:
          type: string
      - in: path
        name: id
        schema:
          type: integer
        description: A unique integer value identifying this webhook.
        required: true
      - name: page
        required: false
        in: query
        description: A page number within the paginated result set.
        schema:
          type: integer
      - name: page_size
        required: false
        in: query
        description: Number of results to return per page.
        schema:
          type: integer
      - name: search
        required: false
        in: query
        description: 'A search term. Available search_fields: None'
        schema:
          type: string
      - name: sort
        required: false
        in: query
        description: 'Which field to use when ordering the results. Available ordering_fields:
          None'
        schema:
          type: string
      tags:
      - webhooks
      security:
      - sessionAuth: []
        csrfAuth: []
        tokenAuth: []
      - signatureAuth: []
      - basicAuth: []
      responses:
        '200':
          content:
            application/vnd.cvat+json:
              schema:
                $ref: '#/components/schemas/PaginatedWebhookDeliveryReadList'
          description: ''
  /api/webhooks/{id}/deliveries/{delivery_id}:
    get:
      operationId: webhooks_retrieve_deliveries
      summary: Method return a specific delivery for a specific webhook
      parameters:
      - in: path
        name: delivery_id
        schema:
          type: string
          pattern: ^\d+$
        required: true
      - in: path
        name: id
        schema:
          type: integer
        description: A unique integer value identifying this webhook.
        required: true
      tags:
      - webhooks
      security:
      - sessionAuth: []
        csrfAuth: []
        tokenAuth: []
      - signatureAuth: []
      - basicAuth: []
      responses:
        '200':
          content:
            application/vnd.cvat+json:
              schema:
                $ref: '#/components/schemas/WebhookDeliveryRead'
          description: ''
  /api/webhooks/{id}/deliveries/{delivery_id}/redelivery:
    post:
      operationId: webhooks_create_deliveries_redelivery
      summary: Method redeliver a specific webhook delivery
      parameters:
      - in: path
        name: delivery_id
        schema:
          type: string
          pattern: ^\d+$
        required: true
      - in: path
        name: id
        schema:
          type: integer
        description: A unique integer value identifying this webhook.
        required: true
      tags:
      - webhooks
      security:
      - sessionAuth: []
        csrfAuth: []
        tokenAuth: []
      - signatureAuth: []
      - basicAuth: []
      responses:
        '200':
          description: No response body
  /api/webhooks/{id}/ping:
    post:
      operationId: webhooks_create_ping
      summary: Method send ping webhook
      parameters:
      - in: path
        name: id
        schema:
          type: integer
        description: A unique integer value identifying this webhook.
        required: true
      tags:
      - webhooks
      security:
      - sessionAuth: []
        csrfAuth: []
        tokenAuth: []
      - signatureAuth: []
      - basicAuth: []
      responses:
        '200':
          content:
            application/vnd.cvat+json:
              schema:
                $ref: '#/components/schemas/WebhookDeliveryRead'
          description: ''
  /api/webhooks/events:
    get:
      operationId: webhooks_retrieve_events
      summary: Method return a list of available webhook events
      parameters:
      - in: query
        name: type
        schema:
          type: string
        description: Type of webhook
      tags:
      - webhooks
      security:
      - sessionAuth: []
        csrfAuth: []
        tokenAuth: []
      - signatureAuth: []
      - basicAuth: []
      responses:
        '200':
          content:
            application/vnd.cvat+json:
              schema:
                $ref: '#/components/schemas/Events'
          description: ''
components:
  schemas:
    About:
      type: object
      properties:
        name:
          type: string
          maxLength: 128
        description:
          type: string
          maxLength: 2048
        version:
          type: string
          maxLength: 64
      required:
      - description
      - name
      - version
    AnnotationConflict:
      type: object
      properties:
        id:
          type: integer
          readOnly: true
        frame:
          type: integer
          readOnly: true
        type:
          allOf:
          - $ref: '#/components/schemas/AnnotationConflictTypeEnum'
          readOnly: true
        annotation_ids:
          type: array
          items:
            $ref: '#/components/schemas/AnnotationId'
        report_id:
          type: integer
          readOnly: true
        importance:
          allOf:
          - $ref: '#/components/schemas/ImportanceEnum'
          readOnly: true
      required:
      - annotation_ids
    AnnotationConflictTypeEnum:
      enum:
      - missing_annotation
      - extra_annotation
      - mismatching_label
      - low_overlap
      - mismatching_direction
      - mismatching_attributes
      - mismatching_groups
      - covered_annotation
      type: string
    AnnotationFileRequest:
      type: object
      properties:
        annotation_file:
          type: string
          format: binary
      required:
      - annotation_file
    AnnotationId:
      type: object
      properties:
        obj_id:
          type: integer
          readOnly: true
        job_id:
          type: integer
          readOnly: true
        type:
          allOf:
          - $ref: '#/components/schemas/AnnotationIdTypeEnum'
          readOnly: true
    AnnotationIdTypeEnum:
      enum:
      - tag
      - track
      - rectangle
      - polygon
      - polyline
      - points
      - ellipse
      - cuboid
      - mask
      - skeleton
      type: string
    AnnotationsRead:
      oneOf:
      - $ref: '#/components/schemas/LabeledData'
      - type: string
        format: binary
    Attribute:
      type: object
      properties:
        id:
          type: integer
          readOnly: true
        name:
          type: string
          maxLength: 64
        mutable:
          type: boolean
        input_type:
          $ref: '#/components/schemas/InputTypeEnum'
        default_value:
          type: string
          maxLength: 128
        values:
          type: array
          items:
            type: string
            maxLength: 200
      required:
      - default_value
      - input_type
      - mutable
      - name
      - values
    AttributeRequest:
      type: object
      properties:
        name:
          type: string
          minLength: 1
          maxLength: 64
        mutable:
          type: boolean
        input_type:
          $ref: '#/components/schemas/InputTypeEnum'
        default_value:
          type: string
          minLength: 1
          maxLength: 128
        values:
          type: array
          items:
            type: string
            minLength: 1
            maxLength: 200
      required:
      - default_value
      - input_type
      - mutable
      - name
      - values
    AttributeVal:
      type: object
      properties:
        spec_id:
          type: integer
        value:
          type: string
          maxLength: 4096
      required:
      - spec_id
      - value
    AttributeValRequest:
      type: object
      properties:
        spec_id:
          type: integer
        value:
          type: string
          maxLength: 4096
      required:
      - spec_id
      - value
    BackupWriteRequest:
      oneOf:
      - $ref: '#/components/schemas/ProjectFileRequest'
      nullable: true
    BasicUser:
      type: object
      properties:
        url:
          type: string
          format: uri
          readOnly: true
        id:
          type: integer
          readOnly: true
        username:
          type: string
          description: Required. 150 characters or fewer. Letters, digits and @/./+/-/_
            only.
          pattern: ^[\w.@+-]+$
          maxLength: 150
        first_name:
          type: string
          maxLength: 150
        last_name:
          type: string
          maxLength: 150
      required:
      - username
    BasicUserRequest:
      type: object
      properties:
        username:
          type: string
          minLength: 1
          description: Required. 150 characters or fewer. Letters, digits and @/./+/-/_
            only.
          pattern: ^[\w.@+-]+$
          maxLength: 150
        first_name:
          type: string
          maxLength: 150
        last_name:
          type: string
          maxLength: 150
      required:
      - username
    ChunkType:
      enum:
      - video
      - imageset
      - list
      type: string
    ClientEvents:
      type: object
      properties:
        events:
          type: array
          items:
            $ref: '#/components/schemas/Event'
          default: []
        timestamp:
          type: string
          format: date-time
      required:
      - timestamp
    ClientEventsRequest:
      type: object
      properties:
        events:
          type: array
          items:
            $ref: '#/components/schemas/EventRequest'
          default: []
        timestamp:
          type: string
          format: date-time
      required:
      - timestamp
    CloudStorageContent:
      type: object
      properties:
        next:
          type: string
          nullable: true
          description: This token is used to continue listing files in the bucket.
        content:
          type: array
          items:
            $ref: '#/components/schemas/FileInfo'
      required:
      - content
    CloudStorageRead:
      type: object
      properties:
        id:
          type: integer
          readOnly: true
        owner:
          $ref: '#/components/schemas/BasicUser'
        manifests:
          type: array
          items:
            type: string
            maxLength: 1024
          default: []
        provider_type:
          $ref: '#/components/schemas/ProviderTypeEnum'
        resource:
          type: string
          maxLength: 222
        display_name:
          type: string
          maxLength: 63
        created_date:
          type: string
          format: date-time
          readOnly: true
        updated_date:
          type: string
          format: date-time
          readOnly: true
        credentials_type:
          $ref: '#/components/schemas/CredentialsTypeEnum'
        specific_attributes:
          type: string
          maxLength: 1024
        description:
          type: string
        organization:
          type: integer
          readOnly: true
          nullable: true
      required:
      - credentials_type
      - display_name
      - provider_type
      - resource
    CloudStorageWriteRequest:
      type: object
      properties:
        provider_type:
          $ref: '#/components/schemas/ProviderTypeEnum'
        resource:
          type: string
          minLength: 1
          maxLength: 222
        display_name:
          type: string
          minLength: 1
          maxLength: 63
        owner:
          $ref: '#/components/schemas/BasicUserRequest'
        credentials_type:
          $ref: '#/components/schemas/CredentialsTypeEnum'
        session_token:
          type: string
          maxLength: 440
        account_name:
          type: string
          maxLength: 24
        key:
          type: string
          maxLength: 40
        secret_key:
          type: string
          maxLength: 44
        connection_string:
          type: string
          maxLength: 440
        key_file:
          type: string
          format: binary
        specific_attributes:
          type: string
          maxLength: 1024
        description:
          type: string
        manifests:
          type: array
          items:
            type: string
            minLength: 1
            maxLength: 1024
          default: []
      required:
      - credentials_type
      - display_name
      - provider_type
      - resource
    CommentRead:
      type: object
      properties:
        id:
          type: integer
          readOnly: true
        issue:
          type: integer
          readOnly: true
        owner:
          allOf:
          - $ref: '#/components/schemas/BasicUser'
          nullable: true
        message:
          type: string
          readOnly: true
        created_date:
          type: string
          format: date-time
          readOnly: true
        updated_date:
          type: string
          format: date-time
          readOnly: true
    CommentWriteRequest:
      type: object
      properties:
        issue:
          type: integer
        message:
          type: string
          minLength: 1
      required:
      - issue
    CommentsSummary:
      type: object
      properties:
        count:
          type: integer
          default: 0
        url:
          type: string
          format: uri
          readOnly: true
    CredentialsTypeEnum:
      enum:
      - KEY_SECRET_KEY_PAIR
      - ACCOUNT_NAME_TOKEN_PAIR
      - KEY_FILE_PATH
      - ANONYMOUS_ACCESS
      - CONNECTION_STRING
      type: string
    DataMetaRead:
      type: object
      properties:
        chunk_size:
          type: integer
          readOnly: true
        size:
          type: integer
          readOnly: true
          description: |
            The number of frames included. Deleted frames do not affect this value.
        image_quality:
          type: integer
          maximum: 100
          minimum: 0
        start_frame:
          type: integer
          readOnly: true
        stop_frame:
          type: integer
          readOnly: true
        frame_filter:
          type: string
          readOnly: true
        frames:
          type: array
          items:
            $ref: '#/components/schemas/FrameMeta'
          nullable: true
        deleted_frames:
          type: array
          items:
            type: integer
            minimum: 0
        included_frames:
          type: array
          items:
            type: integer
            minimum: 0
          nullable: true
          description: |
            A list of valid frame ids. The None value means all frames are included.
      required:
      - deleted_frames
      - frames
      - image_quality
    DataRequest:
      type: object
      description: |-
        Read more about parameters here:
        https://opencv.github.io/cvat/docs/manual/basics/create_an_annotation_task/#advanced-configuration
      properties:
        chunk_size:
          type: integer
          maximum: 2147483647
          minimum: 0
          nullable: true
          description: Maximum number of frames per chunk
        size:
          type: integer
          maximum: 2147483647
          minimum: 0
          description: The number of frames
        image_quality:
          type: integer
          maximum: 100
          minimum: 0
          description: Image quality to use during annotation
        start_frame:
          type: integer
          maximum: 2147483647
          minimum: 0
          description: First frame index
        stop_frame:
          type: integer
          maximum: 2147483647
          minimum: 0
          description: Last frame index
        frame_filter:
          type: string
          description: 'Frame filter. The only supported syntax is: ''step=N'''
          maxLength: 256
        compressed_chunk_type:
          $ref: '#/components/schemas/ChunkType'
        original_chunk_type:
          $ref: '#/components/schemas/ChunkType'
        client_files:
          type: array
          items:
            type: string
            format: binary
          default: []
          description: Uploaded files
        server_files:
          type: array
          items:
            type: string
            minLength: 1
            maxLength: 1024
          default: []
          description: Paths to files from a file share mounted on the server, or
            from a cloud storage
        server_files_exclude:
          type: array
          items:
            type: string
            minLength: 1
            maxLength: 1024
          default: []
          description: |
            Paths to files and directories from a file share mounted on the server, or from a cloud storage
            that should be excluded from the directories specified in server_files.
            This option cannot be used together with filename_pattern.
            The server_files_exclude parameter cannot be used to exclude a part of dataset from an archive.

            Examples:

            Exclude all files from subfolder 'sub/sub_1/sub_2'and single file 'sub/image.jpg' from specified folder:
            server_files = ['sub/'], server_files_exclude = ['sub/sub_1/sub_2/', 'sub/image.jpg']

            Exclude all cloud storage files with prefix 'sub' from the content of manifest file:
            server_files = ['manifest.jsonl'], server_files_exclude = ['sub/']
        remote_files:
          type: array
          items:
            type: string
            minLength: 1
            maxLength: 1024
          default: []
          description: Direct download URLs for files
        use_zip_chunks:
          type: boolean
          default: false
          description: |
            When true, video chunks will be represented as zip archives with decoded video frames.
            When false, video chunks are represented as video segments
        cloud_storage_id:
          type: integer
          writeOnly: true
          nullable: true
          description: |
            If not null, the files referenced by server_files will be retrieved
            from the cloud storage with the specified ID.
            The cloud storages applicable depend on the context.
            In the user sandbox, only the user sandbox cloud storages can be used.
            In an organization, only the organization cloud storages can be used.
        use_cache:
          type: boolean
          default: false
          description: |
            Enable or disable task data chunk caching for the task.
            Read more: https://opencv.github.io/cvat/docs/manual/advanced/data_on_fly/
        copy_data:
          type: boolean
          default: false
          description: |
            Copy data from the server file share to CVAT during the task creation.
            This will create a copy of the data, making the server independent from
            the file share availability
        storage_method:
          $ref: '#/components/schemas/StorageMethod'
        storage:
          $ref: '#/components/schemas/StorageType'
        sorting_method:
          $ref: '#/components/schemas/SortingMethod'
        filename_pattern:
          type: string
          nullable: true
          minLength: 1
          description: |
            A filename filter for cloud storage files
            listed in the manifest. Supports fnmatch wildcards.
            Read more: https://docs.python.org/3/library/fnmatch.html
        job_file_mapping:
          type: array
          items:
            type: array
            items:
              type: string
              minLength: 1
              maxLength: 1024
          writeOnly: true
          description: |2

            Represents a file-to-job mapping. Useful to specify a custom job
            configuration during task creation. This option is not compatible with
            most other job split-related options. Files in the jobs must not overlap or repeat.

            Example:
            [
                ["file1.jpg", "file2.jpg"], # job #1 files
                ["file3.png"], # job #2 files
                ["file4.jpg", "file5.png", "file6.bmp"], # job #3 files
            ]
      required:
      - image_quality
    DatasetFileRequest:
      type: object
      properties:
        dataset_file:
          type: string
          format: binary
      required:
      - dataset_file
    DatasetFormat:
      type: object
      properties:
        name:
          type: string
          maxLength: 64
        ext:
          type: string
          maxLength: 64
        version:
          type: string
          maxLength: 64
        enabled:
          type: boolean
        dimension:
          type: string
          maxLength: 2
      required:
      - dimension
      - enabled
      - ext
      - name
      - version
    DatasetFormats:
      type: object
      properties:
        importers:
          type: array
          items:
            $ref: '#/components/schemas/DatasetFormat'
        exporters:
          type: array
          items:
            $ref: '#/components/schemas/DatasetFormat'
      required:
      - exporters
      - importers
    DatasetWriteRequest:
      oneOf:
      - $ref: '#/components/schemas/DatasetFileRequest'
      nullable: true
    Event:
      type: object
      properties:
        scope:
          type: string
        obj_name:
          type: string
          nullable: true
        obj_id:
          type: integer
          nullable: true
        obj_val:
          type: string
          nullable: true
        source:
          type: string
          nullable: true
        timestamp:
          type: string
          format: date-time
        count:
          type: integer
          nullable: true
        duration:
          type: integer
          default: 0
        project_id:
          type: integer
          nullable: true
        task_id:
          type: integer
          nullable: true
        job_id:
          type: integer
          nullable: true
        user_id:
          type: integer
          nullable: true
        user_name:
          type: string
          nullable: true
        user_email:
          type: string
          nullable: true
        org_id:
          type: integer
          nullable: true
        org_slug:
          type: string
          nullable: true
        payload:
          type: string
          nullable: true
      required:
      - scope
      - timestamp
    EventRequest:
      type: object
      properties:
        scope:
          type: string
          minLength: 1
        obj_name:
          type: string
          nullable: true
          minLength: 1
        obj_id:
          type: integer
          nullable: true
        obj_val:
          type: string
          nullable: true
          minLength: 1
        source:
          type: string
          nullable: true
          minLength: 1
        timestamp:
          type: string
          format: date-time
        count:
          type: integer
          nullable: true
        duration:
          type: integer
          default: 0
        project_id:
          type: integer
          nullable: true
        task_id:
          type: integer
          nullable: true
        job_id:
          type: integer
          nullable: true
        user_id:
          type: integer
          nullable: true
        user_name:
          type: string
          nullable: true
          minLength: 1
        user_email:
          type: string
          nullable: true
          minLength: 1
        org_id:
          type: integer
          nullable: true
        org_slug:
          type: string
          nullable: true
          minLength: 1
        payload:
          type: string
          nullable: true
          minLength: 1
      required:
      - scope
      - timestamp
    Events:
      type: object
      properties:
        webhook_type:
          $ref: '#/components/schemas/WebhookType'
        events:
          type: array
          items:
            $ref: '#/components/schemas/EventsEnum'
      required:
      - events
      - webhook_type
    EventsEnum:
      enum:
      - create:comment
      - create:invitation
      - create:issue
      - create:job
      - create:membership
      - create:project
      - create:task
      - delete:comment
      - delete:invitation
      - delete:issue
      - delete:job
      - delete:membership
      - delete:organization
      - delete:project
      - delete:task
      - update:comment
      - update:issue
      - update:job
      - update:membership
      - update:organization
      - update:project
      - update:task
      type: string
    FileInfo:
      type: object
      properties:
        name:
          type: string
          maxLength: 1024
        type:
          $ref: '#/components/schemas/FileInfoTypeEnum'
        mime_type:
          type: string
          maxLength: 255
      required:
      - mime_type
      - name
      - type
    FileInfoTypeEnum:
      enum:
      - REG
      - DIR
      type: string
    FrameMeta:
      type: object
      properties:
        width:
          type: integer
        height:
          type: integer
        name:
          type: string
          maxLength: 1024
        related_files:
          type: integer
        has_related_context:
          type: boolean
          readOnly: true
      required:
      - height
      - name
      - related_files
      - width
    FrameSelectionMethodEnum:
      enum:
      - random_uniform
      - manual
      type: string
    ImportanceEnum:
      enum:
      - warning
      - error
      type: string
    InputTypeEnum:
      enum:
      - checkbox
      - radio
      - number
      - text
      - select
      type: string
    InvitationRead:
      type: object
      properties:
        key:
          type: string
          readOnly: true
        created_date:
          type: string
          format: date-time
          readOnly: true
        owner:
          $ref: '#/components/schemas/BasicUser'
        role:
          $ref: '#/components/schemas/RoleEnum'
        user:
          $ref: '#/components/schemas/BasicUser'
        organization:
          type: integer
      required:
      - organization
      - owner
      - role
      - user
    InvitationWriteRequest:
      type: object
      properties:
        role:
          $ref: '#/components/schemas/RoleEnum'
        email:
          type: string
          format: email
          minLength: 1
      required:
      - email
      - role
    IssueRead:
      type: object
      properties:
        id:
          type: integer
          readOnly: true
        frame:
          type: integer
          readOnly: true
        position:
          type: array
          items:
            type: number
            format: double
        job:
          type: integer
          readOnly: true
        owner:
          allOf:
          - $ref: '#/components/schemas/BasicUser'
          nullable: true
        assignee:
          allOf:
          - $ref: '#/components/schemas/BasicUser'
          nullable: true
        created_date:
          type: string
          format: date-time
          readOnly: true
          nullable: true
        updated_date:
          type: string
          format: date-time
          readOnly: true
          nullable: true
        resolved:
          type: boolean
          readOnly: true
        comments:
          $ref: '#/components/schemas/CommentsSummary'
      required:
      - comments
      - position
    IssueWriteRequest:
      type: object
      properties:
        frame:
          type: integer
          maximum: 2147483647
          minimum: 0
        position:
          type: array
          items:
            type: number
            format: double
        job:
          type: integer
        assignee:
          type: integer
          nullable: true
        message:
          type: string
          minLength: 1
        resolved:
          type: boolean
      required:
      - frame
      - job
      - message
      - position
    IssuesSummary:
      type: object
      properties:
        url:
          type: string
          format: uri
          readOnly: true
        count:
          type: integer
          readOnly: true
    JobAnnotationsUpdateRequest:
      oneOf:
      - $ref: '#/components/schemas/LabeledDataRequest'
      - $ref: '#/components/schemas/AnnotationFileRequest'
    JobRead:
      type: object
      properties:
        url:
          type: string
          format: uri
          readOnly: true
        id:
          type: integer
          readOnly: true
        task_id:
          type: integer
          readOnly: true
        project_id:
          type: integer
          readOnly: true
          nullable: true
        assignee:
          allOf:
          - $ref: '#/components/schemas/BasicUser'
          readOnly: true
          nullable: true
        dimension:
          type: string
          readOnly: true
          maxLength: 2
        bug_tracker:
          type: string
          readOnly: true
          nullable: true
          maxLength: 2000
        status:
          allOf:
          - $ref: '#/components/schemas/JobStatus'
          readOnly: true
        stage:
          allOf:
          - $ref: '#/components/schemas/JobStage'
          readOnly: true
        state:
          allOf:
          - $ref: '#/components/schemas/OperationStatus'
          readOnly: true
        mode:
          type: string
          readOnly: true
        frame_count:
          type: integer
          readOnly: true
        start_frame:
          type: integer
          maximum: 2147483647
          minimum: -2147483648
          readOnly: true
        stop_frame:
          type: integer
          maximum: 2147483647
          minimum: -2147483648
          readOnly: true
        data_chunk_size:
          type: integer
          maximum: 2147483647
          minimum: 0
          nullable: true
          readOnly: true
        organization:
          type: integer
          readOnly: true
          nullable: true
        data_compressed_chunk_type:
          allOf:
          - $ref: '#/components/schemas/ChunkType'
          readOnly: true
        created_date:
          type: string
          format: date-time
          readOnly: true
        updated_date:
          type: string
          format: date-time
          readOnly: true
        issues:
          $ref: '#/components/schemas/IssuesSummary'
        labels:
          $ref: '#/components/schemas/LabelsSummary'
        type:
          allOf:
          - $ref: '#/components/schemas/JobType'
          readOnly: true
      required:
      - issues
      - labels
    JobStage:
      enum:
      - annotation
      - validation
      - acceptance
      type: string
    JobStatus:
      enum:
      - annotation
      - validation
      - completed
      type: string
    JobType:
      enum:
      - annotation
      - ground_truth
      type: string
    JobWriteRequest:
      type: object
      properties:
        assignee:
          type: integer
          nullable: true
        stage:
          $ref: '#/components/schemas/JobStage'
        state:
          $ref: '#/components/schemas/OperationStatus'
        type:
          $ref: '#/components/schemas/JobType'
        task_id:
          type: integer
        frame_selection_method:
          $ref: '#/components/schemas/FrameSelectionMethodEnum'
        count:
          type: integer
          minimum: 0
          description: |
            The number of frames included in the job.
            Applicable only to the random frame selection
        seed:
          type: integer
          minimum: 0
          description: |
            The seed value for the random number generator.
            The same value will produce the same frame sets.
            Applicable only to the random frame selection
        frames:
          type: array
          items:
            type: integer
            minimum: 0
          description: |
            The list of frame ids. Applicable only to the manual frame selection
      required:
      - task_id
      - type
    JobsSummary:
      type: object
      properties:
        count:
          type: integer
          default: 0
        completed:
          type: integer
          default: 0
        url:
          type: string
          format: uri
          readOnly: true
    Label:
      type: object
      properties:
        id:
          type: integer
        name:
          type: string
          maxLength: 64
        color:
          type: string
          description: The hex value for the RGB color. Will be generated automatically,
            unless specified explicitly.
        attributes:
          type: array
          items:
            $ref: '#/components/schemas/Attribute'
          default: []
          description: The list of attributes. If you want to remove an attribute,
            you need to recreate the label and specify the remaining attributes.
        type:
          type: string
          description: Associated annotation type for this label
        svg:
          type: string
        sublabels:
          type: array
          items:
            $ref: '#/components/schemas/Sublabel'
        project_id:
          type: integer
          nullable: true
          readOnly: true
        task_id:
          type: integer
          nullable: true
          readOnly: true
        parent_id:
          type: integer
          nullable: true
          readOnly: true
        has_parent:
          type: boolean
          readOnly: true
      required:
      - name
    LabeledData:
      type: object
      properties:
        version:
          type: integer
          default: 0
        tags:
          type: array
          items:
            $ref: '#/components/schemas/LabeledImage'
          default: []
        shapes:
          type: array
          items:
            $ref: '#/components/schemas/LabeledShape'
          default: []
        tracks:
          type: array
          items:
            $ref: '#/components/schemas/LabeledTrack'
          default: []
    LabeledDataRequest:
      type: object
      properties:
        version:
          type: integer
          default: 0
        tags:
          type: array
          items:
            $ref: '#/components/schemas/LabeledImageRequest'
          default: []
        shapes:
          type: array
          items:
            $ref: '#/components/schemas/LabeledShapeRequest'
          default: []
        tracks:
          type: array
          items:
            $ref: '#/components/schemas/LabeledTrackRequest'
          default: []
    LabeledImage:
      type: object
      properties:
        id:
          type: integer
          nullable: true
        frame:
          type: integer
          minimum: 0
        label_id:
          type: integer
          minimum: 0
        group:
          type: integer
          minimum: 0
          nullable: true
        source:
          type: string
          default: manual
        attributes:
          type: array
          items:
            $ref: '#/components/schemas/AttributeVal'
          default: []
      required:
      - frame
      - label_id
    LabeledImageRequest:
      type: object
      properties:
        id:
          type: integer
          nullable: true
        frame:
          type: integer
          minimum: 0
        label_id:
          type: integer
          minimum: 0
        group:
          type: integer
          minimum: 0
          nullable: true
        source:
          type: string
          minLength: 1
          default: manual
        attributes:
          type: array
          items:
            $ref: '#/components/schemas/AttributeValRequest'
          default: []
      required:
      - frame
      - label_id
    LabeledShape:
      type: object
      properties:
        type:
          $ref: '#/components/schemas/ShapeType'
        occluded:
          type: boolean
          default: false
        outside:
          type: boolean
          default: false
        z_order:
          type: integer
          default: 0
        rotation:
          type: number
          format: double
          maximum: 360
          minimum: 0
          default: 0.0
        points:
          type: array
          items:
            type: number
            format: double
        id:
          type: integer
          nullable: true
        frame:
          type: integer
          minimum: 0
        label_id:
          type: integer
          minimum: 0
        group:
          type: integer
          minimum: 0
          nullable: true
        source:
          type: string
          default: manual
        attributes:
          type: array
          items:
            $ref: '#/components/schemas/AttributeVal'
          default: []
        elements:
          type: array
          items:
            $ref: '#/components/schemas/SubLabeledShape'
      required:
      - frame
      - label_id
      - type
    LabeledShapeRequest:
      type: object
      properties:
        type:
          $ref: '#/components/schemas/ShapeType'
        occluded:
          type: boolean
          default: false
        outside:
          type: boolean
          default: false
        z_order:
          type: integer
          default: 0
        rotation:
          type: number
          format: double
          maximum: 360
          minimum: 0
          default: 0.0
        points:
          type: array
          items:
            type: number
            format: double
        id:
          type: integer
          nullable: true
        frame:
          type: integer
          minimum: 0
        label_id:
          type: integer
          minimum: 0
        group:
          type: integer
          minimum: 0
          nullable: true
        source:
          type: string
          minLength: 1
          default: manual
        attributes:
          type: array
          items:
            $ref: '#/components/schemas/AttributeValRequest'
          default: []
        elements:
          type: array
          items:
            $ref: '#/components/schemas/SubLabeledShapeRequest'
      required:
      - frame
      - label_id
      - type
    LabeledTrack:
      type: object
      properties:
        id:
          type: integer
          nullable: true
        frame:
          type: integer
          minimum: 0
        label_id:
          type: integer
          minimum: 0
        group:
          type: integer
          minimum: 0
          nullable: true
        source:
          type: string
          default: manual
        shapes:
          type: array
          items:
            $ref: '#/components/schemas/TrackedShape'
        attributes:
          type: array
          items:
            $ref: '#/components/schemas/AttributeVal'
          default: []
        elements:
          type: array
          items:
            $ref: '#/components/schemas/SubLabeledTrack'
      required:
      - frame
      - label_id
      - shapes
    LabeledTrackRequest:
      type: object
      properties:
        id:
          type: integer
          nullable: true
        frame:
          type: integer
          minimum: 0
        label_id:
          type: integer
          minimum: 0
        group:
          type: integer
          minimum: 0
          nullable: true
        source:
          type: string
          minLength: 1
          default: manual
        shapes:
          type: array
          items:
            $ref: '#/components/schemas/TrackedShapeRequest'
        attributes:
          type: array
          items:
            $ref: '#/components/schemas/AttributeValRequest'
          default: []
        elements:
          type: array
          items:
            $ref: '#/components/schemas/SubLabeledTrackRequest'
      required:
      - frame
      - label_id
      - shapes
    LabelsSummary:
      type: object
      properties:
        url:
          type: string
          format: uri
          readOnly: true
        count:
          type: integer
          readOnly: true
    LocationEnum:
      enum:
      - cloud_storage
      - local
      type: string
    LoginSerializerExRequest:
      type: object
      properties:
        username:
          type: string
        email:
          type: string
          format: email
        password:
          type: string
          minLength: 1
      required:
      - password
    MembershipRead:
      type: object
      properties:
        id:
          type: integer
          readOnly: true
        user:
          $ref: '#/components/schemas/BasicUser'
        organization:
          type: integer
          readOnly: true
        is_active:
          type: boolean
          readOnly: true
        joined_date:
          type: string
          format: date-time
          readOnly: true
        role:
          allOf:
          - $ref: '#/components/schemas/RoleEnum'
          readOnly: true
        invitation:
          type: string
          readOnly: true
      required:
      - user
    MetaUser:
      anyOf:
      - $ref: '#/components/schemas/User'
      - $ref: '#/components/schemas/BasicUser'
    OnlineFunctionCallRequest:
      type: object
      properties:
        job:
          type: integer
        task:
          type: integer
    OperationStatus:
      enum:
      - new
      - in progress
      - completed
      - rejected
      type: string
    OrganizationRead:
      type: object
      properties:
        id:
          type: integer
          readOnly: true
        slug:
          type: string
          readOnly: true
          pattern: ^[-a-zA-Z0-9_]+$
        name:
          type: string
          readOnly: true
        description:
          type: string
          readOnly: true
        created_date:
          type: string
          format: date-time
          readOnly: true
        updated_date:
          type: string
          format: date-time
          readOnly: true
        contact:
          type: object
          additionalProperties: {}
          readOnly: true
        owner:
          $ref: '#/components/schemas/BasicUser'
      required:
      - owner
    OrganizationWriteRequest:
      type: object
      properties:
        slug:
          type: string
          minLength: 1
          maxLength: 16
          pattern: ^[-a-zA-Z0-9_]+$
        name:
          type: string
          maxLength: 64
        description:
          type: string
        contact:
          type: object
          additionalProperties: {}
      required:
      - slug
    PaginatedAnnotationConflictList:
      type: object
      properties:
        count:
          type: integer
          example: 123
        next:
          type: string
          nullable: true
          format: uri
          example: http://api.example.org/accounts/?page=4
        previous:
          type: string
          nullable: true
          format: uri
          example: http://api.example.org/accounts/?page=2
        results:
          type: array
          items:
            $ref: '#/components/schemas/AnnotationConflict'
    PaginatedCloudStorageReadList:
      type: object
      properties:
        count:
          type: integer
          example: 123
        next:
          type: string
          nullable: true
          format: uri
          example: http://api.example.org/accounts/?page=4
        previous:
          type: string
          nullable: true
          format: uri
          example: http://api.example.org/accounts/?page=2
        results:
          type: array
          items:
            $ref: '#/components/schemas/CloudStorageRead'
    PaginatedCommentReadList:
      type: object
      properties:
        count:
          type: integer
          example: 123
        next:
          type: string
          nullable: true
          format: uri
          example: http://api.example.org/accounts/?page=4
        previous:
          type: string
          nullable: true
          format: uri
          example: http://api.example.org/accounts/?page=2
        results:
          type: array
          items:
            $ref: '#/components/schemas/CommentRead'
    PaginatedInvitationReadList:
      type: object
      properties:
        count:
          type: integer
          example: 123
        next:
          type: string
          nullable: true
          format: uri
          example: http://api.example.org/accounts/?page=4
        previous:
          type: string
          nullable: true
          format: uri
          example: http://api.example.org/accounts/?page=2
        results:
          type: array
          items:
            $ref: '#/components/schemas/InvitationRead'
    PaginatedIssueReadList:
      type: object
      properties:
        count:
          type: integer
          example: 123
        next:
          type: string
          nullable: true
          format: uri
          example: http://api.example.org/accounts/?page=4
        previous:
          type: string
          nullable: true
          format: uri
          example: http://api.example.org/accounts/?page=2
        results:
          type: array
          items:
            $ref: '#/components/schemas/IssueRead'
    PaginatedJobReadList:
      type: object
      properties:
        count:
          type: integer
          example: 123
        next:
          type: string
          nullable: true
          format: uri
          example: http://api.example.org/accounts/?page=4
        previous:
          type: string
          nullable: true
          format: uri
          example: http://api.example.org/accounts/?page=2
        results:
          type: array
          items:
            $ref: '#/components/schemas/JobRead'
    PaginatedLabelList:
      type: object
      properties:
        count:
          type: integer
          example: 123
        next:
          type: string
          nullable: true
          format: uri
          example: http://api.example.org/accounts/?page=4
        previous:
          type: string
          nullable: true
          format: uri
          example: http://api.example.org/accounts/?page=2
        results:
          type: array
          items:
            $ref: '#/components/schemas/Label'
    PaginatedMembershipReadList:
      type: object
      properties:
        count:
          type: integer
          example: 123
        next:
          type: string
          nullable: true
          format: uri
          example: http://api.example.org/accounts/?page=4
        previous:
          type: string
          nullable: true
          format: uri
          example: http://api.example.org/accounts/?page=2
        results:
          type: array
          items:
            $ref: '#/components/schemas/MembershipRead'
    PaginatedMetaUserList:
      type: object
      properties:
        count:
          type: integer
          example: 123
        next:
          type: string
          nullable: true
          format: uri
          example: http://api.example.org/accounts/?page=4
        previous:
          type: string
          nullable: true
          format: uri
          example: http://api.example.org/accounts/?page=2
        results:
          type: array
          items:
            $ref: '#/components/schemas/MetaUser'
    PaginatedOrganizationReadList:
      type: object
      properties:
        count:
          type: integer
          example: 123
        next:
          type: string
          nullable: true
          format: uri
          example: http://api.example.org/accounts/?page=4
        previous:
          type: string
          nullable: true
          format: uri
          example: http://api.example.org/accounts/?page=2
        results:
          type: array
          items:
            $ref: '#/components/schemas/OrganizationRead'
    PaginatedProjectReadList:
      type: object
      properties:
        count:
          type: integer
          example: 123
        next:
          type: string
          nullable: true
          format: uri
          example: http://api.example.org/accounts/?page=4
        previous:
          type: string
          nullable: true
          format: uri
          example: http://api.example.org/accounts/?page=2
        results:
          type: array
          items:
            $ref: '#/components/schemas/ProjectRead'
    PaginatedQualityReportList:
      type: object
      properties:
        count:
          type: integer
          example: 123
        next:
          type: string
          nullable: true
          format: uri
          example: http://api.example.org/accounts/?page=4
        previous:
          type: string
          nullable: true
          format: uri
          example: http://api.example.org/accounts/?page=2
        results:
          type: array
          items:
            $ref: '#/components/schemas/QualityReport'
    PaginatedTaskReadList:
      type: object
      properties:
        count:
          type: integer
          example: 123
        next:
          type: string
          nullable: true
          format: uri
          example: http://api.example.org/accounts/?page=4
        previous:
          type: string
          nullable: true
          format: uri
          example: http://api.example.org/accounts/?page=2
        results:
          type: array
          items:
            $ref: '#/components/schemas/TaskRead'
    PaginatedWebhookDeliveryReadList:
      type: object
      properties:
        count:
          type: integer
          example: 123
        next:
          type: string
          nullable: true
          format: uri
          example: http://api.example.org/accounts/?page=4
        previous:
          type: string
          nullable: true
          format: uri
          example: http://api.example.org/accounts/?page=2
        results:
          type: array
          items:
            $ref: '#/components/schemas/WebhookDeliveryRead'
    PaginatedWebhookReadList:
      type: object
      properties:
        count:
          type: integer
          example: 123
        next:
          type: string
          nullable: true
          format: uri
          example: http://api.example.org/accounts/?page=4
        previous:
          type: string
          nullable: true
          format: uri
          example: http://api.example.org/accounts/?page=2
        results:
          type: array
          items:
            $ref: '#/components/schemas/WebhookRead'
    PasswordChangeRequest:
      type: object
      properties:
        old_password:
          type: string
          minLength: 1
          maxLength: 128
        new_password1:
          type: string
          minLength: 1
          maxLength: 128
        new_password2:
          type: string
          minLength: 1
          maxLength: 128
      required:
      - new_password1
      - new_password2
      - old_password
    PasswordResetConfirmRequest:
      type: object
      description: Serializer for confirming a password reset attempt.
      properties:
        new_password1:
          type: string
          minLength: 1
          maxLength: 128
        new_password2:
          type: string
          minLength: 1
          maxLength: 128
        uid:
          type: string
          minLength: 1
        token:
          type: string
          minLength: 1
      required:
      - new_password1
      - new_password2
      - token
      - uid
    PasswordResetSerializerExRequest:
      type: object
      description: Serializer for requesting a password reset e-mail.
      properties:
        email:
          type: string
          format: email
          minLength: 1
      required:
      - email
    PatchedCloudStorageWriteRequest:
      type: object
      properties:
        provider_type:
          $ref: '#/components/schemas/ProviderTypeEnum'
        resource:
          type: string
          minLength: 1
          maxLength: 222
        display_name:
          type: string
          minLength: 1
          maxLength: 63
        owner:
          $ref: '#/components/schemas/BasicUserRequest'
        credentials_type:
          $ref: '#/components/schemas/CredentialsTypeEnum'
        session_token:
          type: string
          maxLength: 440
        account_name:
          type: string
          maxLength: 24
        key:
          type: string
          maxLength: 40
        secret_key:
          type: string
          maxLength: 44
        connection_string:
          type: string
          maxLength: 440
        key_file:
          type: string
          format: binary
        specific_attributes:
          type: string
          maxLength: 1024
        description:
          type: string
        manifests:
          type: array
          items:
            type: string
            minLength: 1
            maxLength: 1024
          default: []
    PatchedCommentWriteRequest:
      type: object
      properties:
        message:
          type: string
          minLength: 1
    PatchedDataMetaWriteRequest:
      type: object
      properties:
        deleted_frames:
          type: array
          items:
            type: integer
            minimum: 0
    PatchedInvitationWriteRequest:
      type: object
      properties:
        role:
          $ref: '#/components/schemas/RoleEnum'
        email:
          type: string
          format: email
          minLength: 1
    PatchedIssueWriteRequest:
      type: object
      properties:
        position:
          type: array
          items:
            type: number
            format: double
        assignee:
          type: integer
          nullable: true
        resolved:
          type: boolean
    PatchedJobWriteRequest:
      type: object
      properties:
        assignee:
          type: integer
          nullable: true
        stage:
          $ref: '#/components/schemas/JobStage'
        state:
          $ref: '#/components/schemas/OperationStatus'
    PatchedLabelRequest:
      type: object
      properties:
        id:
          type: integer
        name:
          type: string
          minLength: 1
          maxLength: 64
        color:
          type: string
          description: The hex value for the RGB color. Will be generated automatically,
            unless specified explicitly.
        attributes:
          type: array
          items:
            $ref: '#/components/schemas/AttributeRequest'
          default: []
          description: The list of attributes. If you want to remove an attribute,
            you need to recreate the label and specify the remaining attributes.
        deleted:
          type: boolean
          writeOnly: true
          description: Delete the label. Only applicable in the PATCH methods of a
            project or a task.
        type:
          type: string
          description: Associated annotation type for this label
        svg:
          type: string
        sublabels:
          type: array
          items:
            $ref: '#/components/schemas/SublabelRequest'
    PatchedLabeledDataRequest:
      type: object
      properties:
        version:
          type: integer
          default: 0
        tags:
          type: array
          items:
            $ref: '#/components/schemas/LabeledImageRequest'
          default: []
        shapes:
          type: array
          items:
            $ref: '#/components/schemas/LabeledShapeRequest'
          default: []
        tracks:
          type: array
          items:
            $ref: '#/components/schemas/LabeledTrackRequest'
          default: []
    PatchedMembershipWriteRequest:
      type: object
      properties:
        role:
          $ref: '#/components/schemas/RoleEnum'
    PatchedOrganizationWriteRequest:
      type: object
      properties:
        slug:
          type: string
          minLength: 1
          maxLength: 16
          pattern: ^[-a-zA-Z0-9_]+$
        name:
          type: string
          maxLength: 64
        description:
          type: string
        contact:
          type: object
          additionalProperties: {}
    PatchedProjectWriteRequest:
      type: object
      properties:
        name:
          type: string
          minLength: 1
          maxLength: 256
        labels:
          type: array
          items:
            $ref: '#/components/schemas/PatchedLabelRequest'
          writeOnly: true
          default: []
        owner_id:
          type: integer
          writeOnly: true
          nullable: true
        assignee_id:
          type: integer
          writeOnly: true
          nullable: true
        bug_tracker:
          type: string
          maxLength: 2000
        target_storage:
          allOf:
          - $ref: '#/components/schemas/StorageRequest'
          writeOnly: true
        source_storage:
          allOf:
          - $ref: '#/components/schemas/StorageRequest'
          writeOnly: true
        task_subsets:
          type: array
          items:
            type: string
            minLength: 1
          writeOnly: true
    PatchedQualitySettingsRequest:
      type: object
      properties:
        iou_threshold:
          type: number
          format: double
        oks_sigma:
          type: number
          format: double
        line_thickness:
          type: number
          format: double
        low_overlap_threshold:
          type: number
          format: double
        oriented_lines:
          type: boolean
        line_orientation_threshold:
          type: number
          format: double
        compare_groups:
          type: boolean
        group_match_threshold:
          type: number
          format: double
        check_covered_annotations:
          type: boolean
        object_visibility_threshold:
          type: number
          format: double
        panoptic_comparison:
          type: boolean
        compare_attributes:
          type: boolean
    PatchedTaskWriteRequest:
      type: object
      properties:
        name:
          type: string
          minLength: 1
          maxLength: 256
        project_id:
          type: integer
          nullable: true
        owner_id:
          type: integer
          writeOnly: true
          nullable: true
        assignee_id:
          type: integer
          writeOnly: true
          nullable: true
        bug_tracker:
          type: string
          maxLength: 2000
        labels:
          type: array
          items:
            $ref: '#/components/schemas/PatchedLabelRequest'
        subset:
          type: string
          maxLength: 64
        target_storage:
          allOf:
          - $ref: '#/components/schemas/StorageRequest'
          nullable: true
        source_storage:
          allOf:
          - $ref: '#/components/schemas/StorageRequest'
          nullable: true
    PatchedUserRequest:
      type: object
      properties:
        username:
          type: string
          minLength: 1
          description: Required. 150 characters or fewer. Letters, digits and @/./+/-/_
            only.
          pattern: ^[\w.@+-]+$
          maxLength: 150
        first_name:
          type: string
          maxLength: 150
        last_name:
          type: string
          maxLength: 150
        email:
          type: string
          format: email
          title: Email address
          maxLength: 254
        groups:
          type: array
          items:
            type: string
        is_staff:
          type: boolean
          title: Staff status
          description: Designates whether the user can log into this admin site.
        is_superuser:
          type: boolean
          title: Superuser status
          description: Designates that this user has all permissions without explicitly
            assigning them.
        is_active:
          type: boolean
          title: Active
          description: Designates whether this user should be treated as active. Unselect
            this instead of deleting accounts.
    PatchedWebhookWriteRequest:
      type: object
      properties:
        target_url:
          type: string
          format: uri
          minLength: 1
          maxLength: 8192
        description:
          type: string
          maxLength: 128
        content_type:
          $ref: '#/components/schemas/WebhookContentType'
        secret:
          type: string
          maxLength: 64
        is_active:
          type: boolean
        enable_ssl:
          type: boolean
        events:
          type: array
          items:
            $ref: '#/components/schemas/EventsEnum'
          writeOnly: true
    Plugins:
      type: object
      properties:
        GIT_INTEGRATION:
          type: boolean
        ANALYTICS:
          type: boolean
        MODELS:
          type: boolean
        PREDICT:
          type: boolean
      required:
      - ANALYTICS
      - GIT_INTEGRATION
      - MODELS
      - PREDICT
    ProjectFileRequest:
      type: object
      properties:
        project_file:
          type: string
          format: binary
      required:
      - project_file
    ProjectRead:
      type: object
      properties:
        url:
          type: string
          format: uri
          readOnly: true
        id:
          type: integer
          readOnly: true
        name:
          type: string
          readOnly: true
        owner:
          allOf:
          - $ref: '#/components/schemas/BasicUser'
          readOnly: true
        assignee:
          allOf:
          - $ref: '#/components/schemas/BasicUser'
          readOnly: true
          nullable: true
        bug_tracker:
          type: string
          readOnly: true
        task_subsets:
          type: array
          items:
            type: string
          readOnly: true
        created_date:
          type: string
          format: date-time
          readOnly: true
        updated_date:
          type: string
          format: date-time
          readOnly: true
        status:
          allOf:
          - $ref: '#/components/schemas/JobStatus'
          readOnly: true
        dimension:
          type: string
          readOnly: true
          nullable: true
          maxLength: 16
        organization:
          type: integer
          readOnly: true
          nullable: true
        target_storage:
          allOf:
          - $ref: '#/components/schemas/Storage'
          readOnly: true
          nullable: true
        source_storage:
          allOf:
          - $ref: '#/components/schemas/Storage'
          readOnly: true
          nullable: true
        tasks:
          $ref: '#/components/schemas/TasksSummary'
        labels:
          $ref: '#/components/schemas/LabelsSummary'
      required:
      - labels
      - tasks
    ProjectWriteRequest:
      type: object
      properties:
        name:
          type: string
          minLength: 1
          maxLength: 256
        labels:
          type: array
          items:
            $ref: '#/components/schemas/PatchedLabelRequest'
          writeOnly: true
          default: []
        owner_id:
          type: integer
          writeOnly: true
          nullable: true
        assignee_id:
          type: integer
          writeOnly: true
          nullable: true
        bug_tracker:
          type: string
          maxLength: 2000
        target_storage:
          allOf:
          - $ref: '#/components/schemas/StorageRequest'
          writeOnly: true
        source_storage:
          allOf:
          - $ref: '#/components/schemas/StorageRequest'
          writeOnly: true
        task_subsets:
          type: array
          items:
            type: string
            minLength: 1
          writeOnly: true
      required:
      - name
    ProviderTypeEnum:
      enum:
      - AWS_S3_BUCKET
      - AZURE_CONTAINER
      - GOOGLE_DRIVE
      - GOOGLE_CLOUD_STORAGE
      type: string
    QualityReport:
      type: object
      properties:
        id:
          type: integer
          readOnly: true
        job_id:
          type: integer
          nullable: true
          readOnly: true
        task_id:
          type: integer
          nullable: true
          readOnly: true
        parent_id:
          type: integer
          nullable: true
          readOnly: true
        target:
          $ref: '#/components/schemas/QualityReportTarget'
        summary:
          $ref: '#/components/schemas/QualityReportSummary'
        parameters:
          $ref: '#/components/schemas/QualityReportParameters'
        created_date:
          type: string
          format: date-time
          readOnly: true
        target_last_updated:
          type: string
          format: date-time
          readOnly: true
        gt_last_updated:
          type: string
          format: date-time
          readOnly: true
      required:
      - parameters
      - summary
      - target
    QualityReportCreateRequest:
      type: object
      properties:
        task_id:
          type: integer
          writeOnly: true
      required:
      - task_id
    QualityReportParameters:
      type: object
      properties:
        iou_threshold:
          type: number
          format: double
      required:
      - iou_threshold
    QualityReportSummary:
      type: object
      properties:
        frame_count:
          type: integer
        frame_share_percent:
          type: number
          format: double
        conflict_count:
          type: integer
        warning_count:
          type: integer
        error_count:
          type: integer
        conflicts_by_type:
          type: object
          additionalProperties:
            type: integer
        valid_count:
          type: integer
        ds_count:
          type: integer
        gt_count:
          type: integer
      required:
      - conflict_count
      - conflicts_by_type
      - ds_count
      - error_count
      - frame_count
      - frame_share_percent
      - gt_count
      - valid_count
      - warning_count
    QualityReportTarget:
      enum:
      - job
      - task
      type: string
    QualitySettings:
      type: object
      properties:
        id:
          type: integer
          readOnly: true
        task:
          type: integer
          readOnly: true
        iou_threshold:
          type: number
          format: double
        oks_sigma:
          type: number
          format: double
        line_thickness:
          type: number
          format: double
        low_overlap_threshold:
          type: number
          format: double
        oriented_lines:
          type: boolean
        line_orientation_threshold:
          type: number
          format: double
        compare_groups:
          type: boolean
        group_match_threshold:
          type: number
          format: double
        check_covered_annotations:
          type: boolean
        object_visibility_threshold:
          type: number
          format: double
        panoptic_comparison:
          type: boolean
        compare_attributes:
          type: boolean
    RegisterSerializerEx:
      type: object
      properties:
        username:
          type: string
          maxLength: 150
          minLength: 5
        email:
          type: string
          format: email
        first_name:
          type: string
        last_name:
          type: string
      required:
      - username
    RegisterSerializerExRequest:
      type: object
      properties:
        username:
          type: string
          minLength: 5
          maxLength: 150
        email:
          type: string
          format: email
          minLength: 1
        password1:
          type: string
          writeOnly: true
          minLength: 1
        password2:
          type: string
          writeOnly: true
          minLength: 1
        first_name:
          type: string
          minLength: 1
        last_name:
          type: string
          minLength: 1
      required:
      - password1
      - password2
      - username
    RestAuthDetail:
      type: object
      properties:
        detail:
          type: string
          readOnly: true
    RoleEnum:
      enum:
      - worker
      - supervisor
      - maintainer
      - owner
      type: string
    RqStatus:
      type: object
      properties:
        state:
          $ref: '#/components/schemas/RqStatusStateEnum'
        message:
          type: string
          default: ''
        progress:
          type: number
          format: double
          maximum: 100
          default: 0.0
      required:
      - state
    RqStatusStateEnum:
      enum:
      - Queued
      - Started
      - Finished
      - Failed
      type: string
    ShapeType:
      enum:
      - rectangle
      - polygon
      - polyline
      - points
      - ellipse
      - cuboid
      - mask
      - skeleton
      type: string
    SigningRequest:
      type: object
      properties:
        url:
          type: string
          minLength: 1
      required:
      - url
    SortingMethod:
      enum:
      - lexicographical
      - natural
      - predefined
      - random
      type: string
    Storage:
      type: object
      properties:
        id:
          type: integer
          readOnly: true
        location:
          $ref: '#/components/schemas/LocationEnum'
        cloud_storage_id:
          type: integer
          maximum: 2147483647
          minimum: -2147483648
          nullable: true
    StorageMethod:
      enum:
      - cache
      - file_system
      type: string
    StorageRequest:
      type: object
      properties:
        location:
          $ref: '#/components/schemas/LocationEnum'
        cloud_storage_id:
          type: integer
          maximum: 2147483647
          minimum: -2147483648
          nullable: true
    StorageType:
      enum:
      - cloud_storage
      - local
      - share
      type: string
    SubLabeledShape:
      type: object
      properties:
        type:
          $ref: '#/components/schemas/ShapeType'
        occluded:
          type: boolean
          default: false
        outside:
          type: boolean
          default: false
        z_order:
          type: integer
          default: 0
        rotation:
          type: number
          format: double
          maximum: 360
          minimum: 0
          default: 0.0
        points:
          type: array
          items:
            type: number
            format: double
        id:
          type: integer
          nullable: true
        frame:
          type: integer
          minimum: 0
        label_id:
          type: integer
          minimum: 0
        group:
          type: integer
          minimum: 0
          nullable: true
        source:
          type: string
          default: manual
        attributes:
          type: array
          items:
            $ref: '#/components/schemas/AttributeVal'
          default: []
      required:
      - frame
      - label_id
      - type
    SubLabeledShapeRequest:
      type: object
      properties:
        type:
          $ref: '#/components/schemas/ShapeType'
        occluded:
          type: boolean
          default: false
        outside:
          type: boolean
          default: false
        z_order:
          type: integer
          default: 0
        rotation:
          type: number
          format: double
          maximum: 360
          minimum: 0
          default: 0.0
        points:
          type: array
          items:
            type: number
            format: double
        id:
          type: integer
          nullable: true
        frame:
          type: integer
          minimum: 0
        label_id:
          type: integer
          minimum: 0
        group:
          type: integer
          minimum: 0
          nullable: true
        source:
          type: string
          minLength: 1
          default: manual
        attributes:
          type: array
          items:
            $ref: '#/components/schemas/AttributeValRequest'
          default: []
      required:
      - frame
      - label_id
      - type
    SubLabeledTrack:
      type: object
      properties:
        id:
          type: integer
          nullable: true
        frame:
          type: integer
          minimum: 0
        label_id:
          type: integer
          minimum: 0
        group:
          type: integer
          minimum: 0
          nullable: true
        source:
          type: string
          default: manual
        shapes:
          type: array
          items:
            $ref: '#/components/schemas/TrackedShape'
        attributes:
          type: array
          items:
            $ref: '#/components/schemas/AttributeVal'
          default: []
      required:
      - frame
      - label_id
      - shapes
    SubLabeledTrackRequest:
      type: object
      properties:
        id:
          type: integer
          nullable: true
        frame:
          type: integer
          minimum: 0
        label_id:
          type: integer
          minimum: 0
        group:
          type: integer
          minimum: 0
          nullable: true
        source:
          type: string
          minLength: 1
          default: manual
        shapes:
          type: array
          items:
            $ref: '#/components/schemas/TrackedShapeRequest'
        attributes:
          type: array
          items:
            $ref: '#/components/schemas/AttributeValRequest'
          default: []
      required:
      - frame
      - label_id
      - shapes
    Sublabel:
      type: object
      properties:
        id:
          type: integer
        name:
          type: string
          maxLength: 64
        color:
          type: string
          description: The hex value for the RGB color. Will be generated automatically,
            unless specified explicitly.
        attributes:
          type: array
          items:
            $ref: '#/components/schemas/Attribute'
          default: []
          description: The list of attributes. If you want to remove an attribute,
            you need to recreate the label and specify the remaining attributes.
        type:
          type: string
          description: Associated annotation type for this label
        has_parent:
          type: boolean
      required:
      - name
    SublabelRequest:
      type: object
      properties:
        id:
          type: integer
        name:
          type: string
          minLength: 1
          maxLength: 64
        color:
          type: string
          description: The hex value for the RGB color. Will be generated automatically,
            unless specified explicitly.
        attributes:
          type: array
          items:
            $ref: '#/components/schemas/AttributeRequest'
          default: []
          description: The list of attributes. If you want to remove an attribute,
            you need to recreate the label and specify the remaining attributes.
        type:
          type: string
          description: Associated annotation type for this label
        has_parent:
          type: boolean
      required:
      - name
    TaskAnnotationsUpdateRequest:
      oneOf:
      - $ref: '#/components/schemas/LabeledDataRequest'
      - $ref: '#/components/schemas/AnnotationFileRequest'
      nullable: true
    TaskAnnotationsWriteRequest:
      oneOf:
      - $ref: '#/components/schemas/AnnotationFileRequest'
      nullable: true
    TaskFileRequest:
      type: object
      properties:
        task_file:
          type: string
          format: binary
      required:
      - task_file
    TaskRead:
      type: object
      properties:
        url:
          type: string
          format: uri
          readOnly: true
        id:
          type: integer
          readOnly: true
        name:
          type: string
          readOnly: true
        project_id:
          type: integer
          nullable: true
        mode:
          type: string
          readOnly: true
        owner:
          $ref: '#/components/schemas/BasicUser'
        assignee:
          allOf:
          - $ref: '#/components/schemas/BasicUser'
          nullable: true
        bug_tracker:
          type: string
          readOnly: true
        created_date:
          type: string
          format: date-time
          readOnly: true
        updated_date:
          type: string
          format: date-time
          readOnly: true
        overlap:
          type: integer
          readOnly: true
          nullable: true
        segment_size:
          type: integer
          readOnly: true
        status:
          allOf:
          - $ref: '#/components/schemas/JobStatus'
          readOnly: true
        data_chunk_size:
          type: integer
          maximum: 2147483647
          minimum: 0
          nullable: true
          readOnly: true
        data_compressed_chunk_type:
          allOf:
          - $ref: '#/components/schemas/ChunkType'
          readOnly: true
        data_original_chunk_type:
          allOf:
          - $ref: '#/components/schemas/ChunkType'
          readOnly: true
        size:
          type: integer
          maximum: 2147483647
          minimum: 0
          readOnly: true
        image_quality:
          type: integer
          maximum: 32767
          minimum: 0
          readOnly: true
        data:
          type: integer
          readOnly: true
        dimension:
          type: string
        subset:
          type: string
          readOnly: true
        organization:
          type: integer
          readOnly: true
          nullable: true
        target_storage:
          allOf:
          - $ref: '#/components/schemas/Storage'
          nullable: true
        source_storage:
          allOf:
          - $ref: '#/components/schemas/Storage'
          nullable: true
        jobs:
          $ref: '#/components/schemas/JobsSummary'
        labels:
          $ref: '#/components/schemas/LabelsSummary'
        quality_settings:
          type: integer
          readOnly: true
      required:
      - jobs
      - labels
    TaskWriteRequest:
      type: object
      properties:
        name:
          type: string
          minLength: 1
          maxLength: 256
        project_id:
          type: integer
          nullable: true
        owner_id:
          type: integer
          writeOnly: true
          nullable: true
        assignee_id:
          type: integer
          writeOnly: true
          nullable: true
        bug_tracker:
          type: string
          maxLength: 2000
        overlap:
          type: integer
          maximum: 2147483647
          minimum: 0
          nullable: true
        segment_size:
          type: integer
          maximum: 2147483647
          minimum: 0
        labels:
          type: array
          items:
            $ref: '#/components/schemas/PatchedLabelRequest'
        subset:
          type: string
          maxLength: 64
        target_storage:
          allOf:
          - $ref: '#/components/schemas/StorageRequest'
          nullable: true
        source_storage:
          allOf:
          - $ref: '#/components/schemas/StorageRequest'
          nullable: true
      required:
      - name
    TasksSummary:
      type: object
      properties:
        count:
          type: integer
          default: 0
        url:
          type: string
          format: uri
          readOnly: true
    Token:
      type: object
      description: Serializer for Token model.
      properties:
        key:
          type: string
          maxLength: 40
      required:
      - key
    TrackedShape:
      type: object
      properties:
        type:
          $ref: '#/components/schemas/ShapeType'
        occluded:
          type: boolean
          default: false
        outside:
          type: boolean
          default: false
        z_order:
          type: integer
          default: 0
        rotation:
          type: number
          format: double
          maximum: 360
          minimum: 0
          default: 0.0
        points:
          type: array
          items:
            type: number
            format: double
        id:
          type: integer
          nullable: true
        frame:
          type: integer
          minimum: 0
        attributes:
          type: array
          items:
            $ref: '#/components/schemas/AttributeVal'
          default: []
      required:
      - frame
      - type
    TrackedShapeRequest:
      type: object
      properties:
        type:
          $ref: '#/components/schemas/ShapeType'
        occluded:
          type: boolean
          default: false
        outside:
          type: boolean
          default: false
        z_order:
          type: integer
          default: 0
        rotation:
          type: number
          format: double
          maximum: 360
          minimum: 0
          default: 0.0
        points:
          type: array
          items:
            type: number
            format: double
        id:
          type: integer
          nullable: true
        frame:
          type: integer
          minimum: 0
        attributes:
          type: array
          items:
            $ref: '#/components/schemas/AttributeValRequest'
          default: []
      required:
      - frame
      - type
    User:
      type: object
      properties:
        url:
          type: string
          format: uri
          readOnly: true
        id:
          type: integer
          readOnly: true
        username:
          type: string
          description: Required. 150 characters or fewer. Letters, digits and @/./+/-/_
            only.
          pattern: ^[\w.@+-]+$
          maxLength: 150
        first_name:
          type: string
          maxLength: 150
        last_name:
          type: string
          maxLength: 150
        email:
          type: string
          format: email
          title: Email address
          maxLength: 254
        groups:
          type: array
          items:
            type: string
        is_staff:
          type: boolean
          title: Staff status
          description: Designates whether the user can log into this admin site.
        is_superuser:
          type: boolean
          title: Superuser status
          description: Designates that this user has all permissions without explicitly
            assigning them.
        is_active:
          type: boolean
          title: Active
          description: Designates whether this user should be treated as active. Unselect
            this instead of deleting accounts.
        last_login:
          type: string
          format: date-time
          readOnly: true
          nullable: true
        date_joined:
          type: string
          format: date-time
          readOnly: true
      required:
      - groups
      - username
    WebhookContentType:
      enum:
      - application/json
      type: string
    WebhookDeliveryRead:
      type: object
      properties:
        id:
          type: integer
          readOnly: true
        webhook_id:
          type: integer
          readOnly: true
        event:
          type: string
          readOnly: true
        status_code:
          type: integer
          readOnly: true
        redelivery:
          type: boolean
          readOnly: true
        created_date:
          type: string
          format: date-time
          readOnly: true
        updated_date:
          type: string
          format: date-time
          readOnly: true
        changed_fields:
          type: string
          readOnly: true
        request:
          type: object
          additionalProperties: {}
          readOnly: true
        response:
          type: object
          additionalProperties: {}
          readOnly: true
    WebhookRead:
      type: object
      properties:
        id:
          type: integer
          readOnly: true
        url:
          type: string
          format: uri
          readOnly: true
        target_url:
          type: string
          format: uri
          readOnly: true
        description:
          type: string
          readOnly: true
        type:
          $ref: '#/components/schemas/WebhookType'
        content_type:
          $ref: '#/components/schemas/WebhookContentType'
        is_active:
          type: boolean
          readOnly: true
        enable_ssl:
          type: boolean
          readOnly: true
        created_date:
          type: string
          format: date-time
          readOnly: true
        updated_date:
          type: string
          format: date-time
          readOnly: true
        owner:
          allOf:
          - $ref: '#/components/schemas/BasicUser'
          readOnly: true
        project_id:
          type: integer
          nullable: true
        organization:
          type: integer
          readOnly: true
          nullable: true
        events:
          type: array
          items:
            $ref: '#/components/schemas/EventsEnum'
          readOnly: true
        last_status:
          type: integer
          readOnly: true
        last_delivery_date:
          type: string
          format: date-time
          readOnly: true
      required:
      - content_type
      - type
    WebhookType:
      enum:
      - organization
      - project
      type: string
    WebhookWriteRequest:
      type: object
      properties:
        target_url:
          type: string
          format: uri
          minLength: 1
          maxLength: 8192
        description:
          type: string
          maxLength: 128
        type:
          $ref: '#/components/schemas/WebhookType'
        content_type:
          $ref: '#/components/schemas/WebhookContentType'
        secret:
          type: string
          maxLength: 64
        is_active:
          type: boolean
        enable_ssl:
          type: boolean
        project_id:
          type: integer
          writeOnly: true
          nullable: true
        events:
          type: array
          items:
            $ref: '#/components/schemas/EventsEnum'
          writeOnly: true
      required:
      - events
      - target_url
      - type
  securitySchemes:
    basicAuth:
      type: http
      scheme: basic
    csrfAuth:
      type: apiKey
      in: cookie
      name: csrftoken
      description: Can be sent as a cookie or as the X-CSRFTOKEN header
    sessionAuth:
      type: apiKey
      in: cookie
      name: sessionid
    signatureAuth:
      type: apiKey
      in: query
      name: sign
      description: Can be used to share URLs to private links
    tokenAuth:
      type: apiKey
      in: header
      name: Authorization
      description: |2

        To authenticate using a token (or API key), you need to have 3 components in a request:
        - the 'sessionid' cookie
        - the 'csrftoken' cookie or 'X-CSRFTOKEN' header
        - the 'Authentication' header with the 'Token ' prefix

        You can obtain an API key (the token) from the server response on
        the basic auth request.
      x-token-prefix: Token
externalDocs:
  description: CVAT documentation
  url: https://opencv.github.io/cvat/docs/<|MERGE_RESOLUTION|>--- conflicted
+++ resolved
@@ -1556,21 +1556,6 @@
     post:
       operationId: jobs_create
       summary: Method creates a new job in the task
-      parameters:
-      - in: header
-        name: X-Organization
-        schema:
-          type: string
-      - in: query
-        name: org
-        schema:
-          type: string
-        description: Organization unique slug
-      - in: query
-        name: org_id
-        schema:
-          type: integer
-        description: Organization identifier
       tags:
       - jobs
       requestBody:
@@ -1655,26 +1640,12 @@
         it is only available for Ground Truth jobs.
       summary: Method deletes a job and its related annotations
       parameters:
-      - in: header
-        name: X-Organization
-        schema:
-          type: string
       - in: path
         name: id
         schema:
           type: integer
         description: A unique integer value identifying this job.
         required: true
-      - in: query
-        name: org
-        schema:
-          type: string
-        description: Organization unique slug
-      - in: query
-        name: org_id
-        schema:
-          type: integer
-        description: Organization identifier
       tags:
       - jobs
       security:
@@ -1852,7 +1823,6 @@
           type: integer
         description: A unique integer value identifying this job.
         required: true
-<<<<<<< HEAD
       - in: query
         name: location
         schema:
@@ -1862,23 +1832,11 @@
           - local
         description: where to import the annotation from
       - in: query
-        name: org
-        schema:
-          type: string
-        description: Organization unique slug
-      - in: query
-        name: org_id
-        schema:
-          type: integer
-        description: Organization identifier
-      - in: query
         name: use_default_location
         schema:
           type: boolean
           default: true
         description: Use the location that was configured in the task to import annotation
-=======
->>>>>>> ed3dbe8f
       tags:
       - jobs
       requestBody:
@@ -3397,10 +3355,6 @@
       operationId: quality_list_conflicts
       summary: Method returns a paginated list of annotation conflicts
       parameters:
-      - in: header
-        name: X-Organization
-        schema:
-          type: string
       - name: filter
         required: false
         in: query
@@ -3426,16 +3380,6 @@
         description: A simple equality filter for the job_id field
         schema:
           type: integer
-      - in: query
-        name: org
-        schema:
-          type: string
-        description: Organization unique slug
-      - in: query
-        name: org_id
-        schema:
-          type: integer
-        description: Organization identifier
       - name: page
         required: false
         in: query
@@ -3505,10 +3449,6 @@
       operationId: quality_list_reports
       summary: Method returns a paginated list of quality reports
       parameters:
-      - in: header
-        name: X-Organization
-        schema:
-          type: string
       - name: filter
         required: false
         in: query
@@ -3521,16 +3461,6 @@
         description: A simple equality filter for the job_id field
         schema:
           type: integer
-      - in: query
-        name: org
-        schema:
-          type: string
-        description: Organization unique slug
-      - in: query
-        name: org_id
-        schema:
-          type: integer
-        description: Organization identifier
       - name: page
         required: false
         in: query
@@ -3592,20 +3522,6 @@
       summary: Creates a quality report asynchronously and allows to check request
         status
       parameters:
-      - in: header
-        name: X-Organization
-        schema:
-          type: string
-      - in: query
-        name: org
-        schema:
-          type: string
-        description: Organization unique slug
-      - in: query
-        name: org_id
-        schema:
-          type: integer
-        description: Organization identifier
       - in: query
         name: rq_id
         schema:
@@ -3650,26 +3566,12 @@
       operationId: quality_retrieve_report
       summary: Method returns details of a quality report
       parameters:
-      - in: header
-        name: X-Organization
-        schema:
-          type: string
       - in: path
         name: id
         schema:
           type: integer
         description: A unique integer value identifying this quality report.
         required: true
-      - in: query
-        name: org
-        schema:
-          type: string
-        description: Organization unique slug
-      - in: query
-        name: org_id
-        schema:
-          type: integer
-        description: Organization identifier
       tags:
       - quality
       security:
@@ -3690,26 +3592,12 @@
       operationId: quality_retrieve_report_data
       summary: Retrieve full contents of the report in JSON format
       parameters:
-      - in: header
-        name: X-Organization
-        schema:
-          type: string
       - in: path
         name: id
         schema:
           type: integer
         description: A unique integer value identifying this quality report.
         required: true
-      - in: query
-        name: org
-        schema:
-          type: string
-        description: Organization unique slug
-      - in: query
-        name: org_id
-        schema:
-          type: integer
-        description: Organization identifier
       tags:
       - quality
       security:
@@ -3731,26 +3619,12 @@
       operationId: quality_retrieve_settings
       summary: Method returns details of a quality settings
       parameters:
-      - in: header
-        name: X-Organization
-        schema:
-          type: string
       - in: path
         name: id
         schema:
           type: integer
         description: A unique integer value identifying this quality settings.
         required: true
-      - in: query
-        name: org
-        schema:
-          type: string
-        description: Organization unique slug
-      - in: query
-        name: org_id
-        schema:
-          type: integer
-        description: Organization identifier
       tags:
       - quality
       security:
@@ -3769,26 +3643,12 @@
     patch:
       operationId: quality_partial_update_settings
       parameters:
-      - in: header
-        name: X-Organization
-        schema:
-          type: string
       - in: path
         name: id
         schema:
           type: integer
         description: A unique integer value identifying this quality settings.
         required: true
-      - in: query
-        name: org
-        schema:
-          type: string
-        description: Organization unique slug
-      - in: query
-        name: org_id
-        schema:
-          type: integer
-        description: Organization identifier
       tags:
       - quality
       requestBody:
@@ -5569,6 +5429,15 @@
       - mismatching_groups
       - covered_annotation
       type: string
+      description: |-
+        * `missing_annotation` - MISSING_ANNOTATION
+        * `extra_annotation` - EXTRA_ANNOTATION
+        * `mismatching_label` - MISMATCHING_LABEL
+        * `low_overlap` - LOW_OVERLAP
+        * `mismatching_direction` - MISMATCHING_DIRECTION
+        * `mismatching_attributes` - MISMATCHING_ATTRIBUTES
+        * `mismatching_groups` - MISMATCHING_GROUPS
+        * `covered_annotation` - COVERED_ANNOTATION
     AnnotationFileRequest:
       type: object
       properties:
@@ -5603,6 +5472,17 @@
       - mask
       - skeleton
       type: string
+      description: |-
+        * `tag` - TAG
+        * `track` - TRACK
+        * `rectangle` - RECTANGLE
+        * `polygon` - POLYGON
+        * `polyline` - POLYLINE
+        * `points` - POINTS
+        * `ellipse` - ELLIPSE
+        * `cuboid` - CUBOID
+        * `mask` - MASK
+        * `skeleton` - SKELETON
     AnnotationsRead:
       oneOf:
       - $ref: '#/components/schemas/LabeledData'
@@ -5736,6 +5616,10 @@
       - imageset
       - list
       type: string
+      description: |-
+        * `video` - VIDEO
+        * `imageset` - IMAGESET
+        * `list` - LIST
     ClientEvents:
       type: object
       properties:
@@ -5925,6 +5809,12 @@
       - ANONYMOUS_ACCESS
       - CONNECTION_STRING
       type: string
+      description: |-
+        * `KEY_SECRET_KEY_PAIR` - KEY_SECRET_KEY_PAIR
+        * `ACCOUNT_NAME_TOKEN_PAIR` - ACCOUNT_NAME_TOKEN_PAIR
+        * `KEY_FILE_PATH` - KEY_FILE_PATH
+        * `ANONYMOUS_ACCESS` - ANONYMOUS_ACCESS
+        * `CONNECTION_STRING` - CONNECTION_STRING
     DataMetaRead:
       type: object
       properties:
@@ -6327,6 +6217,29 @@
       - update:project
       - update:task
       type: string
+      description: |-
+        * `create:comment` - CREATE:COMMENT
+        * `create:invitation` - CREATE:INVITATION
+        * `create:issue` - CREATE:ISSUE
+        * `create:job` - CREATE:JOB
+        * `create:membership` - CREATE:MEMBERSHIP
+        * `create:project` - CREATE:PROJECT
+        * `create:task` - CREATE:TASK
+        * `delete:comment` - DELETE:COMMENT
+        * `delete:invitation` - DELETE:INVITATION
+        * `delete:issue` - DELETE:ISSUE
+        * `delete:job` - DELETE:JOB
+        * `delete:membership` - DELETE:MEMBERSHIP
+        * `delete:organization` - DELETE:ORGANIZATION
+        * `delete:project` - DELETE:PROJECT
+        * `delete:task` - DELETE:TASK
+        * `update:comment` - UPDATE:COMMENT
+        * `update:issue` - UPDATE:ISSUE
+        * `update:job` - UPDATE:JOB
+        * `update:membership` - UPDATE:MEMBERSHIP
+        * `update:organization` - UPDATE:ORGANIZATION
+        * `update:project` - UPDATE:PROJECT
+        * `update:task` - UPDATE:TASK
     FileInfo:
       type: object
       properties:
@@ -6347,6 +6260,9 @@
       - REG
       - DIR
       type: string
+      description: |-
+        * `REG` - REG
+        * `DIR` - DIR
     FrameMeta:
       type: object
       properties:
@@ -6372,11 +6288,17 @@
       - random_uniform
       - manual
       type: string
+      description: |-
+        * `random_uniform` - RANDOM_UNIFORM
+        * `manual` - MANUAL
     ImportanceEnum:
       enum:
       - warning
       - error
       type: string
+      description: |-
+        * `warning` - WARNING
+        * `error` - ERROR
     InputTypeEnum:
       enum:
       - checkbox
@@ -6385,6 +6307,12 @@
       - text
       - select
       type: string
+      description: |-
+        * `checkbox` - CHECKBOX
+        * `radio` - RADIO
+        * `number` - NUMBER
+        * `text` - TEXT
+        * `select` - SELECT
     InvitationRead:
       type: object
       properties:
@@ -6569,10 +6497,6 @@
           minimum: 0
           nullable: true
           readOnly: true
-        organization:
-          type: integer
-          readOnly: true
-          nullable: true
         data_compressed_chunk_type:
           allOf:
           - $ref: '#/components/schemas/ChunkType'
@@ -6593,6 +6517,10 @@
           allOf:
           - $ref: '#/components/schemas/JobType'
           readOnly: true
+        organization:
+          type: integer
+          readOnly: true
+          nullable: true
       required:
       - issues
       - labels
@@ -6602,17 +6530,28 @@
       - validation
       - acceptance
       type: string
+      description: |-
+        * `annotation` - ANNOTATION
+        * `validation` - VALIDATION
+        * `acceptance` - ACCEPTANCE
     JobStatus:
       enum:
       - annotation
       - validation
       - completed
       type: string
+      description: |-
+        * `annotation` - ANNOTATION
+        * `validation` - VALIDATION
+        * `completed` - COMPLETED
     JobType:
       enum:
       - annotation
       - ground_truth
       type: string
+      description: |-
+        * `annotation` - ANNOTATION
+        * `ground_truth` - GROUND_TRUTH
     JobWriteRequest:
       type: object
       properties:
@@ -7004,6 +6943,9 @@
       - cloud_storage
       - local
       type: string
+      description: |-
+        * `cloud_storage` - CLOUD_STORAGE
+        * `local` - LOCAL
     LoginSerializerExRequest:
       type: object
       properties:
@@ -7062,6 +7004,11 @@
       - completed
       - rejected
       type: string
+      description: |-
+        * `new` - NEW
+        * `in progress` - IN_PROGRESS
+        * `completed` - COMPLETED
+        * `rejected` - REJECTED
     OrganizationRead:
       type: object
       properties:
@@ -7766,6 +7713,7 @@
           type: array
           items:
             type: string
+            minLength: 1
         is_staff:
           type: boolean
           title: Staff status
@@ -7944,6 +7892,11 @@
       - GOOGLE_DRIVE
       - GOOGLE_CLOUD_STORAGE
       type: string
+      description: |-
+        * `AWS_S3_BUCKET` - AWS_S3
+        * `AZURE_CONTAINER` - AZURE_CONTAINER
+        * `GOOGLE_DRIVE` - GOOGLE_DRIVE
+        * `GOOGLE_CLOUD_STORAGE` - GOOGLE_CLOUD_STORAGE
     QualityReport:
       type: object
       properties:
@@ -8039,6 +7992,9 @@
       - job
       - task
       type: string
+      description: |-
+        * `job` - JOB
+        * `task` - TASK
     QualitySettings:
       type: object
       properties:
@@ -8137,6 +8093,11 @@
       - maintainer
       - owner
       type: string
+      description: |-
+        * `worker` - Worker
+        * `supervisor` - Supervisor
+        * `maintainer` - Maintainer
+        * `owner` - Owner
     RqStatus:
       type: object
       properties:
@@ -8159,6 +8120,11 @@
       - Finished
       - Failed
       type: string
+      description: |-
+        * `Queued` - Queued
+        * `Started` - Started
+        * `Finished` - Finished
+        * `Failed` - Failed
     ShapeType:
       enum:
       - rectangle
@@ -8170,6 +8136,15 @@
       - mask
       - skeleton
       type: string
+      description: |-
+        * `rectangle` - RECTANGLE
+        * `polygon` - POLYGON
+        * `polyline` - POLYLINE
+        * `points` - POINTS
+        * `ellipse` - ELLIPSE
+        * `cuboid` - CUBOID
+        * `mask` - MASK
+        * `skeleton` - SKELETON
     SigningRequest:
       type: object
       properties:
@@ -8185,6 +8160,11 @@
       - predefined
       - random
       type: string
+      description: |-
+        * `lexicographical` - LEXICOGRAPHICAL
+        * `natural` - NATURAL
+        * `predefined` - PREDEFINED
+        * `random` - RANDOM
     Storage:
       type: object
       properties:
@@ -8203,6 +8183,9 @@
       - cache
       - file_system
       type: string
+      description: |-
+        * `cache` - CACHE
+        * `file_system` - FILE_SYSTEM
     StorageRequest:
       type: object
       properties:
@@ -8219,6 +8202,10 @@
       - local
       - share
       type: string
+      description: |-
+        * `cloud_storage` - CLOUD_STORAGE
+        * `local` - LOCAL
+        * `share` - SHARE
     SubLabeledShape:
       type: object
       properties:
@@ -8761,6 +8748,7 @@
       enum:
       - application/json
       type: string
+      description: '* `application/json` - JSON'
     WebhookDeliveryRead:
       type: object
       properties:
@@ -8864,6 +8852,9 @@
       - organization
       - project
       type: string
+      description: |-
+        * `organization` - ORGANIZATION
+        * `project` - PROJECT
     WebhookWriteRequest:
       type: object
       properties:
