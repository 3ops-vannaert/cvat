--- conflicted
+++ resolved
@@ -15,11 +15,8 @@
 # Note that DB initialization triggers server signals,
 # so quality report updates are scheduled for applicable jobs.
 QUALITY_CHECK_JOB_DELAY = 10000
-<<<<<<< HEAD
 PROJECT_QUALITY_CHECK_JOB_DELAY = 10000
-=======
 ANALYTICS_CHECK_JOB_DELAY = 10000
->>>>>>> 5a69e67a
 
 IMPORT_CACHE_CLEAN_DELAY = timedelta(seconds=30)
 
