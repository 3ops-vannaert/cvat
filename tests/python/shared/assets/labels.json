--- conflicted
+++ resolved
@@ -1,9 +1,5 @@
 {
-<<<<<<< HEAD
-  "count": 38,
-=======
   "count": 36,
->>>>>>> 9b38f3e4
   "next": null,
   "previous": null,
   "results": [
@@ -695,61 +691,17 @@
     },
     {
       "attributes": [],
-<<<<<<< HEAD
-      "color": "#6080c0",
-      "has_parent": false,
-      "id": 63,
-      "name": "cat",
-      "parent_id": null,
-      "sublabels": [],
-      "task_id": 22,
-      "type": "any"
-    },
-    {
-      "attributes": [
-        {
-          "default_value": "false",
-          "id": 13,
-          "input_type": "checkbox",
-          "mutable": false,
-          "name": "a1",
-          "values": [
-            "false"
-          ]
-        }
-      ],
-      "color": "#406040",
-      "has_parent": false,
-      "id": 64,
-      "name": "dog",
-      "parent_id": null,
-      "sublabels": [],
-      "task_id": 22,
-      "type": "any"
-    },
-    {
-      "attributes": [],
-      "color": "#89b9bb",
-      "has_parent": false,
-      "id": 66,
-      "name": "sk",
-=======
       "color": "#91becf",
       "has_parent": false,
       "id": 63,
       "name": "skeleton",
->>>>>>> 9b38f3e4
       "parent_id": null,
       "sublabels": [
         {
           "attributes": [],
           "color": "#d12345",
           "has_parent": true,
-<<<<<<< HEAD
-          "id": 67,
-=======
           "id": 64,
->>>>>>> 9b38f3e4
           "name": "1",
           "type": "points"
         },
@@ -757,23 +709,6 @@
           "attributes": [],
           "color": "#350dea",
           "has_parent": true,
-<<<<<<< HEAD
-          "id": 68,
-          "name": "2",
-          "type": "points"
-        },
-        {
-          "attributes": [],
-          "color": "#479ffe",
-          "has_parent": true,
-          "id": 69,
-          "name": "3",
-          "type": "points"
-        }
-      ],
-      "svg": "<line x1=\"22.996726989746094\" y1=\"10.472972869873047\" x2=\"41.57780838012695\" y2=\"21.79054069519043\" stroke=\"black\" data-type=\"edge\" data-node-from=\"1\" stroke-width=\"0.5\" data-node-to=\"2\"></line><line x1=\"25.192672729492188\" y1=\"28.885135650634766\" x2=\"22.996726989746094\" y2=\"10.472972869873047\" stroke=\"black\" data-type=\"edge\" data-node-from=\"3\" stroke-width=\"0.5\" data-node-to=\"1\"></line><circle r=\"1.5\" stroke=\"black\" fill=\"#b3b3b3\" cx=\"22.996726989746094\" cy=\"10.472972869873047\" stroke-width=\"0.1\" data-type=\"element node\" data-element-id=\"1\" data-node-id=\"1\" data-label-id=\"67\"></circle><circle r=\"1.5\" stroke=\"black\" fill=\"#b3b3b3\" cx=\"41.57780838012695\" cy=\"21.79054069519043\" stroke-width=\"0.1\" data-type=\"element node\" data-element-id=\"2\" data-node-id=\"2\" data-label-id=\"68\"></circle><circle r=\"1.5\" stroke=\"black\" fill=\"#b3b3b3\" cx=\"25.192672729492188\" cy=\"28.885135650634766\" stroke-width=\"0.1\" data-type=\"element node\" data-element-id=\"3\" data-node-id=\"3\" data-label-id=\"69\"></circle>",
-      "task_id": 22,
-=======
           "id": 65,
           "name": "2",
           "type": "points"
@@ -781,7 +716,6 @@
       ],
       "svg": "<line x1=\"26.91233253479004\" y1=\"27.74985694885254\" x2=\"67.28083801269531\" y2=\"62.590728759765625\" stroke=\"black\" data-type=\"edge\" data-node-from=\"1\" stroke-width=\"0.5\" data-node-to=\"2\"></line><circle r=\"1.5\" stroke=\"black\" fill=\"#b3b3b3\" cx=\"26.91233253479004\" cy=\"27.74985694885254\" stroke-width=\"0.1\" data-type=\"element node\" data-element-id=\"1\" data-node-id=\"1\" data-label-id=\"64\"></circle><circle r=\"1.5\" stroke=\"black\" fill=\"#b3b3b3\" cx=\"67.28083801269531\" cy=\"62.590728759765625\" stroke-width=\"0.1\" data-type=\"element node\" data-element-id=\"2\" data-node-id=\"2\" data-label-id=\"65\"></circle>",
       "task_id": 8,
->>>>>>> 9b38f3e4
       "type": "skeleton"
     }
   ]
