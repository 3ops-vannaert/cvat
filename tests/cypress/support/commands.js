// Copyright (C) 2020 Intel Corporation
//
// SPDX-License-Identifier: MIT

/// <reference types="cypress" />

require('cypress-file-upload');
require('../plugins/imageGenerator/imageGeneratorCommand');
require('../plugins/createZipArchive/createZipArchiveCommand');

let selectedValueGlobal = '';

Cypress.Commands.add('login', (username = Cypress.env('user'), password = Cypress.env('password')) => {
    cy.get('[placeholder="Username"]').type(username);
    cy.get('[placeholder="Password"]').type(password);
    cy.get('[type="submit"]').click();
    cy.url().should('include', '/tasks');
});

Cypress.Commands.add('logout', (username = Cypress.env('user')) => {
    cy.get('.cvat-right-header').within(() => {
        cy.get('.cvat-header-menu-dropdown').should('have.text', username).trigger('mouseover', { which: 1 });
    });
    cy.get('.anticon-logout').click();
    cy.url().should('include', '/auth/login');
});

Cypress.Commands.add('userRegistration', (firstName, lastName, userName, emailAddr, password) => {
    cy.get('#firstName').type(firstName);
    cy.get('#lastName').type(lastName);
    cy.get('#username').type(userName);
    cy.get('#email').type(emailAddr);
    cy.get('#password1').type(password);
    cy.get('#password2').type(password);
    cy.get('.register-form-button').click();
    if (Cypress.browser.family === 'chromium') {
        cy.url().should('include', '/tasks');
    }
});

Cypress.Commands.add(
    'createAnnotationTask',
    (
        taksName = 'New annotation task',
        labelName = 'Some label',
        attrName = 'Some attr name',
        textDefaultValue = 'Some default value for type Text',
        image = 'image.png',
        multiAttrParams,
        advancedConfigurationParams,
        forProject = false,
        attachToProject = false,
        projectName,
    ) => {
        cy.get('#cvat-create-task-button').click({ force: true });
        cy.url().should('include', '/tasks/create');
        cy.get('[id="name"]').type(taksName);
        if (!forProject) {
            cy.get('.cvat-constructor-viewer-new-item').click();
            cy.get('[placeholder="Label name"]').type(labelName);
            cy.get('.cvat-new-attribute-button').click();
            cy.get('[placeholder="Name"]').type(attrName);
            cy.get('div[title="Select"]').click();
            cy.get('li').contains('Text').click();
            cy.get('[placeholder="Default value"]').type(textDefaultValue);
            if (multiAttrParams) {
                cy.updateAttributes(multiAttrParams);
            }
            cy.contains('button', 'Done').click();
        } else {
            if (attachToProject) {
                cy.get('.cvat-project-search-field').click();
                cy.get('.ant-select-dropdown')
                    .not('.ant-select-dropdown-hidden')
                    .contains(new RegExp(`^${projectName}$`, 'g'))
                    .click();
            }
            cy.get('.cvat-project-search-field').within(() => {
                cy.get('[type="text"]').should('have.value', projectName);
            });
            cy.get('.cvat-constructor-viewer-new-item').should('not.exist');
        }
        cy.get('input[type="file"]').attachFile(image, { subjectType: 'drag-n-drop' });
        if (advancedConfigurationParams) {
            cy.advancedConfiguration(advancedConfigurationParams);
        }
        cy.contains('button', 'Submit').click();
        cy.contains('The task has been created');
        if (!forProject) {
            cy.goToTaskList();
        } else {
            cy.goToProjectsList();
        }
    },
);

Cypress.Commands.add('openTask', (taskName) => {
    cy.contains('strong', taskName).parents('.cvat-tasks-list-item').contains('a', 'Open').click({ force: true });
    cy.get('.cvat-task-details').should('exist');
});

Cypress.Commands.add('saveJob', () => {
    cy.get('button').contains('Save').click({ force: true });
});

Cypress.Commands.add('openJob', (jobNumber = 0) => {
    let tdText = '';
    cy.get('.ant-table-tbody')
        .contains(/^0-/)
        .parent()
        .find('td')
        .eq(0)
        .invoke('text')
        .then(($tdText) => {
            tdText = Number($tdText.match(/\d+/g)) + jobNumber;
            cy.get('.ant-table-tbody').contains('a', `Job #${tdText}`).click();
        });
    cy.url().should('include', '/jobs');
    cy.get('.cvat-canvas-container').should('exist');
});

Cypress.Commands.add('openTaskJob', (taskName, jobNumber = 0) => {
    cy.openTask(taskName);
    cy.openJob(jobNumber);
});

Cypress.Commands.add('createRectangle', (createRectangleParams) => {
    cy.get('.cvat-draw-rectangle-control').click();
    cy.switchLabel(createRectangleParams.labelName, 'rectangle');
    cy.contains('Draw new rectangle')
        .parents('.cvat-draw-shape-popover-content')
        .within(() => {
            cy.get('.ant-select-selection-selected-value').then(($labelValue) => {
                selectedValueGlobal = $labelValue.text();
            });
            cy.get('.ant-radio-wrapper').contains(createRectangleParams.points).click();
            cy.get('button').contains(createRectangleParams.type).click({ force: true });
        });
    cy.get('.cvat-canvas-container').click(createRectangleParams.firstX, createRectangleParams.firstY);
    cy.get('.cvat-canvas-container').click(createRectangleParams.secondX, createRectangleParams.secondY);
    if (createRectangleParams.points === 'By 4 Points') {
        cy.get('.cvat-canvas-container').click(createRectangleParams.thirdX, createRectangleParams.thirdY);
        cy.get('.cvat-canvas-container').click(createRectangleParams.fourthX, createRectangleParams.fourthY);
    }
    cy.checkObjectParameters(createRectangleParams, 'RECTANGLE');
});

Cypress.Commands.add('switchLabel', (labelName, objectType) => {
    const pattern = `^(Draw new|Setup) ${objectType}$`;
    const regex = new RegExp(pattern, 'g');
    cy.contains(regex)
        .parents('.cvat-draw-shape-popover-content')
        .within(() => {
            cy.get('.ant-select-selection-selected-value').click();
        });
    cy.get('.ant-select-dropdown')
        .not('.ant-select-dropdown-hidden')
        .contains(new RegExp(`^${labelName}$`, 'g'))
        .click();
});

Cypress.Commands.add('checkObjectParameters', (objectParameters, objectType) => {
    let listCanvasShapeId = [];
    cy.document().then((doc) => {
        const listCanvasShape = Array.from(doc.querySelectorAll('.cvat_canvas_shape'));
        for (let i = 0; i < listCanvasShape.length; i++) {
            listCanvasShapeId.push(listCanvasShape[i].id.match(/\d+$/));
        }
        const maxId = Math.max(...listCanvasShapeId);
        cy.get(`#cvat_canvas_shape_${maxId}`).should('exist').and('be.visible');
        cy.get(`#cvat-objects-sidebar-state-item-${maxId}`)
            .should('contain', maxId)
            .and('contain', `${objectType} ${objectParameters.type.toUpperCase()}`)
            .within(() => {
                cy.get('.ant-select-selection-selected-value').should('have.text', selectedValueGlobal);
            });
    });
});

Cypress.Commands.add('createPoint', (createPointParams) => {
    cy.get('.cvat-draw-points-control').click();
    cy.switchLabel(createPointParams.labelName, 'points');
    cy.contains('Draw new points')
        .parents('.cvat-draw-shape-popover-content')
        .within(() => {
            cy.get('.ant-select-selection-selected-value').then(($labelValue) => {
                selectedValueGlobal = $labelValue.text();
            });
            if (createPointParams.numberOfPoints) {
                createPointParams.complete = false;
                cy.get('.ant-input-number-input').clear().type(createPointParams.numberOfPoints);
            }
            cy.get('button').contains(createPointParams.type).click({ force: true });
        });
    createPointParams.pointsMap.forEach((element) => {
        cy.get('.cvat-canvas-container').click(element.x, element.y);
    });
    if (createPointParams.complete) {
        cy.get('.cvat-canvas-container').trigger('keydown', { key: 'n' }).trigger('keyup', { key: 'n' });
    }
    cy.checkObjectParameters(createPointParams, 'POINTS');
});

Cypress.Commands.add('changeAppearance', (colorBy) => {
    cy.get('.cvat-appearance-color-by-radio-group').within(() => {
        cy.get('[type="radio"]').check(colorBy, { force: true });
    });
});

Cypress.Commands.add('shapeGrouping', (firstX, firstY, lastX, lastY) => {
    cy.get('.cvat-canvas-container')
        .trigger('keydown', { key: 'g' })
        .trigger('keyup', { key: 'g' })
        .trigger('mousedown', firstX, firstY, { which: 1 })
        .trigger('mousemove', lastX, lastY)
        .trigger('mouseup', lastX, lastY)
        .trigger('keydown', { key: 'g' })
        .trigger('keyup', { key: 'g' });
});

Cypress.Commands.add('createPolygon', (createPolygonParams) => {
    if (!createPolygonParams.reDraw) {
        cy.get('.cvat-draw-polygon-control').click();
        cy.switchLabel(createPolygonParams.labelName, 'polygon');
        cy.contains('Draw new polygon')
            .parents('.cvat-draw-shape-popover-content')
            .within(() => {
                cy.get('.ant-select-selection-selected-value').then(($labelValue) => {
                    selectedValueGlobal = $labelValue.text();
                });
                if (createPolygonParams.numberOfPoints) {
                    createPolygonParams.complete = false;
                    cy.get('.ant-input-number-input').clear().type(createPolygonParams.numberOfPoints);
                }
                cy.get('button').contains(createPolygonParams.type).click({ force: true });
            });
    }
    createPolygonParams.pointsMap.forEach((element) => {
        cy.get('.cvat-canvas-container').click(element.x, element.y);
    });
    if (createPolygonParams.complete) {
        cy.get('.cvat-canvas-container').trigger('keydown', { key: 'n' }).trigger('keyup', { key: 'n' });
    }
    cy.checkObjectParameters(createPolygonParams, 'POLYGON');
});

Cypress.Commands.add('openSettings', () => {
    cy.get('.cvat-right-header').find('.cvat-header-menu-dropdown').trigger('mouseover', { which: 1 });
    cy.get('.anticon-setting').click();
});

Cypress.Commands.add('closeSettings', () => {
    cy.get('.ant-modal-content')
        .should('contain', 'Settings')
        .within(() => {
            cy.contains('button', 'Close').click();
        });
});

Cypress.Commands.add('changeWorkspace', (mode, labelName) => {
    cy.get('.cvat-workspace-selector').click();
    cy.get('.ant-select-dropdown-menu-item').contains(mode).click();
    cy.get('.cvat-workspace-selector').should('contain.text', mode);
    cy.changeLabelAAM(labelName);
});

Cypress.Commands.add('changeLabelAAM', (labelName) => {
    cy.get('.cvat-workspace-selector').then((value) => {
        const cvatWorkspaceSelectorValue = value.text();
        if (cvatWorkspaceSelectorValue === 'Attribute annotation') {
            cy.get('.attribute-annotation-sidebar-basics-editor').within(() => {
                cy.get('.ant-select-selection').click();
            });
            cy.get('.ant-select-dropdown')
                .not('.ant-select-dropdown-hidden')
                .contains(new RegExp(`^${labelName}$`, 'g'))
                .click();
        }
    });
});

Cypress.Commands.add('createCuboid', (createCuboidParams) => {
    cy.get('.cvat-draw-cuboid-control').click();
    cy.switchLabel(createCuboidParams.labelName, 'cuboid');
    cy.contains('Draw new cuboid')
        .parents('.cvat-draw-shape-popover-content')
        .within(() => {
            cy.get('.ant-select-selection-selected-value').then(($labelValue) => {
                selectedValueGlobal = $labelValue.text();
            });
            cy.contains(createCuboidParams.points).click();
            cy.get('button').contains(createCuboidParams.type).click({ force: true });
        });
    cy.get('.cvat-canvas-container').click(createCuboidParams.firstX, createCuboidParams.firstY);
    cy.get('.cvat-canvas-container').click(createCuboidParams.secondX, createCuboidParams.secondY);
    if (createCuboidParams.points === 'By 4 Points') {
        cy.get('.cvat-canvas-container').click(createCuboidParams.thirdX, createCuboidParams.thirdY);
        cy.get('.cvat-canvas-container').click(createCuboidParams.fourthX, createCuboidParams.fourthY);
    }
    cy.checkObjectParameters(createCuboidParams, 'CUBOID');
});

Cypress.Commands.add('updateAttributes', (multiAttrParams) => {
    let cvatAttributeInputsWrapperId = [];
    cy.get('.cvat-new-attribute-button').click();
    cy.document().then((doc) => {
        const cvatAttributeInputsWrapperList = Array.from(doc.querySelectorAll('.cvat-attribute-inputs-wrapper'));
        for (let i = 0; i < cvatAttributeInputsWrapperList.length; i++) {
            cvatAttributeInputsWrapperId.push(cvatAttributeInputsWrapperList[i].getAttribute('cvat-attribute-id'));
        }

        const minId = Math.min(...cvatAttributeInputsWrapperId);

        cy.get(`[cvat-attribute-id="${minId}"]`).within(() => {
            cy.get('.cvat-attribute-name-input').type(multiAttrParams.additionalAttrName);
            cy.get('.cvat-attribute-type-input').click();
        });
        cy.get('.ant-select-dropdown')
            .not('.ant-select-dropdown-hidden')
            .contains(new RegExp(`^${multiAttrParams.typeAttribute}$`, 'g'))
            .click();

        if (multiAttrParams.typeAttribute === 'Text' || multiAttrParams.typeAttribute === 'Number') {
            cy.get(`[cvat-attribute-id="${minId}"]`).within(() => {
                cy.get('.cvat-attribute-values-input').type(multiAttrParams.additionalValue);
            });
        } else if (multiAttrParams.typeAttribute === 'Radio') {
            cy.get(`[cvat-attribute-id="${minId}"]`).within(() => {
                cy.get('.cvat-attribute-values-input').type(`${multiAttrParams.additionalValue}{Enter}`);
            });
        } else if (multiAttrParams.typeAttribute === 'Checkbox') {
            cy.get(`[cvat-attribute-id="${minId}"]`).within(() => {
                cy.get('.cvat-attribute-values-input').click();
            });
            cy.get('.ant-select-dropdown')
                .not('.ant-select-dropdown-hidden')
                .contains(new RegExp(`^.*${multiAttrParams.additionalValue}.*$`, 'g'))
                .click();
        }
    });
});

Cypress.Commands.add('createPolyline', (createPolylineParams) => {
    cy.get('.cvat-draw-polyline-control').click();
    cy.switchLabel(createPolylineParams.labelName, 'polyline');
    cy.contains('Draw new polyline')
        .parents('.cvat-draw-shape-popover-content')
        .within(() => {
            cy.get('.ant-select-selection-selected-value').then(($labelValue) => {
                selectedValueGlobal = $labelValue.text();
            });
            if (createPolylineParams.numberOfPoints) {
                createPolylineParams.complete = false;
                cy.get('.ant-input-number-input').clear().type(createPolylineParams.numberOfPoints);
            }
            cy.get('button').contains(createPolylineParams.type).click({ force: true });
        });
    createPolylineParams.pointsMap.forEach((element) => {
        cy.get('.cvat-canvas-container').click(element.x, element.y);
    });
    if (createPolylineParams.complete) {
        cy.get('.cvat-canvas-container').trigger('keydown', { key: 'n' }).trigger('keyup', { key: 'n' });
    }
    cy.checkObjectParameters(createPolylineParams, 'POLYLINE');
});

Cypress.Commands.add('getTaskID', (taskName) => {
    cy.contains('strong', taskName)
        .parents('.cvat-tasks-list-item')
        .within(() => {
            cy.get('span')
                .invoke('text')
                .then((text) => {
                    return String(text.match(/^#\d+\:/g)).replace(/[^\d]/g, '');
                });
        });
});

Cypress.Commands.add('deleteTask', (taskName, taskID) => {
    cy.contains('strong', taskName).parents('.cvat-tasks-list-item').find('.cvat-menu-icon').trigger('mouseover');
    cy.get('.cvat-actions-menu').contains('Delete').click();
    cy.get('.ant-modal-content')
        .should('contain', `The task ${taskID} will be deleted`)
        .within(() => {
            cy.contains('button', 'Delete').click();
        });
});

Cypress.Commands.add('advancedConfiguration', (advancedConfigurationParams) => {
    cy.contains('Advanced configuration').click();
    if (advancedConfigurationParams.multiJobs) {
        cy.get('#segmentSize').type(advancedConfigurationParams.segmentSize);
    }
    if (advancedConfigurationParams.sssFrame) {
        cy.get('#startFrame').type(advancedConfigurationParams.startFrame);
        cy.get('#stopFrame').type(advancedConfigurationParams.stopFrame);
        cy.get('#frameStep').type(advancedConfigurationParams.frameStep);
    }
    if (advancedConfigurationParams.chunkSize) {
        cy.get('#dataChunkSize').type(advancedConfigurationParams.chunkSize);
    }
});

Cypress.Commands.add('removeAnnotations', () => {
    cy.get('.cvat-annotation-header-button').eq(0).click();
    cy.get('.cvat-annotation-menu').within(() => {
        cy.contains('Remove annotations').click();
    });
    cy.get('.ant-modal-content').within(() => {
        cy.get('.ant-btn-danger').click();
    });
});

Cypress.Commands.add('goToTaskList', () => {
    cy.get('a[value="tasks"]').click();
    cy.url().should('include', '/tasks');
});

Cypress.Commands.add('addNewLabel', (newLabelName, additionalAttrs) => {
    let listCvatConstructorViewerItemText = [];
    cy.get('.cvat-constructor-viewer').should('exist');
    cy.document().then((doc) => {
        const labels = Array.from(doc.querySelectorAll('.cvat-constructor-viewer-item'));
        for (let i = 0; i < labels.length; i++) {
            listCvatConstructorViewerItemText.push(labels[i].textContent);
        }
        if (listCvatConstructorViewerItemText.indexOf(newLabelName) === -1) {
            cy.contains('button', 'Add label').click();
            cy.get('[placeholder="Label name"]').type(newLabelName);
            if (additionalAttrs) {
                for (let i = 0; i < additionalAttrs.length; i++) {
                    cy.updateAttributes(additionalAttrs[i]);
                }
            }
            cy.contains('button', 'Done').click();
        }
    });
});

Cypress.Commands.add('createTag', (labelName) => {
    cy.get('.cvat-setup-tag-control').click();
    cy.switchLabel(labelName, 'tag');
    cy.contains('Setup tag')
        .parents('.cvat-draw-shape-popover-content')
        .within(() => {
            cy.get('button').click();
        });
});

Cypress.Commands.add('goToRegisterPage', () => {
    cy.get('a[href="/auth/register"]').click();
    cy.url().should('include', '/auth/register');
});

Cypress.Commands.add('assignTaskToUser', (user) => {
    cy.get('.cvat-task-details-user-block').within(() => {
        cy.get('.cvat-user-search-field').click();
    });
    cy.get('.ant-select-dropdown')
        .not('.ant-select-dropdown-hidden')
        .contains(new RegExp(`^${user}$`, 'g'))
        .click();
});

<<<<<<< HEAD
Cypress.Commands.add('getScaleValue', () => {
    cy.get('#cvat_canvas_background')
        .should('have.attr', 'style')
        .then(($styles) => {
            return Number($styles.match(/scale\((\d\.\d+)\)/m)[1]);
=======
Cypress.Commands.add('writeFilterValue', (clear, filterValue) => {
    if (clear) {
        cy.get('.cvat-annotations-filters-input').within(() => {
            cy.get('.ant-select-selection__choice__remove').click();
        });
    }
    cy.get('.cvat-annotations-filters-input')
        .type(`${filterValue}{Enter}`)
        .within(() => {
            cy.get('.ant-select-selection__choice__content').should('have.text', filterValue);
>>>>>>> 6ef3ff2a
        });
});<|MERGE_RESOLUTION|>--- conflicted
+++ resolved
@@ -462,13 +462,14 @@
         .click();
 });
 
-<<<<<<< HEAD
 Cypress.Commands.add('getScaleValue', () => {
     cy.get('#cvat_canvas_background')
         .should('have.attr', 'style')
         .then(($styles) => {
             return Number($styles.match(/scale\((\d\.\d+)\)/m)[1]);
-=======
+        });
+});
+
 Cypress.Commands.add('writeFilterValue', (clear, filterValue) => {
     if (clear) {
         cy.get('.cvat-annotations-filters-input').within(() => {
@@ -479,6 +480,5 @@
         .type(`${filterValue}{Enter}`)
         .within(() => {
             cy.get('.ant-select-selection__choice__content').should('have.text', filterValue);
->>>>>>> 6ef3ff2a
         });
 });