--- conflicted
+++ resolved
@@ -31,7 +31,6 @@
 - A video file or a set of images is used as the data source and
   the caching mode is enabled. [Read more](/docs/manual/advanced/data_on_fly/)
 - The data is located in a cloud storage. [Read more](/docs/manual/basics/cloud-storages/)
-<<<<<<< HEAD
 - The `predefined` file sorting method is specified. [Read more](/docs/manual/basics/creating_an_annotation_task/#sorting-method)
 
 ### The predefined sorting method
@@ -50,8 +49,6 @@
 > If the input files are images and available locally to the server at the time of task creation
 > (i.e. they are not in the cloud), only the file names and extensions are required in
 > the manifest file.
-=======
->>>>>>> 760f40d3
 
 ## How to generate manifest files
 
@@ -86,17 +83,10 @@
 
 ```bash
 docker run -it --rm -u "$(id -u)":"$(id -g)" \
-<<<<<<< HEAD
-    -v "${PWD}":"/local" \
-    --entrypoint '/usr/bin/bash' \
-    cvat/server \
-    utils/dataset_manifest/create.py --output-dir /local /local/<path/to/sources>
-=======
   -v "${PWD}":"/local" \
   --entrypoint python3 \
   cvat/server \
   utils/dataset_manifest/create.py --output-dir /local /local/<path/to/sources>
->>>>>>> 760f40d3
 ```
 
 Make sure to adapt the command to your file locations.
@@ -183,7 +173,6 @@
 
 `pts` - time at which the frame should be shown to the user
 `checksum` - `md5` hash sum for the specific image/frame decoded
-<<<<<<< HEAD
 
 ```json
 { "version": <string, version id> }
@@ -200,7 +189,7 @@
 } (repeatable)
 ```
 
-#### Dataset manifest for images
+#### Dataset manifest for images and other data types
 
 The file describes an ordered set of images and 3d point clouds.
 
@@ -222,46 +211,6 @@
 
 ### Example files
 
-=======
-
-```json
-{ "version": <string, version id> }
-{ "type": "video" }
-{ "properties": {
-  "name": <string, filename>,
-  "resolution": [<int, width>, <int, height>],
-  "length": <int, frame count>
-}}
-{
-  "number": <int, frame number>,
-  "pts": <int, frame pts>,
-  "checksum": <string, md5 frame hash>
-} (repeatable)
-```
-
-#### Dataset manifest for images and other data types
-
-The file describes an ordered set of images and 3d point clouds.
-
-`name` - file basename and leading directories from the dataset root
-`checksum` - `md5` hash sum for the specific image/frame decoded
-
-```json
-{ "version": <string, version id> }
-{ "type": "images" }
-{
-  "name": <string, image filename>,
-  "extension": <string, . + file extension>,
-  "width": <int, width>,
-  "height": <int, height>,
-  "meta": <dict, optional>,
-  "checksum": <string, md5 hash, optional>
-} (repeatable)
-```
-
-### Example files
-
->>>>>>> 760f40d3
 #### Manifest for a video
 
 ```json
