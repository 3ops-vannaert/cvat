// Copyright (C) 2021-2022 Intel Corporation
// Copyright (C) 2022-2024 CVAT.ai Corporation
//
// SPDX-License-Identifier: MIT

import './styles.scss';
import React, { useState, useEffect } from 'react';
import { useSelector } from 'react-redux';
import Modal from 'antd/lib/modal';
import Alert from 'antd/lib/alert';
import Progress from 'antd/lib/progress';

import { CombinedState } from 'reducers';

function ImportDatasetStatusModal(): JSX.Element {
    const current = useSelector((state: CombinedState) => state.import.projects.dataset.current);
    const [importingId, setImportingId] = useState<number | null>(null);

    useEffect(() => {
        const [id] = Object.keys(current);
        setImportingId(parseInt(id, 10));
    }, [current]);

    const importing = useSelector((state: CombinedState) => {
        if (!importingId) {
            return false;
        }
        return !!state.import.projects.dataset.current[importingId];
    });
    const progress = useSelector((state: CombinedState) => {
        if (!importingId) {
            return 0;
        }
        return state.import.projects.dataset.current[importingId]?.progress;
    });
    const status = useSelector((state: CombinedState) => {
        if (!importingId) {
            return '';
        }
        return state.import.projects.dataset.current[importingId]?.status;
    });

    return (
        <Modal
            title={`Importing a dataset for the project #${importingId}`}
<<<<<<< HEAD
            visible={importing && progress < 100}
=======
            open={importing}
>>>>>>> 1353c2ea
            closable={false}
            footer={null}
            className='cvat-modal-import-dataset-status'
            destroyOnClose
        >
            <Progress type='circle' percent={progress} />
            <Alert message={status} type='info' />
        </Modal>
    );
}

export default React.memo(ImportDatasetStatusModal);<|MERGE_RESOLUTION|>--- conflicted
+++ resolved
@@ -43,11 +43,7 @@
     return (
         <Modal
             title={`Importing a dataset for the project #${importingId}`}
-<<<<<<< HEAD
-            visible={importing && progress < 100}
-=======
-            open={importing}
->>>>>>> 1353c2ea
+            open={importing && progress < 100}
             closable={false}
             footer={null}
             className='cvat-modal-import-dataset-status'
