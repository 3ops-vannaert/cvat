// Copyright (C) 2020-2022 Intel Corporation
// Copyright (C) 2022-2024 CVAT.ai Corporation
//
// SPDX-License-Identifier: MIT

import React from 'react';
import { RouteComponentProps } from 'react-router';
import { withRouter } from 'react-router-dom';
import Text from 'antd/lib/typography/Text';
import { Row, Col } from 'antd/lib/grid';
import Button from 'antd/lib/button';
import { MoreOutlined } from '@ant-design/icons';
import Dropdown from 'antd/lib/dropdown';
import Progress from 'antd/lib/progress';
import Badge from 'antd/lib/badge';
import moment from 'moment';
import { Task, RQStatus, Request } from 'cvat-core-wrapper';
import ActionsMenuContainer from 'containers/actions-menu/actions-menu';
import Preview from 'components/common/preview';
import { ActiveInference, PluginComponent } from 'reducers';
import { StatusMessage } from 'components/requests-page/request-status';
import AutomaticAnnotationProgress from './automatic-annotation-progress';

export interface TaskItemProps {
    taskInstance: any;
    deleted: boolean;
    activeInference: ActiveInference | null;
    activeRequest: Request | null;
    ribbonPlugins: PluginComponent[];
    cancelAutoAnnotation(): void;
    updateTaskInState(task: Task): void;
}

interface State {
    importingState: {
        state: RQStatus | null;
        message: string;
        progress: number;
    } | null;
}

class TaskItemComponent extends React.PureComponent<TaskItemProps & RouteComponentProps, State> {
    #isUnmounted: boolean;

    constructor(props: TaskItemProps & RouteComponentProps) {
        super(props);
        const { taskInstance } = props;
        this.#isUnmounted = false;
        this.state = {
            importingState: taskInstance.size > 0 ? null : {
                state: null,
                message: 'Request current progress',
                progress: 0,
            },
        };
    }

    public componentDidMount(): void {
        const { taskInstance, updateTaskInState, activeRequest } = this.props;
        const { importingState } = this.state;

        if (importingState !== null && activeRequest !== null) {
            if (!this.#isUnmounted) {
                this.setState({
                    importingState: {
                        message: activeRequest.message,
                        progress: Math.floor(activeRequest.progress * 100),
                        state: activeRequest.status,
                    },
                });
            }
            taskInstance.listenToCreate(activeRequest.id, {
                callback: (request: Request) => {
                    if (!this.#isUnmounted) {
                        this.setState({
                            importingState: {
                                message: request.message,
                                progress: Math.floor(request.progress * 100),
                                state: request.status,
                            },
                        });
                    }
                },
                initialRequest: activeRequest,
            },
            ).then((createdTask: Task) => {
                if (!this.#isUnmounted) {
                    this.setState({ importingState: null });

                    setTimeout(() => {
                        if (!this.#isUnmounted) {
                            // check again, because the component may be unmounted to this moment
                            const { taskInstance: currentTaskInstance } = this.props;
                            if (currentTaskInstance.size !== createdTask.size) {
                                // update state only if it was not updated anywhere else
                                // for example in createTaskAsync
                                updateTaskInState(createdTask);
                            }
                        }
                    }, 1000);
                }
            }).catch(() => {});
        }
    }

    public componentWillUnmount(): void {
        this.#isUnmounted = true;
    }

    private renderPreview(): JSX.Element {
        const { taskInstance } = this.props;
        return (
            <Col span={4}>
                <Preview
                    task={taskInstance}
                    loadingClassName='cvat-task-item-loading-preview'
                    emptyPreviewClassName='cvat-task-item-empty-preview'
                    previewWrapperClassName='cvat-task-item-preview-wrapper'
                    previewClassName='cvat-task-item-preview'
                />
            </Col>
        );
    }

    private renderDescription(): JSX.Element {
        // Task info
        const { taskInstance } = this.props;
        const { id } = taskInstance;
        const owner = taskInstance.owner ? taskInstance.owner.username : null;
        const updated = moment(taskInstance.updatedDate).fromNow();
        const created = moment(taskInstance.createdDate).format('MMMM Do YYYY');

        return (
            <Col span={10} className='cvat-task-item-description'>
                <Text ellipsis={{ tooltip: taskInstance.name }}>
                    <Text strong type='secondary' className='cvat-item-task-id'>{`#${id}: `}</Text>
                    <Text strong className='cvat-item-task-name'>
                        {taskInstance.name}
                    </Text>
                </Text>
                <br />
                {owner && (
                    <>
                        <Text type='secondary'>{`Created ${owner ? `by ${owner}` : ''} on ${created}`}</Text>
                        <br />
                    </>
                )}
                <Text type='secondary'>{`Last updated ${updated}`}</Text>
            </Col>
        );
    }

    private renderProgress(): JSX.Element {
        const { taskInstance, activeInference, cancelAutoAnnotation } = this.props;
        const { importingState } = this.state;

        if (importingState) {
            return (
                <Col span={7}>
                    <Row>
                        <Col span={24} className='cvat-task-item-progress-wrapper'>
                            <div>
                                <StatusMessage status={importingState.state} message={importingState.message} />
                            </div>
<<<<<<< HEAD
                            {
                                importingState.state !== RQStatus.FAILED ? (
                                    <Progress
                                        percent={importingState.progress}
                                        strokeColor='#1890FF'
                                        strokeWidth={5}
                                        size='small'
                                    />
                                ) : null
                            }
=======
                            <Progress
                                percent={importingState.progress}
                                strokeColor='#1890FF'
                                size='small'
                            />
>>>>>>> 1353c2ea
                        </Col>
                    </Row>
                </Col>
            );
        }
        // Count number of jobs and performed jobs
        const numOfJobs = taskInstance.progress.totalJobs;
        const numOfCompleted = taskInstance.progress.completedJobs;
        const numOfValidation = taskInstance.progress.validationJobs;
        const numOfAnnotation = taskInstance.progress.annotationJobs;

        // Progress appearance depends on number of jobs
        const jobsProgress = ((numOfCompleted + numOfValidation) * 100) / numOfJobs;

        return (
            <Col span={7}>
                <Row>
                    <Col span={24} className='cvat-task-item-progress-wrapper'>
                        <div>
                            { numOfCompleted > 0 && (
                                <Text strong className='cvat-task-completed-progress'>
                                    {`\u2022 ${numOfCompleted} done `}
                                </Text>
                            )}

                            { numOfValidation > 0 && (
                                <Text strong className='cvat-task-validation-progress'>
                                    {`\u2022 ${numOfValidation} on review `}
                                </Text>
                            )}

                            { numOfAnnotation > 0 && (
                                <Text strong className='cvat-task-annotation-progress'>
                                    {`\u2022 ${numOfAnnotation} annotating `}
                                </Text>
                            )}
                            <Text strong type='secondary'>
                                {`\u2022 ${numOfJobs} total`}
                            </Text>
                        </div>
                        <Progress
                            percent={jobsProgress}
                            success={{
                                percent: (numOfCompleted * 100) / numOfJobs,
                            }}
                            strokeColor='#1890FF'
                            showInfo={false}
                            size='small'
                        />
                    </Col>
                </Row>
                <AutomaticAnnotationProgress
                    activeInference={activeInference}
                    cancelAutoAnnotation={cancelAutoAnnotation}
                />
            </Col>
        );
    }

    private renderNavigation(): JSX.Element {
        const { importingState } = this.state;
        const { taskInstance, history } = this.props;
        const { id } = taskInstance;

        const onViewAnalytics = (): void => {
            history.push(`/tasks/${taskInstance.id}/analytics`);
        };

        return (
            <Col span={3}>
                <Row justify='end'>
                    <Col>
                        <Button
                            disabled={!!importingState}
                            className='cvat-item-open-task-button'
                            type='primary'
                            size='large'
                            ghost
                            href={`/tasks/${id}`}
                            onClick={(e: React.MouseEvent): void => {
                                e.preventDefault();
                                history.push(`/tasks/${id}`);
                            }}
                        >
                            Open
                        </Button>
                    </Col>
                </Row>
                <Row justify='end'>
                    <Dropdown
                        trigger={['click']}
                        destroyPopupOnHide
                        overlay={(
                            <ActionsMenuContainer
                                taskInstance={taskInstance}
                                onViewAnalytics={onViewAnalytics}
                            />
                        )}
                    >
                        <Col className='cvat-item-open-task-actions'>
                            <Text className='cvat-text-color'>Actions</Text>
                            <MoreOutlined className='cvat-menu-icon' />
                        </Col>
                    </Dropdown>
                </Row>
            </Col>
        );
    }

    public render(): JSX.Element {
        const { deleted, ribbonPlugins } = this.props;

        const style = {};
        if (deleted) {
            (style as any).pointerEvents = 'none';
            (style as any).opacity = 0.5;
        }

        const ribbonItems = ribbonPlugins
            .filter((plugin) => plugin.data.shouldBeRendered(this.props, this.state))
            .map((plugin) => ({ component: plugin.component, weight: plugin.data.weight }));

        return (
            <Badge.Ribbon
                style={{ visibility: ribbonItems.length ? 'visible' : 'hidden' }}
                className='cvat-task-item-ribbon'
                placement='start'
                text={(
                    <div>
                        {ribbonItems.sort((item1, item2) => item1.weight - item2.weight)
                            .map((item) => item.component).map((Component, index) => (
                                <Component key={index} targetProps={this.props} targetState={this.state} />
                            ))}
                    </div>
                )}
            >
                <Row className='cvat-tasks-list-item' justify='center' align='top' style={{ ...style }}>
                    {this.renderPreview()}
                    {this.renderDescription()}
                    {this.renderProgress()}
                    {this.renderNavigation()}
                </Row>
            </Badge.Ribbon>
        );
    }
}

export default withRouter(TaskItemComponent);<|MERGE_RESOLUTION|>--- conflicted
+++ resolved
@@ -162,24 +162,15 @@
                             <div>
                                 <StatusMessage status={importingState.state} message={importingState.message} />
                             </div>
-<<<<<<< HEAD
                             {
                                 importingState.state !== RQStatus.FAILED ? (
                                     <Progress
                                         percent={importingState.progress}
                                         strokeColor='#1890FF'
-                                        strokeWidth={5}
                                         size='small'
                                     />
                                 ) : null
                             }
-=======
-                            <Progress
-                                percent={importingState.progress}
-                                strokeColor='#1890FF'
-                                size='small'
-                            />
->>>>>>> 1353c2ea
                         </Col>
                     </Row>
                 </Col>
