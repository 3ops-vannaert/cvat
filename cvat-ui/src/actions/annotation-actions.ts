// Copyright (C) 2020 Intel Corporation
//
// SPDX-License-Identifier: MIT

import {
    AnyAction,
    Dispatch,
    ActionCreator,
    Store,
} from 'redux';
import { ThunkAction } from 'redux-thunk';

import {
    CombinedState,
    ActiveControl,
    ShapeType,
    ObjectType,
    Task,
    FrameSpeed,
    Rotation,
<<<<<<< HEAD
    ContextMenuType,
=======
    Workspace,
>>>>>>> 55677e03
} from 'reducers/interfaces';

import getCore from 'cvat-core';
import { RectDrawingMethod } from 'cvat-canvas';
import { getCVATStore } from 'cvat-store';

interface AnnotationsParameters {
    filters: string[];
    frame: number;
    showAllInterpolationTracks: boolean;
    jobInstance: any;
}

const cvat = getCore();
let store: null | Store<CombinedState> = null;

function getStore(): Store<CombinedState> {
    if (store === null) {
        store = getCVATStore();
    }
    return store;
}

function receiveAnnotationsParameters(): AnnotationsParameters {
    if (store === null) {
        store = getCVATStore();
    }

    const state: CombinedState = getStore().getState();
    const {
        annotation: {
            annotations: {
                filters,
            },
            player: {
                frame: {
                    number: frame,
                },
            },
            job: {
                instance: jobInstance,
            },
        },
        settings: {
            workspace: {
                showAllInterpolationTracks,
            },
        },
    } = state;

    return {
        filters,
        frame,
        jobInstance,
        showAllInterpolationTracks,
    };
}

function computeZRange(states: any[]): number[] {
    let minZ = states.length ? states[0].zOrder : 0;
    let maxZ = states.length ? states[0].zOrder : 0;
    states.forEach((state: any): void => {
        minZ = Math.min(minZ, state.zOrder);
        maxZ = Math.max(maxZ, state.zOrder);
    });

    return [minZ, maxZ];
}

export enum AnnotationActionTypes {
    GET_JOB = 'GET_JOB',
    GET_JOB_SUCCESS = 'GET_JOB_SUCCESS',
    GET_JOB_FAILED = 'GET_JOB_FAILED',
    CLOSE_JOB = 'CLOSE_JOB',
    CHANGE_FRAME = 'CHANGE_FRAME',
    CHANGE_FRAME_SUCCESS = 'CHANGE_FRAME_SUCCESS',
    CHANGE_FRAME_FAILED = 'CHANGE_FRAME_FAILED',
    SAVE_ANNOTATIONS = 'SAVE_ANNOTATIONS',
    SAVE_ANNOTATIONS_SUCCESS = 'SAVE_ANNOTATIONS_SUCCESS',
    SAVE_ANNOTATIONS_FAILED = 'SAVE_ANNOTATIONS_FAILED',
    SAVE_UPDATE_ANNOTATIONS_STATUS = 'SAVE_UPDATE_ANNOTATIONS_STATUS',
    SWITCH_PLAY = 'SWITCH_PLAY',
    CONFIRM_CANVAS_READY = 'CONFIRM_CANVAS_READY',
    DRAG_CANVAS = 'DRAG_CANVAS',
    ZOOM_CANVAS = 'ZOOM_CANVAS',
    MERGE_OBJECTS = 'MERGE_OBJECTS',
    GROUP_OBJECTS = 'GROUP_OBJECTS',
    SPLIT_TRACK = 'SPLIT_TRACK',
    COPY_SHAPE = 'COPY_SHAPE',
    PASTE_SHAPE = 'PASTE_SHAPE',
    EDIT_SHAPE = 'EDIT_SHAPE',
    REPEAT_DRAW_SHAPE = 'REPEAT_DRAW_SHAPE',
    SHAPE_DRAWN = 'SHAPE_DRAWN',
    RESET_CANVAS = 'RESET_CANVAS',
    REMEMBER_CREATED_OBJECT = 'REMEMBER_CREATED_OBJECT',
    UPDATE_ANNOTATIONS_SUCCESS = 'UPDATE_ANNOTATIONS_SUCCESS',
    UPDATE_ANNOTATIONS_FAILED = 'UPDATE_ANNOTATIONS_FAILED',
    CREATE_ANNOTATIONS_SUCCESS = 'CREATE_ANNOTATIONS_SUCCESS',
    CREATE_ANNOTATIONS_FAILED = 'CREATE_ANNOTATIONS_FAILED',
    MERGE_ANNOTATIONS_SUCCESS = 'MERGE_ANNOTATIONS_SUCCESS',
    MERGE_ANNOTATIONS_FAILED = 'MERGE_ANNOTATIONS_FAILED',
    RESET_ANNOTATIONS_GROUP = 'RESET_ANNOTATIONS_GROUP',
    GROUP_ANNOTATIONS = 'GROUP_ANNOTATIONS',
    GROUP_ANNOTATIONS_SUCCESS = 'GROUP_ANNOTATIONS_SUCCESS',
    GROUP_ANNOTATIONS_FAILED = 'GROUP_ANNOTATIONS_FAILED',
    SPLIT_ANNOTATIONS_SUCCESS = 'SPLIT_ANNOTATIONS_SUCCESS',
    SPLIT_ANNOTATIONS_FAILED = 'SPLIT_ANNOTATIONS_FAILED',
    CHANGE_LABEL_COLOR_SUCCESS = 'CHANGE_LABEL_COLOR_SUCCESS',
    CHANGE_LABEL_COLOR_FAILED = 'CHANGE_LABEL_COLOR_FAILED',
    UPDATE_TAB_CONTENT_HEIGHT = 'UPDATE_TAB_CONTENT_HEIGHT',
    COLLAPSE_SIDEBAR = 'COLLAPSE_SIDEBAR',
    COLLAPSE_APPEARANCE = 'COLLAPSE_APPEARANCE',
    COLLAPSE_OBJECT_ITEMS = 'COLLAPSE_OBJECT_ITEMS',
    ACTIVATE_OBJECT = 'ACTIVATE_OBJECT',
    SELECT_OBJECTS = 'SELECT_OBJECTS',
    REMOVE_OBJECT_SUCCESS = 'REMOVE_OBJECT_SUCCESS',
    REMOVE_OBJECT_FAILED = 'REMOVE_OBJECT_FAILED',
    PROPAGATE_OBJECT = 'PROPAGATE_OBJECT',
    PROPAGATE_OBJECT_SUCCESS = 'PROPAGATE_OBJECT_SUCCESS',
    PROPAGATE_OBJECT_FAILED = 'PROPAGATE_OBJECT_FAILED',
    CHANGE_PROPAGATE_FRAMES = 'CHANGE_PROPAGATE_FRAMES',
    SWITCH_SHOWING_STATISTICS = 'SWITCH_SHOWING_STATISTICS',
    COLLECT_STATISTICS = 'COLLECT_STATISTICS',
    COLLECT_STATISTICS_SUCCESS = 'COLLECT_STATISTICS_SUCCESS',
    COLLECT_STATISTICS_FAILED = 'COLLECT_STATISTICS_FAILED',
    CHANGE_JOB_STATUS = 'CHANGE_JOB_STATUS',
    CHANGE_JOB_STATUS_SUCCESS = 'CHANGE_JOB_STATUS_SUCCESS',
    CHANGE_JOB_STATUS_FAILED = 'CHANGE_JOB_STATUS_FAILED',
    UPLOAD_JOB_ANNOTATIONS = 'UPLOAD_JOB_ANNOTATIONS',
    UPLOAD_JOB_ANNOTATIONS_SUCCESS = 'UPLOAD_JOB_ANNOTATIONS_SUCCESS',
    UPLOAD_JOB_ANNOTATIONS_FAILED = 'UPLOAD_JOB_ANNOTATIONS_FAILED',
    REMOVE_JOB_ANNOTATIONS_SUCCESS = 'REMOVE_JOB_ANNOTATIONS_SUCCESS',
    REMOVE_JOB_ANNOTATIONS_FAILED = 'REMOVE_JOB_ANNOTATIONS_FAILED',
    UPDATE_CANVAS_CONTEXT_MENU = 'UPDATE_CANVAS_CONTEXT_MENU',
    UNDO_ACTION_SUCCESS = 'UNDO_ACTION_SUCCESS',
    UNDO_ACTION_FAILED = 'UNDO_ACTION_FAILED',
    REDO_ACTION_SUCCESS = 'REDO_ACTION_SUCCESS',
    REDO_ACTION_FAILED = 'REDO_ACTION_FAILED',
    CHANGE_ANNOTATIONS_FILTERS = 'CHANGE_ANNOTATIONS_FILTERS',
    FETCH_ANNOTATIONS_SUCCESS = 'FETCH_ANNOTATIONS_SUCCESS',
    FETCH_ANNOTATIONS_FAILED = 'FETCH_ANNOTATIONS_FAILED',
    ROTATE_FRAME = 'ROTATE_FRAME',
    SWITCH_Z_LAYER = 'SWITCH_Z_LAYER',
    ADD_Z_LAYER = 'ADD_Z_LAYER',
    SEARCH_ANNOTATIONS_FAILED = 'SEARCH_ANNOTATIONS_FAILED',
    CHANGE_WORKSPACE = 'CHANGE_WORKSPACE',
}

export function changeWorkspace(workspace: Workspace): AnyAction {
    return {
        type: AnnotationActionTypes.CHANGE_WORKSPACE,
        payload: {
            workspace,
        },
    };
}

export function addZLayer(): AnyAction {
    return {
        type: AnnotationActionTypes.ADD_Z_LAYER,
        payload: {},
    };
}

export function switchZLayer(cur: number): AnyAction {
    return {
        type: AnnotationActionTypes.SWITCH_Z_LAYER,
        payload: {
            cur,
        },
    };
}

export function fetchAnnotationsAsync():
ThunkAction<Promise<void>, {}, {}, AnyAction> {
    return async (dispatch: ActionCreator<Dispatch>): Promise<void> => {
        try {
            const {
                filters,
                frame,
                showAllInterpolationTracks,
                jobInstance,
            } = receiveAnnotationsParameters();
            const states = await jobInstance.annotations
                .get(frame, showAllInterpolationTracks, filters);
            const [minZ, maxZ] = computeZRange(states);

            dispatch({
                type: AnnotationActionTypes.FETCH_ANNOTATIONS_SUCCESS,
                payload: {
                    states,
                    minZ,
                    maxZ,
                },
            });
        } catch (error) {
            dispatch({
                type: AnnotationActionTypes.FETCH_ANNOTATIONS_FAILED,
                payload: {
                    error,
                },
            });
        }
    };
}

export function changeAnnotationsFilters(filters: string[]): AnyAction {
    const state: CombinedState = getStore().getState();
    const { filtersHistory, filters: oldFilters } = state.annotation.annotations;

    filters.forEach((element: string) => {
        if (!(filtersHistory.includes(element) || oldFilters.includes(element))) {
            filtersHistory.push(element);
        }
    });

    window.localStorage.setItem('filtersHistory', JSON.stringify(filtersHistory.slice(-10)));

    return {
        type: AnnotationActionTypes.CHANGE_ANNOTATIONS_FILTERS,
        payload: {
            filters,
            filtersHistory: filtersHistory.slice(-10),
        },
    };
}

export function undoActionAsync(sessionInstance: any, frame: number):
ThunkAction<Promise<void>, {}, {}, AnyAction> {
    return async (dispatch: ActionCreator<Dispatch>): Promise<void> => {
        try {
            const { filters, showAllInterpolationTracks } = receiveAnnotationsParameters();

            // TODO: use affected IDs as an optimization
            await sessionInstance.actions.undo();
            const history = await sessionInstance.actions.get();
            const states = await sessionInstance.annotations
                .get(frame, showAllInterpolationTracks, filters);
            const [minZ, maxZ] = computeZRange(states);

            dispatch({
                type: AnnotationActionTypes.UNDO_ACTION_SUCCESS,
                payload: {
                    history,
                    states,
                    minZ,
                    maxZ,
                },
            });
        } catch (error) {
            dispatch({
                type: AnnotationActionTypes.UNDO_ACTION_FAILED,
                payload: {
                    error,
                },
            });
        }
    };
}

export function redoActionAsync(sessionInstance: any, frame: number):
ThunkAction<Promise<void>, {}, {}, AnyAction> {
    return async (dispatch: ActionCreator<Dispatch>): Promise<void> => {
        try {
            const { filters, showAllInterpolationTracks } = receiveAnnotationsParameters();

            // TODO: use affected IDs as an optimization
            await sessionInstance.actions.redo();
            const history = await sessionInstance.actions.get();
            const states = await sessionInstance.annotations
                .get(frame, showAllInterpolationTracks, filters);
            const [minZ, maxZ] = computeZRange(states);

            dispatch({
                type: AnnotationActionTypes.REDO_ACTION_SUCCESS,
                payload: {
                    history,
                    states,
                    minZ,
                    maxZ,
                },
            });
        } catch (error) {
            dispatch({
                type: AnnotationActionTypes.REDO_ACTION_FAILED,
                payload: {
                    error,
                },
            });
        }
    };
}

export function updateCanvasContextMenu(
    visible: boolean,
    left: number,
    top: number,
    type?: ContextMenuType,
): AnyAction {
    return {
        type: AnnotationActionTypes.UPDATE_CANVAS_CONTEXT_MENU,
        payload: {
            visible,
            left,
            top,
            type,
        },
    };
}

export function removeAnnotationsAsync(sessionInstance: any):
ThunkAction<Promise<void>, {}, {}, AnyAction> {
    return async (dispatch: ActionCreator<Dispatch>): Promise<void> => {
        try {
            await sessionInstance.annotations.clear();
            await sessionInstance.actions.clear();
            const history = await sessionInstance.actions.get();

            dispatch({
                type: AnnotationActionTypes.REMOVE_JOB_ANNOTATIONS_SUCCESS,
                payload: {
                    history,
                },
            });
        } catch (error) {
            dispatch({
                type: AnnotationActionTypes.REMOVE_JOB_ANNOTATIONS_FAILED,
                payload: {
                    error,
                },
            });
        }
    };
}

export function uploadJobAnnotationsAsync(job: any, loader: any, file: File):
ThunkAction<Promise<void>, {}, {}, AnyAction> {
    return async (dispatch: ActionCreator<Dispatch>): Promise<void> => {
        try {
            const state: CombinedState = getStore().getState();
            const { filters, showAllInterpolationTracks } = receiveAnnotationsParameters();

            if (state.tasks.activities.loads[job.task.id]) {
                throw Error('Annotations is being uploaded for the task');
            }
            if (state.annotation.activities.loads[job.id]) {
                throw Error('Only one uploading of annotations for a job allowed at the same time');
            }

            dispatch({
                type: AnnotationActionTypes.UPLOAD_JOB_ANNOTATIONS,
                payload: {
                    job,
                    loader,
                },
            });

            const frame = state.annotation.player.frame.number;
            await job.annotations.upload(file, loader);

            // One more update to escape some problems
            // in canvas when shape with the same
            // clientID has different type (polygon, rectangle) for example
            dispatch({
                type: AnnotationActionTypes.UPLOAD_JOB_ANNOTATIONS_SUCCESS,
                payload: {
                    job,
                    states: [],
                },
            });

            await job.annotations.clear(true);
            await job.actions.clear();
            const history = await job.actions.get();
            const states = await job.annotations.get(frame, showAllInterpolationTracks, filters);

            setTimeout(() => {
                dispatch({
                    type: AnnotationActionTypes.UPLOAD_JOB_ANNOTATIONS_SUCCESS,
                    payload: {
                        history,
                        job,
                        states,
                    },
                });
            });
        } catch (error) {
            dispatch({
                type: AnnotationActionTypes.UPLOAD_JOB_ANNOTATIONS_FAILED,
                payload: {
                    job,
                    error,
                },
            });
        }
    };
}

export function changeJobStatusAsync(jobInstance: any, status: string):
ThunkAction<Promise<void>, {}, {}, AnyAction> {
    return async (dispatch: ActionCreator<Dispatch>): Promise<void> => {
        const oldStatus = jobInstance.status;
        try {
            dispatch({
                type: AnnotationActionTypes.CHANGE_JOB_STATUS,
                payload: {},
            });

            // eslint-disable-next-line no-param-reassign
            jobInstance.status = status;
            await jobInstance.save();

            dispatch({
                type: AnnotationActionTypes.CHANGE_JOB_STATUS_SUCCESS,
                payload: {},
            });
        } catch (error) {
            // eslint-disable-next-line no-param-reassign
            jobInstance.status = oldStatus;
            dispatch({
                type: AnnotationActionTypes.CHANGE_JOB_STATUS_FAILED,
                payload: {
                    error,
                },
            });
        }
    };
}

export function collectStatisticsAsync(sessionInstance: any):
ThunkAction<Promise<void>, {}, {}, AnyAction> {
    return async (dispatch: ActionCreator<Dispatch>): Promise<void> => {
        try {
            dispatch({
                type: AnnotationActionTypes.COLLECT_STATISTICS,
                payload: {},
            });

            const data = await sessionInstance.annotations.statistics();

            dispatch({
                type: AnnotationActionTypes.COLLECT_STATISTICS_SUCCESS,
                payload: {
                    data,
                },
            });
        } catch (error) {
            dispatch({
                type: AnnotationActionTypes.COLLECT_STATISTICS_FAILED,
                payload: {
                    error,
                },
            });
        }
    };
}

export function showStatistics(visible: boolean): AnyAction {
    return {
        type: AnnotationActionTypes.SWITCH_SHOWING_STATISTICS,
        payload: {
            visible,
        },
    };
}

export function propagateObjectAsync(
    sessionInstance: any,
    objectState: any,
    from: number,
    to: number,
): ThunkAction<Promise<void>, {}, {}, AnyAction> {
    return async (dispatch: ActionCreator<Dispatch>): Promise<void> => {
        try {
            const copy = {
                attributes: objectState.attributes,
                points: objectState.points,
                occluded: objectState.occluded,
                objectType: objectState.objectType !== ObjectType.TRACK
                    ? objectState.objectType : ObjectType.SHAPE,
                shapeType: objectState.shapeType,
                label: objectState.label,
                zOrder: objectState.zOrder,
                frame: from,
            };

            const states = [];
            for (let frame = from; frame <= to; frame++) {
                copy.frame = frame;
                const newState = new cvat.classes.ObjectState(copy);
                states.push(newState);
            }

            await sessionInstance.annotations.put(states);
            const history = await sessionInstance.actions.get();

            dispatch({
                type: AnnotationActionTypes.PROPAGATE_OBJECT_SUCCESS,
                payload: {
                    objectState,
                    history,
                },
            });
        } catch (error) {
            dispatch({
                type: AnnotationActionTypes.PROPAGATE_OBJECT_FAILED,
                payload: {
                    error,
                },
            });
        }
    };
}

export function propagateObject(objectState: any | null): AnyAction {
    return {
        type: AnnotationActionTypes.PROPAGATE_OBJECT,
        payload: {
            objectState,
        },
    };
}

export function changePropagateFrames(frames: number): AnyAction {
    return {
        type: AnnotationActionTypes.CHANGE_PROPAGATE_FRAMES,
        payload: {
            frames,
        },
    };
}

export function removeObjectAsync(sessionInstance: any, objectState: any, force: boolean):
ThunkAction<Promise<void>, {}, {}, AnyAction> {
    return async (dispatch: ActionCreator<Dispatch>): Promise<void> => {
        try {
            const removed = await objectState.delete(force);
            const history = await sessionInstance.actions.get();

            if (removed) {
                dispatch({
                    type: AnnotationActionTypes.REMOVE_OBJECT_SUCCESS,
                    payload: {
                        objectState,
                        history,
                    },
                });
            } else {
                throw new Error('Could not remove the object. Is it locked?');
            }
        } catch (error) {
            dispatch({
                type: AnnotationActionTypes.REMOVE_OBJECT_FAILED,
                payload: {
                    objectState,
                },
            });
        }
    };
}

export function editShape(enabled: boolean): AnyAction {
    return {
        type: AnnotationActionTypes.EDIT_SHAPE,
        payload: {
            enabled,
        },
    };
}

export function copyShape(objectState: any): AnyAction {
    return {
        type: AnnotationActionTypes.COPY_SHAPE,
        payload: {
            objectState,
        },
    };
}

export function selectObjects(selectedStatesID: number[]): AnyAction {
    return {
        type: AnnotationActionTypes.SELECT_OBJECTS,
        payload: {
            selectedStatesID,
        },
    };
}

export function activateObject(
    activatedStateID: number | null,
    activatedAttributeID: number | null,
): AnyAction {
    return {
        type: AnnotationActionTypes.ACTIVATE_OBJECT,
        payload: {
            activatedStateID,
            activatedAttributeID,
        },
    };
}

export function updateTabContentHeight(tabContentHeight: number): AnyAction {
    return {
        type: AnnotationActionTypes.UPDATE_TAB_CONTENT_HEIGHT,
        payload: {
            tabContentHeight,
        },
    };
}

export function collapseSidebar(): AnyAction {
    return {
        type: AnnotationActionTypes.COLLAPSE_SIDEBAR,
        payload: {},
    };
}

export function collapseAppearance(): AnyAction {
    return {
        type: AnnotationActionTypes.COLLAPSE_APPEARANCE,
        payload: {},
    };
}

export function collapseObjectItems(states: any[], collapsed: boolean): AnyAction {
    return {
        type: AnnotationActionTypes.COLLAPSE_OBJECT_ITEMS,
        payload: {
            states,
            collapsed,
        },
    };
}

export function switchPlay(playing: boolean): AnyAction {
    return {
        type: AnnotationActionTypes.SWITCH_PLAY,
        payload: {
            playing,
        },
    };
}

export function changeFrameAsync(toFrame: number):
ThunkAction<Promise<void>, {}, {}, AnyAction> {
    return async (dispatch: ActionCreator<Dispatch>): Promise<void> => {
        const state: CombinedState = getStore().getState();
        const { instance: job } = state.annotation.job;
        const { filters, frame, showAllInterpolationTracks } = receiveAnnotationsParameters();

        try {
            if (toFrame < job.startFrame || toFrame > job.stopFrame) {
                throw Error(`Required frame ${toFrame} is out of the current job`);
            }

            if (toFrame === frame) {
                dispatch({
                    type: AnnotationActionTypes.CHANGE_FRAME_SUCCESS,
                    payload: {
                        number: state.annotation.player.frame.number,
                        data: state.annotation.player.frame.data,
                        states: state.annotation.annotations.states,
                    },
                });

                return;
            }

            // Start async requests
            dispatch({
                type: AnnotationActionTypes.CHANGE_FRAME,
                payload: {},
            });

            const data = await job.frames.get(toFrame);
            const states = await job.annotations.get(toFrame, showAllInterpolationTracks, filters);
            const [minZ, maxZ] = computeZRange(states);
            const currentTime = new Date().getTime();
            let frameSpeed;
            switch (state.settings.player.frameSpeed) {
                case (FrameSpeed.Fast): {
                    frameSpeed = (FrameSpeed.Fast as number) / 2;
                    break;
                }
                case (FrameSpeed.Fastest): {
                    frameSpeed = (FrameSpeed.Fastest as number) / 3;
                    break;
                }
                default: {
                    frameSpeed = state.settings.player.frameSpeed as number;
                }
            }
            const delay = Math.max(0, Math.round(1000 / frameSpeed)
                - currentTime + (state.annotation.player.frame.changeTime as number));
            dispatch({
                type: AnnotationActionTypes.CHANGE_FRAME_SUCCESS,
                payload: {
                    number: toFrame,
                    data,
                    states,
                    minZ,
                    maxZ,
                    changeTime: currentTime + delay,
                    delay,
                },
            });
        } catch (error) {
            dispatch({
                type: AnnotationActionTypes.CHANGE_FRAME_FAILED,
                payload: {
                    number: toFrame,
                    error,
                },
            });
        }
    };
}


export function rotateCurrentFrame(rotation: Rotation): AnyAction {
    const state: CombinedState = getStore().getState();
    const { number: frameNumber } = state.annotation.player.frame;
    const { startFrame } = state.annotation.job.instance;
    const { frameAngles } = state.annotation.player;
    const { rotateAll } = state.settings.player;

    const frameAngle = (frameAngles[frameNumber - startFrame]
        + (rotation === Rotation.CLOCKWISE90 ? 90 : 270)) % 360;

    return {
        type: AnnotationActionTypes.ROTATE_FRAME,
        payload: {
            offset: frameNumber - state.annotation.job.instance.startFrame,
            angle: frameAngle,
            rotateAll,
        },
    };
}

export function dragCanvas(enabled: boolean): AnyAction {
    return {
        type: AnnotationActionTypes.DRAG_CANVAS,
        payload: {
            enabled,
        },
    };
}

export function zoomCanvas(enabled: boolean): AnyAction {
    return {
        type: AnnotationActionTypes.ZOOM_CANVAS,
        payload: {
            enabled,
        },
    };
}

export function resetCanvas(): AnyAction {
    return {
        type: AnnotationActionTypes.RESET_CANVAS,
        payload: {},
    };
}

export function confirmCanvasReady(): AnyAction {
    return {
        type: AnnotationActionTypes.CONFIRM_CANVAS_READY,
        payload: {},
    };
}

export function getJobAsync(
    tid: number,
    jid: number,
    initialFrame: number,
    initialFilters: string[],
): ThunkAction<Promise<void>, {}, {}, AnyAction> {
    return async (dispatch: ActionCreator<Dispatch>): Promise<void> => {
        dispatch({
            type: AnnotationActionTypes.GET_JOB,
            payload: {},
        });

        try {
            const state: CombinedState = getStore().getState();
            const filters = initialFilters;
            const { showAllInterpolationTracks } = state.settings.workspace;

            // Check if already loaded job is different from asking one
            if (state.annotation.job.instance && state.annotation.job.instance.id !== jid) {
                dispatch({
                    type: AnnotationActionTypes.CLOSE_JOB,
                });
            }

            // Check state if the task is already there
            let task = state.tasks.current
                .filter((_task: Task) => _task.instance.id === tid)
                .map((_task: Task) => _task.instance)[0];

            // If there aren't the task, get it from the server
            if (!task) {
                [task] = await cvat.tasks.get({ id: tid });
            }

            // Finally get the job from the task
            const job = task.jobs
                .filter((_job: any) => _job.id === jid)[0];
            if (!job) {
                throw new Error(`Task ${tid} doesn't contain the job ${jid}`);
            }

            const frameNumber = Math.max(Math.min(job.stopFrame, initialFrame), job.startFrame);
            const frameData = await job.frames.get(frameNumber);
            const states = await job.annotations
                .get(frameNumber, showAllInterpolationTracks, filters);
            const [minZ, maxZ] = computeZRange(states);
            const colors = [...cvat.enums.colors];

            dispatch({
                type: AnnotationActionTypes.GET_JOB_SUCCESS,
                payload: {
                    job,
                    states,
                    frameNumber,
                    frameData,
                    colors,
                    filters,
                    minZ,
                    maxZ,
                },
            });
        } catch (error) {
            dispatch({
                type: AnnotationActionTypes.GET_JOB_FAILED,
                payload: {
                    error,
                },
            });
        }
    };
}

export function saveAnnotationsAsync(sessionInstance: any):
ThunkAction<Promise<void>, {}, {}, AnyAction> {
    return async (dispatch: ActionCreator<Dispatch>): Promise<void> => {
        dispatch({
            type: AnnotationActionTypes.SAVE_ANNOTATIONS,
            payload: {},
        });

        try {
            await sessionInstance.annotations.save((status: string) => {
                dispatch({
                    type: AnnotationActionTypes.SAVE_UPDATE_ANNOTATIONS_STATUS,
                    payload: {
                        status,
                    },
                });
            });

            dispatch({
                type: AnnotationActionTypes.SAVE_ANNOTATIONS_SUCCESS,
                payload: {},
            });
        } catch (error) {
            dispatch({
                type: AnnotationActionTypes.SAVE_ANNOTATIONS_FAILED,
                payload: {
                    error,
                },
            });
        }
    };
}

export function rememberObject(
    objectType: ObjectType,
    labelID: number,
    shapeType?: ShapeType,
    points?: number,
    rectDrawingMethod?: RectDrawingMethod,
): AnyAction {
    let activeControl = ActiveControl.CURSOR;
    if (shapeType === ShapeType.RECTANGLE) {
        activeControl = ActiveControl.DRAW_RECTANGLE;
    } else if (shapeType === ShapeType.POLYGON) {
        activeControl = ActiveControl.DRAW_POLYGON;
    } else if (shapeType === ShapeType.POLYLINE) {
        activeControl = ActiveControl.DRAW_POLYLINE;
    } else if (shapeType === ShapeType.POINTS) {
        activeControl = ActiveControl.DRAW_POINTS;
    }

    return {
        type: AnnotationActionTypes.REMEMBER_CREATED_OBJECT,
        payload: {
            shapeType,
            labelID,
            objectType,
            points,
            activeControl,
            rectDrawingMethod,
        },
    };
}

export function shapeDrawn(): AnyAction {
    return {
        type: AnnotationActionTypes.SHAPE_DRAWN,
        payload: {},
    };
}

export function mergeObjects(enabled: boolean): AnyAction {
    return {
        type: AnnotationActionTypes.MERGE_OBJECTS,
        payload: {
            enabled,
        },
    };
}

export function groupObjects(enabled: boolean): AnyAction {
    return {
        type: AnnotationActionTypes.GROUP_OBJECTS,
        payload: {
            enabled,
        },
    };
}

export function splitTrack(enabled: boolean): AnyAction {
    return {
        type: AnnotationActionTypes.SPLIT_TRACK,
        payload: {
            enabled,
        },
    };
}

export function updateAnnotationsAsync(statesToUpdate: any[]):
ThunkAction<Promise<void>, {}, {}, AnyAction> {
    return async (dispatch: ActionCreator<Dispatch>): Promise<void> => {
        const {
            jobInstance,
            filters,
            frame,
            showAllInterpolationTracks,
        } = receiveAnnotationsParameters();

        try {
            if (statesToUpdate.some((state: any): boolean => state.updateFlags.zOrder)) {
                // deactivate object to visualize changes immediately (UX)
                dispatch(activateObject(null, null));
            }

            const promises = statesToUpdate
                .map((objectState: any): Promise<any> => objectState.save());
            const states = await Promise.all(promises);
            const history = await jobInstance.actions.get();
            const [minZ, maxZ] = computeZRange(states);

            dispatch({
                type: AnnotationActionTypes.UPDATE_ANNOTATIONS_SUCCESS,
                payload: {
                    states,
                    history,
                    minZ,
                    maxZ,
                },
            });
        } catch (error) {
            const states = await jobInstance.annotations
                .get(frame, showAllInterpolationTracks, filters);
            dispatch({
                type: AnnotationActionTypes.UPDATE_ANNOTATIONS_FAILED,
                payload: {
                    error,
                    states,
                },
            });
        }
    };
}

export function createAnnotationsAsync(sessionInstance: any, frame: number, statesToCreate: any[]):
ThunkAction<Promise<void>, {}, {}, AnyAction> {
    return async (dispatch: ActionCreator<Dispatch>): Promise<void> => {
        try {
            const { filters, showAllInterpolationTracks } = receiveAnnotationsParameters();
            await sessionInstance.annotations.put(statesToCreate);
            const states = await sessionInstance.annotations
                .get(frame, showAllInterpolationTracks, filters);
            const history = await sessionInstance.actions.get();

            dispatch({
                type: AnnotationActionTypes.CREATE_ANNOTATIONS_SUCCESS,
                payload: {
                    states,
                    history,
                },
            });
        } catch (error) {
            dispatch({
                type: AnnotationActionTypes.CREATE_ANNOTATIONS_FAILED,
                payload: {
                    error,
                },
            });
        }
    };
}

export function mergeAnnotationsAsync(sessionInstance: any, frame: number, statesToMerge: any[]):
ThunkAction<Promise<void>, {}, {}, AnyAction> {
    return async (dispatch: ActionCreator<Dispatch>): Promise<void> => {
        try {
            const { filters, showAllInterpolationTracks } = receiveAnnotationsParameters();
            await sessionInstance.annotations.merge(statesToMerge);
            const states = await sessionInstance.annotations
                .get(frame, showAllInterpolationTracks, filters);
            const history = await sessionInstance.actions.get();

            dispatch({
                type: AnnotationActionTypes.MERGE_ANNOTATIONS_SUCCESS,
                payload: {
                    states,
                    history,
                },
            });
        } catch (error) {
            dispatch({
                type: AnnotationActionTypes.MERGE_ANNOTATIONS_FAILED,
                payload: {
                    error,
                },
            });
        }
    };
}

export function resetAnnotationsGroup(): AnyAction {
    return {
        type: AnnotationActionTypes.RESET_ANNOTATIONS_GROUP,
        payload: {},
    };
}

export function groupAnnotationsAsync(
    sessionInstance: any,
    frame: number,
    statesToGroup: any[],
): ThunkAction<Promise<void>, {}, {}, AnyAction> {
    return async (dispatch: ActionCreator<Dispatch>): Promise<void> => {
        try {
            const { filters, showAllInterpolationTracks } = receiveAnnotationsParameters();
            const reset = getStore().getState().annotation.annotations.resetGroupFlag;

            // The action below set resetFlag to false
            dispatch({
                type: AnnotationActionTypes.GROUP_ANNOTATIONS,
                payload: {},
            });

            await sessionInstance.annotations.group(statesToGroup, reset);
            const states = await sessionInstance.annotations
                .get(frame, showAllInterpolationTracks, filters);
            const history = await sessionInstance.actions.get();

            dispatch({
                type: AnnotationActionTypes.GROUP_ANNOTATIONS_SUCCESS,
                payload: {
                    states,
                    history,
                },
            });
        } catch (error) {
            dispatch({
                type: AnnotationActionTypes.GROUP_ANNOTATIONS_FAILED,
                payload: {
                    error,
                },
            });
        }
    };
}

export function splitAnnotationsAsync(sessionInstance: any, frame: number, stateToSplit: any):
ThunkAction<Promise<void>, {}, {}, AnyAction> {
    return async (dispatch: ActionCreator<Dispatch>): Promise<void> => {
        const { filters, showAllInterpolationTracks } = receiveAnnotationsParameters();
        try {
            await sessionInstance.annotations.split(stateToSplit, frame);
            const states = await sessionInstance.annotations
                .get(frame, showAllInterpolationTracks, filters);
            const history = await sessionInstance.actions.get();

            dispatch({
                type: AnnotationActionTypes.SPLIT_ANNOTATIONS_SUCCESS,
                payload: {
                    states,
                    history,
                },
            });
        } catch (error) {
            dispatch({
                type: AnnotationActionTypes.SPLIT_ANNOTATIONS_FAILED,
                payload: {
                    error,
                },
            });
        }
    };
}

export function changeLabelColorAsync(
    sessionInstance: any,
    frameNumber: number,
    label: any,
    color: string,
): ThunkAction<Promise<void>, {}, {}, AnyAction> {
    return async (dispatch: ActionCreator<Dispatch>): Promise<void> => {
        try {
            const { filters, showAllInterpolationTracks } = receiveAnnotationsParameters();
            const updatedLabel = label;
            updatedLabel.color = color;
            const states = await sessionInstance.annotations
                .get(frameNumber, showAllInterpolationTracks, filters);
            const history = await sessionInstance.actions.get();

            dispatch({
                type: AnnotationActionTypes.CHANGE_LABEL_COLOR_SUCCESS,
                payload: {
                    label: updatedLabel,
                    history,
                    states,
                },
            });
        } catch (error) {
            dispatch({
                type: AnnotationActionTypes.CHANGE_LABEL_COLOR_FAILED,
                payload: {
                    error,
                },
            });
        }
    };
}

export function changeGroupColorAsync(
    group: number,
    color: string,
): ThunkAction<Promise<void>, {}, {}, AnyAction> {
    return async (dispatch: ActionCreator<Dispatch>): Promise<void> => {
        const state: CombinedState = getStore().getState();
        const groupStates = state.annotation.annotations.states
            .filter((_state: any): boolean => _state.group.id === group);
        if (groupStates.length) {
            groupStates[0].group.color = color;
            dispatch(updateAnnotationsAsync(groupStates));
        } else {
            dispatch(updateAnnotationsAsync([]));
        }
    };
}

export function searchAnnotationsAsync(
    sessionInstance: any,
    frameFrom: number,
    frameTo: number,
): ThunkAction<Promise<void>, {}, {}, AnyAction> {
    return async (dispatch: ActionCreator<Dispatch>): Promise<void> => {
        try {
            const { filters } = receiveAnnotationsParameters();
            const frame = await sessionInstance.annotations.search(filters, frameFrom, frameTo);
            if (frame !== null) {
                dispatch(changeFrameAsync(frame));
            }
        } catch (error) {
            dispatch({
                type: AnnotationActionTypes.SEARCH_ANNOTATIONS_FAILED,
                payload: {
                    error,
                },
            });
        }
    };
}

export function pasteShapeAsync(): ThunkAction<Promise<void>, {}, {}, AnyAction> {
    return async (dispatch: ActionCreator<Dispatch>): Promise<void> => {
        const {
            canvas: {
                instance: canvasInstance,
            },
            job: {
                instance: jobInstance,
            },
            player: {
                frame: {
                    number: frameNumber,
                },
            },
            drawing: {
                activeInitialState: initialState,
            },
        } = getStore().getState().annotation;

        if (initialState) {
            let activeControl = ActiveControl.CURSOR;
            if (initialState.shapeType === ShapeType.RECTANGLE) {
                activeControl = ActiveControl.DRAW_RECTANGLE;
            } else if (initialState.shapeType === ShapeType.POINTS) {
                activeControl = ActiveControl.DRAW_POINTS;
            } else if (initialState.shapeType === ShapeType.POLYGON) {
                activeControl = ActiveControl.DRAW_POLYGON;
            } else if (initialState.shapeType === ShapeType.POLYLINE) {
                activeControl = ActiveControl.DRAW_POLYLINE;
            }

            dispatch({
                type: AnnotationActionTypes.PASTE_SHAPE,
                payload: {
                    activeControl,
                },
            });

            canvasInstance.cancel();
            if (initialState.objectType === ObjectType.TAG) {
                const objectState = new cvat.classes.ObjectState({
                    objectType: ObjectType.TAG,
                    label: initialState.label,
                    attributes: initialState.attributes,
                    frame: frameNumber,
                });
                dispatch(createAnnotationsAsync(jobInstance, frameNumber, [objectState]));
            } else {
                canvasInstance.draw({
                    enabled: true,
                    initialState,
                });
            }
        }
    };
}

export function repeatDrawShapeAsync(): ThunkAction<Promise<void>, {}, {}, AnyAction> {
    return async (dispatch: ActionCreator<Dispatch>): Promise<void> => {
        const {
            canvas: {
                instance: canvasInstance,
            },
            job: {
                labels,
                instance: jobInstance,
            },
            player: {
                frame: {
                    number: frameNumber,
                },
            },
            drawing: {
                activeObjectType,
                activeLabelID,
                activeShapeType,
                activeNumOfPoints,
                activeRectDrawingMethod,
            },
        } = getStore().getState().annotation;

        let activeControl = ActiveControl.CURSOR;
        if (activeShapeType === ShapeType.RECTANGLE) {
            activeControl = ActiveControl.DRAW_RECTANGLE;
        } else if (activeShapeType === ShapeType.POINTS) {
            activeControl = ActiveControl.DRAW_POINTS;
        } else if (activeShapeType === ShapeType.POLYGON) {
            activeControl = ActiveControl.DRAW_POLYGON;
        } else if (activeShapeType === ShapeType.POLYLINE) {
            activeControl = ActiveControl.DRAW_POLYLINE;
        }

        dispatch({
            type: AnnotationActionTypes.REPEAT_DRAW_SHAPE,
            payload: {
                activeControl,
            },
        });

        canvasInstance.cancel();
        if (activeObjectType === ObjectType.TAG) {
            const objectState = new cvat.classes.ObjectState({
                objectType: ObjectType.TAG,
                label: labels.filter((label: any) => label.id === activeLabelID)[0],
                frame: frameNumber,
            });
            dispatch(createAnnotationsAsync(jobInstance, frameNumber, [objectState]));
        } else {
            canvasInstance.draw({
                enabled: true,
                rectDrawingMethod: activeRectDrawingMethod,
                numberOfPoints: activeNumOfPoints,
                shapeType: activeShapeType,
                crosshair: activeShapeType === ShapeType.RECTANGLE,
            });
        }
    };
}<|MERGE_RESOLUTION|>--- conflicted
+++ resolved
@@ -18,11 +18,8 @@
     Task,
     FrameSpeed,
     Rotation,
-<<<<<<< HEAD
     ContextMenuType,
-=======
     Workspace,
->>>>>>> 55677e03
 } from 'reducers/interfaces';
 
 import getCore from 'cvat-core';
