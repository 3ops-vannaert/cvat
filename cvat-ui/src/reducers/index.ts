// Copyright (C) 2020-2022 Intel Corporation
// Copyright (C) 2022-2024 CVAT.ai Corporation
//
// SPDX-License-Identifier: MIT

import { Canvas3d } from 'cvat-canvas3d/src/typescript/canvas3d';
import { Canvas, RectDrawingMethod, CuboidDrawingMethod } from 'cvat-canvas-wrapper';
import {
    Webhook, MLModel, Organization, Job, Label, User,
<<<<<<< HEAD
    QualityReport, QualityConflict, QualitySettings, FramesMetaData, RQStatus, EventLogger, Invitation, Request,
=======
    QualityConflict, FramesMetaData, RQStatus, Event, Invitation, SerializedAPISchema,
>>>>>>> 7286d659
} from 'cvat-core-wrapper';
import { IntelligentScissors } from 'utils/opencv-wrapper/intelligent-scissors';
import { KeyMap } from 'utils/mousetrap-react';
import { OpenCVTracker } from 'utils/opencv-wrapper/opencv-interfaces';
import { ImageFilter } from 'utils/image-processing';

export interface AuthState {
    initialized: boolean;
    fetching: boolean;
    user: User | null;
    showChangePasswordDialog: boolean;
    hasEmailVerificationBeenSent: boolean;
}

export interface ProjectsQuery {
    page: number;
    id: number | null;
    search: string | null;
    filter: string | null;
    sort: string | null;
}

interface Preview {
    fetching: boolean;
    initialized: boolean;
    preview: string;
}

export type Project = any;

export interface ProjectsState {
    initialized: boolean;
    fetching: boolean;
    count: number;
    current: Project[];
    previews: {
        [index: number]: Preview;
    };
    gettingQuery: ProjectsQuery;
    tasksGettingQuery: TasksQuery & { ordering: string };
    activities: {
        creates: {
            id: null | number;
            error: string;
        };
        deletes: {
            [projectId: number]: boolean; // deleted (deleting if in dictionary)
        };
    };
}

export interface TasksQuery {
    page: number;
    id: number | null;
    search: string | null;
    filter: string | null;
    sort: string | null;
    projectId: number | null;
}

export type Task = any; // cvat-core instance

export interface JobsQuery {
    page: number;
    sort: string | null;
    search: string | null;
    filter: string | null;
}

export interface JobsState {
    query: JobsQuery;
    fetching: boolean;
    count: number;
    current: Job[];
    previews: {
        [index: number]: Preview;
    };
    activities: {
        deletes: {
            [tid: number]: boolean;
        };
    };
}

export interface TasksState {
    initialized: boolean;
    fetching: boolean;
    moveTask: {
        modalVisible: boolean;
        taskId: number | null;
    };
    gettingQuery: TasksQuery;
    count: number;
    current: Task[];
    previews: {
        [index: number]: Preview;
    };
    activities: {
        deletes: {
            [tid: number]: boolean; // deleted (deleting if in dictionary)
        };
    };
}

export interface ExportState {
    projects: {
        dataset: {
            current: {
                [id: number]: string[];
            };
            modalInstance: any | null;
        };
        backup: {
            current: {
                [id: number]: boolean;
            };
            modalInstance: any | null;
        };
    };
    tasks: {
        dataset: {
            current: {
                [id: number]: string[];
            };
            modalInstance: any | null;
        };
        backup: {
            current: {
                [id: number]: boolean;
            };
            modalInstance: any | null;
        };
    };
    jobs: {
        dataset: {
            current: {
                [id: number]: string[];
            };
            modalInstance: any | null;
        };
    };
    instanceType: 'project' | 'task' | 'job' | null;
}

export interface ImportState {
    projects: {
        dataset: {
            modalInstance: any | null;
            current: {
                [id: number]: {
                    format: string;
                    progress: number;
                    status: string;
                };
            };
        };
        backup: {
            modalVisible: boolean;
            importing: boolean;
        }
    };
    tasks: {
        dataset: {
            modalInstance: any | null;
            current: {
                [id: number]: string;
            };
        };
        backup: {
            modalVisible: boolean;
            importing: boolean;
        }
    };
    jobs: {
        dataset: {
            modalInstance: any | null;
            current: {
                [id: number]: string;
            };
        };
    };
    instanceType: 'project' | 'task' | 'job' | null;
}

export interface FormatsState {
    annotationFormats: any;
    fetching: boolean;
    initialized: boolean;
}

export interface CloudStoragesQuery {
    page: number;
    id: number | null;
    search: string | null;
    sort: string | null;
    filter: string | null;
}

interface CloudStorageStatus {
    fetching: boolean;
    initialized: boolean;
    status: string | null;
}

export type CloudStorage = any;

export interface CloudStoragesState {
    initialized: boolean;
    fetching: boolean;
    count: number;
    current: CloudStorage[];
    statuses: {
        [index: number]: CloudStorageStatus;
    };
    previews: {
        [index: number]: Preview;
    };
    gettingQuery: CloudStoragesQuery;
    activities: {
        creates: {
            attaching: boolean;
            id: null | number;
            error: string;
        };
        updates: {
            updating: boolean;
            cloudStorageID: null | number;
            error: string;
        };
        deletes: {
            [cloudStorageID: number]: boolean;
        };
        contentLoads: {
            cloudStorageID: number | null;
            content: any | null;
            fetching: boolean;
            error: string;
        };
    };
}

export enum SupportedPlugins {
    ANALYTICS = 'ANALYTICS',
    MODELS = 'MODELS',
}

export type PluginsList = {
    [name in SupportedPlugins]: boolean;
};

export interface PluginComponent {
    component: any;
    data: {
        weight: number;
        shouldBeRendered: (props?: object, state?: object) => boolean;
    };
}

export interface PluginsState {
    fetching: boolean;
    initialized: boolean;
    list: PluginsList;
    current: {
        [index: string]: {
            destructor: CallableFunction;
            globalStateDidUpdate?: CallableFunction;
        };
    };
    components: {
        header: {
            userMenu: {
                items: PluginComponent[],
            };
        };
        loginPage: {
            loginForm: PluginComponent[];
        };
        modelsPage: {
            topBar: {
                items: PluginComponent[],
            },
            modelItem: {
                menu: {
                    items: PluginComponent[],
                },
                topBar:{
                    menu: {
                        items: PluginComponent[],
                    }
                },
            }
        };
        projectActions: {
            items: PluginComponent[];
        };
        taskActions: {
            items: PluginComponent[];
        };
        taskItem: {
            ribbon: PluginComponent[];
        };
        projectItem: {
            ribbon: PluginComponent[];
        };
        annotationPage: {
            header: {
                player: PluginComponent[];
            };
        };
        settings: {
            player: PluginComponent[];
        }
        about: {
            links: {
                items: PluginComponent[];
            }
        }
        router: PluginComponent[];
        loggedInModals: PluginComponent[];
    }
}

export interface AboutState {
    server: any;
    packageVersion: {
        core: string;
        canvas: string;
        ui: string;
    };
    fetching: boolean;
    initialized: boolean;
}

export interface ServerAPIState {
    schema: SerializedAPISchema | null;
    fetching: boolean;
    initialized: boolean;
    configuration: {
        isRegistrationEnabled: boolean;
        isBasicLoginEnabled: boolean;
        isPasswordResetEnabled: boolean;
        isPasswordChangeEnabled: boolean;
    };
}

export interface UserAgreement {
    name: string;
    urlDisplayText: string;
    url: string;
    textPrefix: string;
    required: boolean;
}

export interface UserAgreementsState {
    list: UserAgreement[];
    fetching: boolean;
    initialized: boolean;
}

export type RemoteFileType = 'DIR' | 'REG';

export interface ModelAttribute {
    name: string;
    values: string[];
    input_type: 'select' | 'number' | 'checkbox' | 'radio' | 'text';
}

export interface ModelsQuery {
    page: number;
    id: number | null;
    search: string | null;
    filter: string | null;
    sort: string | null;
}

export type OpenCVTool = IntelligentScissors | OpenCVTracker;

export interface ToolsBlockerState {
    algorithmsLocked?: boolean;
    buttonVisible?: boolean;
}

export enum TaskStatus {
    ANNOTATION = 'annotation',
    REVIEW = 'validation',
    COMPLETED = 'completed',
}

export interface ActiveInference {
    status: RQStatus;
    progress: number;
    error: string;
    id: string;
    functionID: string | number;
}

export interface ModelsState {
    initialized: boolean;
    fetching: boolean;
    creatingStatus: string;
    interactors: MLModel[];
    detectors: MLModel[];
    trackers: MLModel[];
    reid: MLModel[];
    classifiers: MLModel[];
    totalCount: number;
    inferences: {
        [index: number]: ActiveInference;
    };
    modelRunnerIsVisible: boolean;
    modelRunnerTask: any;
    query: ModelsQuery;
    previews: {
        [index: string]: Preview;
    };
}

export interface ErrorState {
    message: string;
    reason: Error;
    shouldLog?: boolean;
    className?: string;
}

export interface NotificationsState {
    errors: {
        auth: {
            authorized: null | ErrorState;
            login: null | ErrorState;
            logout: null | ErrorState;
            register: null | ErrorState;
            changePassword: null | ErrorState;
            requestPasswordReset: null | ErrorState;
            resetPassword: null | ErrorState;
        };
        serverAPI: {
            fetching: null | ErrorState;
        };
        projects: {
            fetching: null | ErrorState;
            updating: null | ErrorState;
            deleting: null | ErrorState;
            creating: null | ErrorState;
            restoring: null | ErrorState;
            backuping: null | ErrorState;
        };
        tasks: {
            fetching: null | ErrorState;
            updating: null | ErrorState;
            dumping: null | ErrorState;
            loading: null | ErrorState;
            exportingAsDataset: null | ErrorState;
            deleting: null | ErrorState;
            creating: null | ErrorState;
            exporting: null | ErrorState;
            importing: null | ErrorState;
            moving: null | ErrorState;
        };
        jobs: {
            updating: null | ErrorState;
            fetching: null | ErrorState;
            creating: null | ErrorState;
            deleting: null | ErrorState;
        };
        formats: {
            fetching: null | ErrorState;
        };
        users: {
            fetching: null | ErrorState;
        };
        about: {
            fetching: null | ErrorState;
        };
        models: {
            starting: null | ErrorState;
            fetching: null | ErrorState;
            canceling: null | ErrorState;
            metaFetching: null | ErrorState;
            inferenceStatusFetching: null | ErrorState;
            creating: null | ErrorState;
            deleting: null | ErrorState;
        };
        annotation: {
            saving: null | ErrorState;
            jobFetching: null | ErrorState;
            frameFetching: null | ErrorState;
            changingLabelColor: null | ErrorState;
            updating: null | ErrorState;
            creating: null | ErrorState;
            merging: null | ErrorState;
            grouping: null | ErrorState;
            joining: null | ErrorState;
            slicing: null | ErrorState;
            splitting: null | ErrorState;
            removing: null | ErrorState;
            propagating: null | ErrorState;
            collectingStatistics: null | ErrorState;
            savingJob: null | ErrorState;
            uploadAnnotations: null | ErrorState;
            removeAnnotations: null | ErrorState;
            fetchingAnnotations: null | ErrorState;
            undo: null | ErrorState;
            redo: null | ErrorState;
            search: null | ErrorState;
            searchEmptyFrame: null | ErrorState;
            deleteFrame: null | ErrorState;
            restoreFrame: null | ErrorState;
            savingLogs: null | ErrorState;
            canvas: null | ErrorState;
        };
        boundaries: {
            resetError: null | ErrorState;
        };
        userAgreements: {
            fetching: null | ErrorState;
        };
        review: {
            finishingIssue: null | ErrorState;
            resolvingIssue: null | ErrorState;
            reopeningIssue: null | ErrorState;
            commentingIssue: null | ErrorState;
            submittingReview: null | ErrorState;
            deletingIssue: null | ErrorState;
        };
        exporting: {
            dataset: null | ErrorState;
            annotation: null | ErrorState;
            backup: null | ErrorState;
        };
        importing: {
            dataset: null | ErrorState;
            annotation: null | ErrorState;
            backup: null | ErrorState;
        };
        cloudStorages: {
            creating: null | ErrorState;
            fetching: null | ErrorState;
            updating: null | ErrorState;
            deleting: null | ErrorState;
        };
        organizations: {
            fetching: null | ErrorState;
            creating: null | ErrorState;
            updating: null | ErrorState;
            activation: null | ErrorState;
            deleting: null | ErrorState;
            leaving: null | ErrorState;
            inviting: null | ErrorState;
            updatingMembership: null | ErrorState;
            removingMembership: null | ErrorState;
            deletingInvitation: null | ErrorState;
        };
        webhooks: {
            fetching: null | ErrorState;
            creating: null | ErrorState;
            updating: null | ErrorState;
            deleting: null | ErrorState;
        };
        analytics: {
            fetching: null | ErrorState;
            fetchingSettings: null | ErrorState;
            updatingSettings: null | ErrorState;
        };
        invitations: {
            fetching: null | ErrorState;
            acceptingInvitation: null | ErrorState;
            decliningInvitation: null | ErrorState;
            resendingInvitation: null | ErrorState;
        }
    };
    messages: {
        tasks: {
            loadingDone: string;
            importingDone: string;
            movingDone: string;
        };
        models: {
            inferenceDone: string;
        };
        auth: {
            changePasswordDone: string;
            registerDone: string;
            requestPasswordResetDone: string;
            resetPasswordDone: string;
        };
        projects: {
            restoringDone: string;
        };
        exporting: {
            dataset: string;
            annotation: string;
            backup: string;
        };
        importing: {
            dataset: string;
            annotation: string;
            backup: string;
        };
        invitations: {
            newInvitations: string;
            acceptInvitationDone: string;
            declineInvitationDone: string;
            resendingInvitation: string;
        }
    };
}

export enum ActiveControl {
    CURSOR = 'cursor',
    DRAG_CANVAS = 'drag_canvas',
    ZOOM_CANVAS = 'zoom_canvas',
    DRAW_RECTANGLE = 'draw_rectangle',
    DRAW_POLYGON = 'draw_polygon',
    DRAW_POLYLINE = 'draw_polyline',
    DRAW_POINTS = 'draw_points',
    DRAW_ELLIPSE = 'draw_ellipse',
    DRAW_MASK = 'draw_mask',
    DRAW_CUBOID = 'draw_cuboid',
    DRAW_SKELETON = 'draw_skeleton',
    MERGE = 'merge',
    GROUP = 'group',
    JOIN = 'join',
    SPLIT = 'split',
    SLICE = 'slice',
    EDIT = 'edit',
    OPEN_ISSUE = 'open_issue',
    AI_TOOLS = 'ai_tools',
    PHOTO_CONTEXT = 'PHOTO_CONTEXT',
    OPENCV_TOOLS = 'opencv_tools',
}

export enum ShapeType {
    RECTANGLE = 'rectangle',
    POLYGON = 'polygon',
    POLYLINE = 'polyline',
    POINTS = 'points',
    ELLIPSE = 'ellipse',
    CUBOID = 'cuboid',
    MASK = 'mask',
    SKELETON = 'skeleton',
}

export enum ObjectType {
    SHAPE = 'shape',
    TRACK = 'track',
    TAG = 'tag',
}

export enum StatesOrdering {
    ID_DESCENT = 'ID - descent',
    ID_ASCENT = 'ID - ascent',
    UPDATED = 'Updated time',
    Z_ORDER = 'Z Order',
}

export enum ContextMenuType {
    CANVAS_SHAPE = 'canvas_shape',
    CANVAS_SHAPE_POINT = 'canvas_shape_point',
}

export enum Rotation {
    ANTICLOCKWISE90,
    CLOCKWISE90,
}

export interface AnnotationState {
    activities: {
        loads: {
            // only one loading simultaneously
            [jid: number]: string; // loader name
        };
    };
    canvas: {
        contextMenu: {
            visible: boolean;
            top: number;
            left: number;
            type: ContextMenuType;
            pointID: number | null;
            parentID: number | null;
            clientID: number | null;
        };
        brushTools: {
            visible: boolean;
            top: number;
            left: number;
        };
        instance: Canvas | Canvas3d | null;
        ready: boolean;
        activeControl: ActiveControl;
    };
    job: {
        openTime: null | number;
        labels: Label[];
        requestedId: number | null;
        instance: Job | null | undefined;
        initialOpenGuide: boolean;
        groundTruthJobFramesMeta: FramesMetaData | null;
        groundTruthInstance: Job | null;
        attributes: Record<number, any[]>;
        fetching: boolean;
        saving: boolean;
    };
    player: {
        frame: {
            number: number;
            filename: string;
            relatedFiles: number;
            data: any | null;
            fetching: boolean;
            delay: number;
            changeTime: number | null;
            changeFrameEvent: Event | null;
        };
        ranges: string;
        navigationBlocked: boolean;
        playing: boolean;
        frameAngles: number[];
    };
    drawing: {
        activeInteractor?: MLModel | OpenCVTool;
        activeShapeType: ShapeType;
        activeRectDrawingMethod?: RectDrawingMethod;
        activeCuboidDrawingMethod?: CuboidDrawingMethod;
        activeNumOfPoints?: number;
        activeLabelID: number | null;
        activeObjectType: ObjectType;
        activeInitialState?: any;
    };
    annotations: {
        activatedStateID: number | null;
        activatedElementID: number | null;
        activatedAttributeID: number | null;
        highlightedConflict: QualityConflict | null;
        collapsed: Record<number, boolean>;
        collapsedAll: boolean;
        states: any[];
        filters: object[];
        resetGroupFlag: boolean;
        history: {
            undo: [string, number][];
            redo: [string, number][];
        };
        saving: {
            forceExit: boolean;
            uploading: boolean;
        };
        zLayer: {
            min: number;
            max: number;
            cur: number;
        };
    };
    remove: {
        objectState: any;
        force: boolean;
    }
    statistics: {
        collecting: boolean;
        visible: boolean;
        data: any;
    };
    propagate: {
        visible: boolean;
    };
    colors: any[];
    filtersPanelVisible: boolean;
    sidebarCollapsed: boolean;
    appearanceCollapsed: boolean;
    workspace: Workspace;
}

export enum Workspace {
    STANDARD3D = 'Standard 3D',
    STANDARD = 'Standard',
    ATTRIBUTE_ANNOTATION = 'Attribute annotation',
    TAG_ANNOTATION = 'Tag annotation',
    REVIEW_WORKSPACE = 'Review',
}

export enum GridColor {
    White = 'White',
    Black = 'Black',
    Red = 'Red',
    Green = 'Green',
    Blue = 'Blue',
}

export enum FrameSpeed {
    Fastest = 100,
    Fast = 50,
    Usual = 25,
    Slow = 15,
    Slower = 12,
    Slowest = 1,
}

export enum ColorBy {
    INSTANCE = 'Instance',
    GROUP = 'Group',
    LABEL = 'Label',
}

export interface PlayerSettingsState {
    canvasBackgroundColor: string;
    frameStep: number;
    frameSpeed: FrameSpeed;
    resetZoom: boolean;
    rotateAll: boolean;
    smoothImage: boolean;
    showDeletedFrames: boolean;
    grid: boolean;
    gridSize: number;
    gridColor: GridColor;
    gridOpacity: number; // in %
    brightnessLevel: number;
    contrastLevel: number;
    saturationLevel: number;
}

export interface WorkspaceSettingsState {
    autoSave: boolean;
    autoSaveInterval: number; // in ms
    aamZoomMargin: number;
    automaticBordering: boolean;
    showObjectsTextAlways: boolean;
    showAllInterpolationTracks: boolean;
    intelligentPolygonCrop: boolean;
    defaultApproxPolyAccuracy: number;
    toolsBlockerState: ToolsBlockerState;
    textFontSize: number;
    controlPointsSize: number;
    textPosition: 'auto' | 'center';
    textContent: string;
    showTagsOnFrame: boolean;
}

export interface ShapesSettingsState {
    colorBy: ColorBy;
    opacity: number;
    selectedOpacity: number;
    outlined: boolean;
    outlineColor: string;
    showBitmap: boolean;
    showProjections: boolean;
    showGroundTruth: boolean;
}

export interface SettingsState {
    shapes: ShapesSettingsState;
    workspace: WorkspaceSettingsState;
    player: PlayerSettingsState;
    imageFilters: ImageFilter[];
    showDialog: boolean;
}

export interface ShortcutsState {
    visibleShortcutsHelp: boolean;
    keyMap: KeyMap;
    normalizedKeyMap: Record<string, string>;
}

export enum StorageLocation {
    LOCAL = 'local',
    CLOUD_STORAGE = 'cloud_storage',
}

export enum ReviewStatus {
    ACCEPTED = 'accepted',
    REJECTED = 'rejected',
    REVIEW_FURTHER = 'review_further',
}

export interface ReviewState {
    issues: any[];
    frameIssues: any[];
    latestComments: string[];
    newIssuePosition: number[] | null;
    issuesHidden: boolean;
    issuesResolvedHidden: boolean;
    conflicts: QualityConflict[];
    frameConflicts: QualityConflict[];
    fetching: {
        jobId: number | null;
        issueId: number | null;
    };
}

export interface OrganizationState {
    current?: Organization | null;
    initialized: boolean;
    fetching: boolean;
    updating: boolean;
    inviting: boolean;
    leaving: boolean;
    removingMember: boolean;
    updatingMember: boolean;
}

export interface WebhooksQuery {
    page: number;
    id: number | null;
    search: string | null;
    filter: string | null;
    sort: string | null;
    projectId: number | null;
}

export interface WebhooksState {
    current: Webhook[],
    totalCount: number;
    fetching: boolean;
    query: WebhooksQuery;
}

export interface InvitationsQuery {
    page: number;
}

export interface InvitationsState {
    fetching: boolean;
    initialized: boolean;
    current: Invitation[];
    count: number;
    query: InvitationsQuery;
}

export interface RequestsState {
    fetching: boolean;
    initialized: boolean;
    requests: Record<string, Request>;
    count: number;
    urls: string[];
}

export interface CombinedState {
    auth: AuthState;
    projects: ProjectsState;
    jobs: JobsState;
    tasks: TasksState;
    about: AboutState;
    formats: FormatsState;
    userAgreements: UserAgreementsState;
    plugins: PluginsState;
    models: ModelsState;
    notifications: NotificationsState;
    annotation: AnnotationState;
    settings: SettingsState;
    shortcuts: ShortcutsState;
    review: ReviewState;
    export: ExportState;
    import: ImportState;
    cloudStorages: CloudStoragesState;
    organizations: OrganizationState;
    invitations: InvitationsState;
    webhooks: WebhooksState;
<<<<<<< HEAD
    analytics: AnalyticsState;
    requests: RequestsState;
=======
    serverAPI: ServerAPIState;
>>>>>>> 7286d659
}

export interface Indexable {
    [index: string]: any;
}<|MERGE_RESOLUTION|>--- conflicted
+++ resolved
@@ -7,11 +7,7 @@
 import { Canvas, RectDrawingMethod, CuboidDrawingMethod } from 'cvat-canvas-wrapper';
 import {
     Webhook, MLModel, Organization, Job, Label, User,
-<<<<<<< HEAD
-    QualityReport, QualityConflict, QualitySettings, FramesMetaData, RQStatus, EventLogger, Invitation, Request,
-=======
     QualityConflict, FramesMetaData, RQStatus, Event, Invitation, SerializedAPISchema,
->>>>>>> 7286d659
 } from 'cvat-core-wrapper';
 import { IntelligentScissors } from 'utils/opencv-wrapper/intelligent-scissors';
 import { KeyMap } from 'utils/mousetrap-react';
@@ -968,12 +964,8 @@
     organizations: OrganizationState;
     invitations: InvitationsState;
     webhooks: WebhooksState;
-<<<<<<< HEAD
-    analytics: AnalyticsState;
     requests: RequestsState;
-=======
     serverAPI: ServerAPIState;
->>>>>>> 7286d659
 }
 
 export interface Indexable {
