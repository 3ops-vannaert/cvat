--- conflicted
+++ resolved
@@ -23,11 +23,8 @@
 import { activateOrganizationAsync } from 'actions/organization-actions';
 import { resetErrors, resetMessages } from 'actions/notification-actions';
 import { getInvitationsAsync } from 'actions/invitations-actions';
-<<<<<<< HEAD
 import { getRequestsAsync } from 'actions/requests-actions';
-=======
 import { getServerAPISchemaAsync } from 'actions/server-actions';
->>>>>>> 7286d659
 import { CombinedState, NotificationsState, PluginsState } from './reducers';
 
 createCVATStore(createRootReducer);
@@ -55,15 +52,12 @@
     pluginComponents: PluginsState['components'];
     invitationsFetching: boolean;
     invitationsInitialized: boolean;
-<<<<<<< HEAD
     requestsFetching: boolean;
     requestsInitialized: boolean;
-=======
     serverAPISchemaFetching: boolean;
     serverAPISchemaInitialized: boolean;
     isPasswordResetEnabled: boolean;
     isRegistrationEnabled: boolean;
->>>>>>> 7286d659
 }
 
 interface DispatchToProps {
@@ -77,29 +71,14 @@
     loadUserAgreements: () => void;
     loadOrganization: () => void;
     initInvitations: () => void;
-<<<<<<< HEAD
     initRequests: () => void;
-}
-
-function mapStateToProps(state: CombinedState): StateToProps {
-    const { plugins } = state;
-    const { auth } = state;
-    const { formats } = state;
-    const { about } = state;
-    const { userAgreements } = state;
-    const { models } = state;
-    const { organizations } = state;
-    const { invitations } = state;
-    const { requests } = state;
-=======
     loadServerAPISchema: () => void;
 }
 
 function mapStateToProps(state: CombinedState): StateToProps {
     const {
-        plugins, auth, formats, about, userAgreements, models, organizations, invitations, serverAPI,
+        plugins, auth, formats, about, userAgreements, models, organizations, invitations, serverAPI, requests,
     } = state;
->>>>>>> 7286d659
 
     return {
         userInitialized: auth.initialized,
@@ -122,15 +101,12 @@
         isModelPluginActive: plugins.list.MODELS,
         invitationsFetching: invitations.fetching,
         invitationsInitialized: invitations.initialized,
-<<<<<<< HEAD
         requestsFetching: requests.fetching,
         requestsInitialized: invitations.initialized,
-=======
         serverAPISchemaFetching: serverAPI.fetching,
         serverAPISchemaInitialized: serverAPI.initialized,
         isPasswordResetEnabled: serverAPI.configuration.isPasswordResetEnabled,
         isRegistrationEnabled: serverAPI.configuration.isRegistrationEnabled,
->>>>>>> 7286d659
     };
 }
 
@@ -146,11 +122,8 @@
         resetMessages: (): void => dispatch(resetMessages()),
         loadOrganization: (): void => dispatch(activateOrganizationAsync()),
         initInvitations: (): void => dispatch(getInvitationsAsync({ page: 1 }, true)),
-<<<<<<< HEAD
         initRequests: (): void => dispatch(getRequestsAsync()),
-=======
         loadServerAPISchema: (): void => dispatch(getServerAPISchemaAsync()),
->>>>>>> 7286d659
     };
 }
 
