--- conflicted
+++ resolved
@@ -11,11 +11,8 @@
 - Add support for Azure Blob Storage connection string authentication(<https://github.com/openvinotoolkit/cvat/pull/4649>)
 
 ### Changed
-<<<<<<< HEAD
 - Moving a task from a project to another project is disabled (<https://github.com/opencv/cvat/pull/5901>)
-=======
 - Allowed to use dataset manifest for the `predefined` sorting method for task data (<https://github.com/opencv/cvat/pull/5083>)
->>>>>>> be9931e9
 
 ### Deprecated
 - TDB
